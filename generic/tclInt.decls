# tclInt.decls --
#
#	This file contains the declarations for all unsupported
#	functions that are exported by the Tcl library.  This file
#	is used to generate the tclIntDecls.h, tclIntPlatDecls.h
#	and tclStubInit.c files
#
# Copyright © 1998-1999 Scriptics Corporation.
# Copyright © 2001 Kevin B. Kenny.  All rights reserved.
# Copyright © 2007 Daniel A. Steffen <das@users.sourceforge.net>
#
# See the file "license.terms" for information on usage and redistribution
# of this file, and for a DISCLAIMER OF ALL WARRANTIES.

library tcl

# Define the unsupported generic interfaces.

interface tclInt
scspec EXTERN

# Declare each of the functions in the unsupported internal Tcl
# interface.  These interfaces are allowed to changed between versions.
# Use at your own risk.  Note that the position of functions should not
# be changed between versions to avoid gratuitous incompatibilities.

declare 3 {
    void TclAllocateFreeObjects(void)
}
declare 5 {
    int TclCleanupChildren(Tcl_Interp *interp, Tcl_Size numPids, Tcl_Pid *pidPtr,
	    Tcl_Channel errorChan)
}
declare 6 {
    void TclCleanupCommand(Command *cmdPtr)
}
declare 7 {
    Tcl_Size TclCopyAndCollapse(Tcl_Size count, const char *src, char *dst)
}
# Removed in 9.0:
#declare 8 {
#    int TclCopyChannelOld(Tcl_Interp *interp, Tcl_Channel inChan,
#	    Tcl_Channel outChan, int toRead, Tcl_Obj *cmdPtr)
#}
# TclCreatePipeline unofficially exported for use by BLT.
declare 9 {
    Tcl_Size TclCreatePipeline(Tcl_Interp *interp, Tcl_Size argc, const char **argv,
	    Tcl_Pid **pidArrayPtr, TclFile *inPipePtr, TclFile *outPipePtr,
	    TclFile *errFilePtr)
}
declare 10 {
    int TclCreateProc(Tcl_Interp *interp, Namespace *nsPtr,
	    const char *procName,
	    Tcl_Obj *argsPtr, Tcl_Obj *bodyPtr, Proc **procPtrPtr)
}
declare 11 {
    void TclDeleteCompiledLocalVars(Interp *iPtr, CallFrame *framePtr)
}
declare 12 {
    void TclDeleteVars(Interp *iPtr, TclVarHashTable *tablePtr)
}
declare 14 {
    int TclDumpMemoryInfo(void *clientData, int flags)
}
declare 16 {
    void TclExprFloatError(Tcl_Interp *interp, double value)
}
declare 22 {
    int TclFindElement(Tcl_Interp *interp, const char *listStr,
	    Tcl_Size listLength, const char **elementPtr, const char **nextPtr,
	    Tcl_Size *sizePtr, int *bracePtr)
}
declare 23 {
    Proc *TclFindProc(Interp *iPtr, const char *procName)
}
# Replaced with macro (see tclInt.h) in Tcl 8.5.0, restored in 8.5.10
declare 24 {
    Tcl_Size TclFormatInt(char *buffer, Tcl_WideInt n)
}
declare 25 {
    void TclFreePackageInfo(Interp *iPtr)
}
declare 28 {
    Tcl_Channel TclpGetDefaultStdChannel(int type)
}
declare 31 {
    const char *TclGetExtension(const char *name)
}
declare 32 {
    int TclGetFrame(Tcl_Interp *interp, const char *str,
	    CallFrame **framePtrPtr)
}
<<<<<<< HEAD
# Removed in 9.0:
#declare 34 {
#    int TclGetIntForIndex(Tcl_Interp *interp, Tcl_Obj *objPtr,
#	    int endValue, int *indexPtr)
#}
#declare 37 {
#    int TclGetLoadedPackages(Tcl_Interp *interp, const char *targetName)
#}
=======
declare 34 {deprecated {Use Tcl_GetIntForIndex}} {
    int TclGetIntForIndex(Tcl_Interp *interp, Tcl_Obj *objPtr,
	    int endValue, int *indexPtr)
}
declare 37 {deprecated {}} {
    int TclGetLoadedPackages(Tcl_Interp *interp, const char *targetName)
}
>>>>>>> 7b0f4257
declare 38 {
    int TclGetNamespaceForQualName(Tcl_Interp *interp, const char *qualName,
	    Namespace *cxtNsPtr, int flags, Namespace **nsPtrPtr,
	    Namespace **altNsPtrPtr, Namespace **actualCxtPtrPtr,
	    const char **simpleNamePtr)
}
declare 39 {
    Tcl_ObjCmdProc *TclGetObjInterpProc(void)
}
declare 40 {
    int TclGetOpenMode(Tcl_Interp *interp, const char *str, int *seekFlagPtr)
}
declare 41 {
    Tcl_Command TclGetOriginalCommand(Tcl_Command command)
}
declare 42 {
    const char *TclpGetUserHome(const char *name, Tcl_DString *bufferPtr)
}
<<<<<<< HEAD
declare 43 {
    Tcl_ObjCmdProc2 *TclGetObjInterpProc2(void)
=======
declare 44 {deprecated {}} {
    int TclGuessPackageName(const char *fileName, Tcl_DString *bufPtr)
>>>>>>> 7b0f4257
}
# Removed in 9.0:
#declare 44 {
#    int TclGuessPackageName(const char *fileName, Tcl_DString *bufPtr)
#}
declare 45 {
    int TclHideUnsafeCommands(Tcl_Interp *interp)
}
declare 46 {
    int TclInExit(void)
}
<<<<<<< HEAD
# Removed in 9.0:
#declare 50 {
#    void TclInitCompiledLocals(Tcl_Interp *interp, CallFrame *framePtr,
#	    Namespace *nsPtr)
#}
=======
declare 50 {deprecated {}} {
    void TclInitCompiledLocals(Tcl_Interp *interp, CallFrame *framePtr,
	    Namespace *nsPtr)
}
>>>>>>> 7b0f4257
declare 51 {
    int TclInterpInit(Tcl_Interp *interp)
}
declare 53 {deprecated {}} {
    int TclInvokeObjectCommand(void *clientData, Tcl_Interp *interp,
	    Tcl_Size argc, const char **argv)
}
declare 54 {deprecated {}} {
    int TclInvokeStringCommand(void *clientData, Tcl_Interp *interp,
	    Tcl_Size objc, Tcl_Obj *const objv[])
}
declare 55 {
    Proc *TclIsProc(Command *cmdPtr)
}
declare 58 {
    Var *TclLookupVar(Tcl_Interp *interp, const char *part1, const char *part2,
	    int flags, const char *msg, int createPart1, int createPart2,
	    Var **arrayPtrPtr)
}
declare 60 {
    int TclNeedSpace(const char *start, const char *end)
}
declare 61 {
    Tcl_Obj *TclNewProcBodyObj(Proc *procPtr)
}
declare 62 {
    int TclObjCommandComplete(Tcl_Obj *cmdPtr)
}
<<<<<<< HEAD
=======
declare 63 {deprecated {}} {
    int TclObjInterpProc(void *clientData, Tcl_Interp *interp,
	    Tcl_Size objc, Tcl_Obj *const objv[])
}
>>>>>>> 7b0f4257
declare 64 {
    int TclObjInvoke(Tcl_Interp *interp, Tcl_Size objc, Tcl_Obj *const objv[],
	    int flags)
}
declare 69 {
    void *TclpAlloc(TCL_HASH_TYPE size)
}
declare 74 {
    void TclpFree(void *ptr)
}
declare 75 {
    unsigned long long TclpGetClicks(void)
}
declare 76 {
    unsigned long long TclpGetSeconds(void)
}
# Removed in 9.0:
#declare 77 {
#    void TclpGetTime(Tcl_Time *time)
#}
declare 81 {
    void *TclpRealloc(void *ptr, TCL_HASH_TYPE size)
}
# Removed in 9.0:
#declare 88 {
#    char *TclPrecTraceProc(void *clientData, Tcl_Interp *interp,
#	    const char *name1, const char *name2, int flags)
#}
declare 89 {
    int TclPreventAliasLoop(Tcl_Interp *interp, Tcl_Interp *cmdInterp,
	    Tcl_Command cmd)
}
declare 91 {
    void TclProcCleanupProc(Proc *procPtr)
}
declare 92 {
    int TclProcCompileProc(Tcl_Interp *interp, Proc *procPtr,
	    Tcl_Obj *bodyPtr, Namespace *nsPtr, const char *description,
	    const char *procName)
}
declare 93 {
    void TclProcDeleteProc(void *clientData)
}
declare 96 {
    int TclRenameCommand(Tcl_Interp *interp, const char *oldName,
            const char *newName)
}
declare 97 {
    void TclResetShadowedCmdRefs(Tcl_Interp *interp, Command *newCmdPtr)
}
declare 98 {
    int TclServiceIdle(void)
}
<<<<<<< HEAD
# Removed in 9.0:
#declare 101 {
#    const char *TclSetPreInitScript(const char *string)
#}
=======
declare 101 {deprecated {Use Tcl_SetPreInitScript}} {
    const char *TclSetPreInitScript(const char *string)
}
>>>>>>> 7b0f4257
declare 102 {
    void TclSetupEnv(Tcl_Interp *interp)
}
declare 103 {
    int TclSockGetPort(Tcl_Interp *interp, const char *str, const char *proto,
	    int *portPtr)
}
# Removed in 9.0:
#declare 104 {
#    int TclSockMinimumBuffersOld(int sock, int size)
#}
declare 108 {
    void TclTeardownNamespace(Namespace *nsPtr)
}
declare 109 {
    int TclUpdateReturnInfo(Interp *iPtr)
}
declare 110 {
    int TclSockMinimumBuffers(void *sock, Tcl_Size size)
}

# Procedures used in conjunction with Tcl namespaces. They are
# defined here instead of in tcl.decls since they are not stable yet.

declare 111 {
    void Tcl_AddInterpResolvers(Tcl_Interp *interp, const char *name,
	    Tcl_ResolveCmdProc *cmdProc, Tcl_ResolveVarProc *varProc,
	    Tcl_ResolveCompiledVarProc *compiledVarProc)
}
<<<<<<< HEAD
# Removed in 9.0:
#declare 112 {
#    int TclAppendExportList(Tcl_Interp *interp, Tcl_Namespace *nsPtr,
#	    Tcl_Obj *objPtr)
#}
#declare 113 {
#    Tcl_Namespace *TclCreateNamespace(Tcl_Interp *interp, const char *name,
#	    void *clientData, Tcl_NamespaceDeleteProc *deleteProc)
#}
#declare 114 {
#    void TclDeleteNamespace(Tcl_Namespace *nsPtr)
#}
#declare 115 {
#    int TclExport(Tcl_Interp *interp, Tcl_Namespace *nsPtr,
#	    const char *pattern, int resetListFirst)
#}
#declare 116 {
#    Tcl_Command TclFindCommand(Tcl_Interp *interp, const char *name,
#	    Tcl_Namespace *contextNsPtr, int flags)
#}
#declare 117 {
#    Tcl_Namespace *TclFindNamespace(Tcl_Interp *interp, const char *name,
#	    Tcl_Namespace *contextNsPtr, int flags)
#}
=======
declare 112 {deprecated {Use Tcl_AppendExportList}} {
    int TclAppendExportList(Tcl_Interp *interp, Tcl_Namespace *nsPtr,
	    Tcl_Obj *objPtr)
}
declare 113 {deprecated {Use Tcl_CreateNamespace}} {
    Tcl_Namespace *TclCreateNamespace(Tcl_Interp *interp, const char *name,
	    void *clientData, Tcl_NamespaceDeleteProc *deleteProc)
}
declare 114 {deprecated {Use Tcl_DeleteNamespace}} {
    void TclDeleteNamespace(Tcl_Namespace *nsPtr)
}
declare 115 {deprecated {Use Tcl_Export}} {
    int TclExport(Tcl_Interp *interp, Tcl_Namespace *nsPtr,
	    const char *pattern, int resetListFirst)
}
declare 116 {deprecated {Use Tcl_FindCommand}} {
    Tcl_Command TclFindCommand(Tcl_Interp *interp, const char *name,
	    Tcl_Namespace *contextNsPtr, int flags)
}
declare 117 {deprecated {Use Tcl_FindNamespace}} {
    Tcl_Namespace *TclFindNamespace(Tcl_Interp *interp, const char *name,
	    Tcl_Namespace *contextNsPtr, int flags)
}
>>>>>>> 7b0f4257
declare 118 {
    int Tcl_GetInterpResolvers(Tcl_Interp *interp, const char *name,
	    Tcl_ResolverInfo *resInfo)
}
declare 119 {
    int Tcl_GetNamespaceResolvers(Tcl_Namespace *namespacePtr,
	    Tcl_ResolverInfo *resInfo)
}
declare 120 {
    Tcl_Var Tcl_FindNamespaceVar(Tcl_Interp *interp, const char *name,
	    Tcl_Namespace *contextNsPtr, int flags)
}
<<<<<<< HEAD
# Removed in 9.0:
#declare 121 {
#    int TclForgetImport(Tcl_Interp *interp, Tcl_Namespace *nsPtr,
#	    const char *pattern)
#}
#declare 122 {
#    Tcl_Command TclGetCommandFromObj(Tcl_Interp *interp, Tcl_Obj *objPtr)
#}
#declare 123 {
#    void TclGetCommandFullName(Tcl_Interp *interp, Tcl_Command command,
#	    Tcl_Obj *objPtr)
#}
#declare 124 {
#    Tcl_Namespace *TclGetCurrentNamespace_(Tcl_Interp *interp)
#}
#declare 125 {
#    Tcl_Namespace *TclGetGlobalNamespace_(Tcl_Interp *interp)
#}
=======
declare 121 {deprecated {Use Tcl_ForgetImport}} {
    int TclForgetImport(Tcl_Interp *interp, Tcl_Namespace *nsPtr,
	    const char *pattern)
}
declare 122 {deprecated {Use Tcl_GetCommandFromObj}} {
    Tcl_Command TclGetCommandFromObj(Tcl_Interp *interp, Tcl_Obj *objPtr)
}
declare 123 {deprecated {Use Tcl_GetCommandFullName}} {
    void TclGetCommandFullName(Tcl_Interp *interp, Tcl_Command command,
	    Tcl_Obj *objPtr)
}
declare 124 {deprecated {Use Tcl_GetCurrentNamespace}} {
    Tcl_Namespace *TclGetCurrentNamespace_(Tcl_Interp *interp)
}
declare 125 {deprecated {Use Tcl_GetGlobalNamespace}} {
    Tcl_Namespace *TclGetGlobalNamespace_(Tcl_Interp *interp)
}
>>>>>>> 7b0f4257
declare 126 {
    void Tcl_GetVariableFullName(Tcl_Interp *interp, Tcl_Var variable,
	    Tcl_Obj *objPtr)
}
<<<<<<< HEAD
# Removed in 9.0:
#declare 127 {
#    int TclImport(Tcl_Interp *interp, Tcl_Namespace *nsPtr,
#	    const char *pattern, int allowOverwrite)
#}
=======
declare 127 {deprecated {Use }} {
    int TclImport(Tcl_Interp *interp, Tcl_Namespace *nsPtr,
	    const char *pattern, int allowOverwrite)
}
>>>>>>> 7b0f4257
declare 128 {
    void Tcl_PopCallFrame(Tcl_Interp *interp)
}
declare 129 {
    int Tcl_PushCallFrame(Tcl_Interp *interp, Tcl_CallFrame *framePtr,
	    Tcl_Namespace *nsPtr, int isProcCallFrame)
}
declare 130 {
    int Tcl_RemoveInterpResolvers(Tcl_Interp *interp, const char *name)
}
declare 131 {
    void Tcl_SetNamespaceResolvers(Tcl_Namespace *namespacePtr,
	    Tcl_ResolveCmdProc *cmdProc, Tcl_ResolveVarProc *varProc,
	    Tcl_ResolveCompiledVarProc *compiledVarProc)
}
# Removed in 9.0:
#declare 132 {
#    int TclpHasSockets(Tcl_Interp *interp)
#}
# Removed in 9.0:
#declare 133 {
#    struct tm *TclpGetDate(const time_t *time, int useGMT)
#}
declare 138 {
    const char *TclGetEnv(const char *name, Tcl_DString *valuePtr)
}
# This is used by TclX, but should otherwise be considered private
declare 141 {
    const char *TclpGetCwd(Tcl_Interp *interp, Tcl_DString *cwdPtr)
}
declare 142 {
    int TclSetByteCodeFromAny(Tcl_Interp *interp, Tcl_Obj *objPtr,
	    CompileHookProc *hookProc, void *clientData)
}
declare 143 {
    int TclAddLiteralObj(struct CompileEnv *envPtr, Tcl_Obj *objPtr,
	    LiteralEntry **litPtrPtr)
}
declare 144 {
    void TclHideLiteral(Tcl_Interp *interp, struct CompileEnv *envPtr,
	    int index)
}
declare 145 {
    const struct AuxDataType *TclGetAuxDataType(const char *typeName)
}
declare 146 {
    TclHandle TclHandleCreate(void *ptr)
}
declare 147 {
    void TclHandleFree(TclHandle handle)
}
declare 148 {
    TclHandle TclHandlePreserve(TclHandle handle)
}
declare 149 {
    void TclHandleRelease(TclHandle handle)
}
declare 150 {
    int TclRegAbout(Tcl_Interp *interp, Tcl_RegExp re)
}
declare 151 {
    void TclRegExpRangeUniChar(Tcl_RegExp re, Tcl_Size index, Tcl_Size *startPtr,
	    Tcl_Size *endPtr)
}
declare 152 {
    void TclSetLibraryPath(Tcl_Obj *pathPtr)
}
declare 153 {
    Tcl_Obj *TclGetLibraryPath(void)
}
declare 156 {
    void TclRegError(Tcl_Interp *interp, const char *msg,
	    int status)
}
declare 157 {
    Var *TclVarTraceExists(Tcl_Interp *interp, const char *varName)
}
# Removed in 9.0:
#declare 158 {
#    void TclSetStartupScriptFileName(const char *filename)
#}
#declare 159 {
#    const char *TclGetStartupScriptFileName(void)
#}

declare 161 {
    int TclChannelTransform(Tcl_Interp *interp, Tcl_Channel chan,
	    Tcl_Obj *cmdObjPtr)
}
declare 162 {
    void TclChannelEventScriptInvoker(void *clientData, int flags)
}

# ALERT: The result of 'TclGetInstructionTable' is actually a
# "const InstructionDesc*" but we do not want to describe this structure in
# "tclInt.h". It is described in "tclCompile.h". Use a cast to the
# correct type when calling this procedure.

declare 163 {
    const void *TclGetInstructionTable(void)
}

# ALERT: The argument of 'TclExpandCodeArray' is actually a
# "CompileEnv*" but we do not want to describe this structure in
# "tclInt.h". It is described in "tclCompile.h".

declare 164 {
    void TclExpandCodeArray(void *envPtr)
}

# These functions are vfs aware, but are generally only useful internally.
declare 165 {
    void TclpSetInitialEncodings(void)
}

# New function due to TIP #33
declare 166 {
    int TclListObjSetElement(Tcl_Interp *interp, Tcl_Obj *listPtr,
	    Tcl_Size index, Tcl_Obj *valuePtr)
}

# Removed in 9.0:
#declare 167 {
#    void TclSetStartupScriptPath(Tcl_Obj *pathPtr)
#}
#declare 168 {
#    Tcl_Obj *TclGetStartupScriptPath(void)
#}
# variant of Tcl_UtfNCmp that takes n as bytes, not chars
declare 169 {
    int TclpUtfNcmp2(const char *s1, const char *s2, size_t n)
}
declare 170 {
    int TclCheckInterpTraces(Tcl_Interp *interp, const char *command,
	    Tcl_Size numChars, Command *cmdPtr, int result, int traceFlags,
	    Tcl_Size objc, Tcl_Obj *const objv[])
}
declare 171 {
    int TclCheckExecutionTraces(Tcl_Interp *interp, const char *command,
	    Tcl_Size numChars, Command *cmdPtr, int result, int traceFlags,
	    Tcl_Size objc, Tcl_Obj *const objv[])
}
declare 172 {
    int TclInThreadExit(void)
}
declare 173 {
    int TclUniCharMatch(const Tcl_UniChar *string, Tcl_Size strLen,
	    const Tcl_UniChar *pattern, Tcl_Size ptnLen, int flags)
}
declare 175 {
    int TclCallVarTraces(Interp *iPtr, Var *arrayPtr, Var *varPtr,
	    const char *part1, const char *part2, int flags, int leaveErrMsg)
}
declare 176 {
    void TclCleanupVar(Var *varPtr, Var *arrayPtr)
}
declare 177 {
    void TclVarErrMsg(Tcl_Interp *interp, const char *part1, const char *part2,
	    const char *operation, const char *reason)
}
<<<<<<< HEAD
# Removed in 9.0:
#declare 178 {
#    void TclSetStartupScript(Tcl_Obj *pathPtr, const char *encodingName)
#}
#declare 179 {
#    Tcl_Obj *TclGetStartupScript(const char **encodingNamePtr)
#}
#declare 182 {
#     struct tm *TclpLocaltime(const time_t *clock)
#}
#declare 183 {
#     struct tm *TclpGmtime(const time_t *clock)
#}
=======
declare 178 {deprecated {}} {
    void TclSetStartupScript(Tcl_Obj *pathPtr, const char *encodingName)
}
declare 179 {deprecated {}} {
    Tcl_Obj *TclGetStartupScript(const char **encodingNamePtr)
}
declare 182 {deprecated {}} {
     struct tm *TclpLocaltime(const time_t *clock)
}
declare 183 {deprecated {}}  {
     struct tm *TclpGmtime(const time_t *clock)
}
>>>>>>> 7b0f4257

# For the new "Thread Storage" subsystem.

declare 198 {
    int TclObjGetFrame(Tcl_Interp *interp, Tcl_Obj *objPtr,
	    CallFrame **framePtrPtr)
}
# 200-208 exported for use by the test suite [Bug 1054748]
declare 200 {
    int TclpObjRemoveDirectory(Tcl_Obj *pathPtr, int recursive,
	Tcl_Obj **errorPtr)
}
declare 201 {
    int TclpObjCopyDirectory(Tcl_Obj *srcPathPtr, Tcl_Obj *destPathPtr,
	Tcl_Obj **errorPtr)
}
declare 202 {
    int TclpObjCreateDirectory(Tcl_Obj *pathPtr)
}
declare 203 {
    int TclpObjDeleteFile(Tcl_Obj *pathPtr)
}
declare 204 {
    int TclpObjCopyFile(Tcl_Obj *srcPathPtr, Tcl_Obj *destPathPtr)
}
declare 205 {
    int TclpObjRenameFile(Tcl_Obj *srcPathPtr, Tcl_Obj *destPathPtr)
}
declare 206 {
    int TclpObjStat(Tcl_Obj *pathPtr, Tcl_StatBuf *buf)
}
declare 207 {
    int TclpObjAccess(Tcl_Obj *pathPtr, int mode)
}
declare 208 {
    Tcl_Channel TclpOpenFileChannel(Tcl_Interp *interp,
	    Tcl_Obj *pathPtr, int mode, int permissions)
}
declare 212 {
    void TclpFindExecutable(const char *argv0)
}
declare 213 {
    Tcl_Obj *TclGetObjNameOfExecutable(void)
}
declare 214 {
    void TclSetObjNameOfExecutable(Tcl_Obj *name, Tcl_Encoding encoding)
}
declare 215 {
    void *TclStackAlloc(Tcl_Interp *interp, TCL_HASH_TYPE numBytes)
}
declare 216 {
    void TclStackFree(Tcl_Interp *interp, void *freePtr)
}
declare 217 {
    int TclPushStackFrame(Tcl_Interp *interp, Tcl_CallFrame **framePtrPtr,
            Tcl_Namespace *namespacePtr, int isProcCallFrame)
}
declare 218 {
    void TclPopStackFrame(Tcl_Interp *interp)
}
# TIP 431: temporary directory creation function
declare 219 {
    Tcl_Obj *TclpCreateTemporaryDirectory(Tcl_Obj *dirObj,
	    Tcl_Obj *basenameObj)
}

# for use in tclTest.c

# TIP 625: for unit testing - create list objects with span
declare 221 {
    Tcl_Obj *TclListTestObj(size_t length, size_t leadingSpace, size_t endSpace)
}
# TIP 625: for unit testing - check list invariants
declare 222 {
    void TclListObjValidate(Tcl_Interp *interp, Tcl_Obj *listObj)
}
# Bug 7371b6270b
declare 223 {
    void *TclGetCStackPtr(void)
}
declare 224 {
    TclPlatformType *TclGetPlatform(void)
}
declare 225 {
    Tcl_Obj *TclTraceDictPath(Tcl_Interp *interp, Tcl_Obj *rootPtr,
	    Tcl_Size keyc, Tcl_Obj *const keyv[], int flags)
}
declare 226 {
    int TclObjBeingDeleted(Tcl_Obj *objPtr)
}
declare 227 {
    void TclSetNsPath(Namespace *nsPtr, Tcl_Size pathLength,
            Tcl_Namespace *pathAry[])
}
declare 229 {
    int	TclPtrMakeUpvar(Tcl_Interp *interp, Var *otherP1Ptr,
	    const char *myName, int myFlags, int index)
}
declare 230 {
    Var *TclObjLookupVar(Tcl_Interp *interp, Tcl_Obj *part1Ptr,
	    const char *part2, int flags, const char *msg,
	    int createPart1, int createPart2, Var **arrayPtrPtr)
}
declare 231 {
    int	TclGetNamespaceFromObj(Tcl_Interp *interp, Tcl_Obj *objPtr,
	    Tcl_Namespace **nsPtrPtr)
}

# Bits and pieces of TIP#280's guts
declare 232 {
    int TclEvalObjEx(Tcl_Interp *interp, Tcl_Obj *objPtr, int flags,
	    const CmdFrame *invoker, int word)
}
declare 233 {
    void TclGetSrcInfoForPc(CmdFrame *contextPtr)
}

# Exports for VarReform compat: Itcl, XOTcl like to peek into our varTables :(
declare 234 {
    Var *TclVarHashCreateVar(TclVarHashTable *tablePtr, const char *key,
             int *newPtr)
}
declare 235 {
    void TclInitVarHashTable(TclVarHashTable *tablePtr, Namespace *nsPtr)
}
# Removed in 9.0:
#declare 236 {
#    void TclBackgroundException(Tcl_Interp *interp, int code)
#}

# TIP #285: Script cancellation support.
declare 237 {
    int TclResetCancellation(Tcl_Interp *interp, int force)
}

# NRE functions for "rogue" extensions to exploit NRE; they will need to
# include NRE.h too.
declare 238 {
    int TclNRInterpProc(void *clientData, Tcl_Interp *interp,
	    Tcl_Size objc, Tcl_Obj *const objv[])
}
declare 239 {
    int TclNRInterpProcCore(Tcl_Interp *interp, Tcl_Obj *procNameObj,
	    Tcl_Size skip, ProcErrorProc *errorProc)
}
declare 240 {
    int TclNRRunCallbacks(Tcl_Interp *interp, int result,
	      struct NRE_callback *rootPtr)
}
declare 241 {
    int TclNREvalObjEx(Tcl_Interp *interp, Tcl_Obj *objPtr, int flags,
	    const CmdFrame *invoker, int word)
}
declare 242 {
    int TclNREvalObjv(Tcl_Interp *interp, Tcl_Size objc,
	      Tcl_Obj *const objv[], int flags, Command *cmdPtr)
}

# Tcl_Obj leak detection support.
declare 243 {
    void TclDbDumpActiveObjects(FILE *outFile)
}

# Functions to make things better for itcl
declare 244 {
    Tcl_HashTable *TclGetNamespaceChildTable(Tcl_Namespace *nsPtr)
}
declare 245 {
    Tcl_HashTable *TclGetNamespaceCommandTable(Tcl_Namespace *nsPtr)
}
declare 246 {
    int TclInitRewriteEnsemble(Tcl_Interp *interp, Tcl_Size numRemoved,
	    Tcl_Size numInserted, Tcl_Obj *const *objv)
}
declare 247 {
    void TclResetRewriteEnsemble(Tcl_Interp *interp, int isRootEnsemble)
}

declare 248 {
    int TclCopyChannel(Tcl_Interp *interp, Tcl_Channel inChan,
	    Tcl_Channel outChan, long long toRead, Tcl_Obj *cmdPtr)
}

declare 249 {
    char *TclDoubleDigits(double dv, int ndigits, int flags,
			  int *decpt, int *signum, char **endPtr)
}
# TIP #285: Script cancellation support.
declare 250 {
    void TclSetChildCancelFlags(Tcl_Interp *interp, int flags, int force)
}

# Allow extensions for optimization
declare 251 {
    int TclRegisterLiteral(void *envPtr,
	    const char *bytes, Tcl_Size length, int flags)
}

# Exporting of the internal API to variables.

declare 252 {
    Tcl_Obj *TclPtrGetVar(Tcl_Interp *interp, Tcl_Var varPtr,
	    Tcl_Var arrayPtr, Tcl_Obj *part1Ptr, Tcl_Obj *part2Ptr,
	    int flags)
}
declare 253 {
    Tcl_Obj *TclPtrSetVar(Tcl_Interp *interp, Tcl_Var varPtr,
	    Tcl_Var arrayPtr, Tcl_Obj *part1Ptr, Tcl_Obj *part2Ptr,
	    Tcl_Obj *newValuePtr, int flags)
}
declare 254 {
    Tcl_Obj *TclPtrIncrObjVar(Tcl_Interp *interp, Tcl_Var varPtr,
	    Tcl_Var arrayPtr, Tcl_Obj *part1Ptr, Tcl_Obj *part2Ptr,
	    Tcl_Obj *incrPtr, int flags)
}
declare 255 {
    int	TclPtrObjMakeUpvar(Tcl_Interp *interp, Tcl_Var otherPtr,
	    Tcl_Obj *myNamePtr, int myFlags)
}
declare 256 {
    int	TclPtrUnsetVar(Tcl_Interp *interp, Tcl_Var varPtr, Tcl_Var arrayPtr,
	    Tcl_Obj *part1Ptr, Tcl_Obj *part2Ptr, int flags)
}
declare 257 {
    void TclStaticLibrary(Tcl_Interp *interp, const char *prefix,
	    Tcl_LibraryInitProc *initProc, Tcl_LibraryInitProc *safeInitProc)
}

declare 261 {
    void TclUnusedStubEntry(void)
}

##############################################################################

# Define the platform specific internal Tcl interface. These functions are
# only available on the designated platform.

interface tclIntPlat

################################
# Platform specific functions

# Removed in 9.0
#declare 0 {unix win} {
#    void TclWinConvertError(unsigned errCode)
#}
declare 1 {
    int TclpCloseFile(TclFile file)
}
declare 2 {
    Tcl_Channel TclpCreateCommandChannel(TclFile readFile,
	    TclFile writeFile, TclFile errorFile, size_t numPids, Tcl_Pid *pidPtr)
}
declare 3 {
    int TclpCreatePipe(TclFile *readPipe, TclFile *writePipe)
}
declare 4 {
    void *TclWinGetTclInstance(void)
}
declare 5 {
    int TclUnixWaitForFile(int fd, int mask, int timeout)
}
declare 6 {
    TclFile TclpMakeFile(Tcl_Channel channel, int direction)
}
declare 7 {
    TclFile TclpOpenFile(const char *fname, int mode)
}
declare 8 {
    size_t TclpGetPid(Tcl_Pid pid)
}
declare 9 {
    TclFile TclpCreateTempFile(const char *contents)
}
declare 11 {
    void TclGetAndDetachPids(Tcl_Interp *interp, Tcl_Channel chan)
}
declare 15 {
    int TclpCreateProcess(Tcl_Interp *interp, size_t argc,
	    const char **argv, TclFile inputFile, TclFile outputFile,
	    TclFile errorFile, Tcl_Pid *pidPtr)
}
declare 16 {
    int TclpIsAtty(int fd)
}
declare 17 {
    int TclUnixCopyFile(const char *src, const char *dst,
	    const Tcl_StatBuf *statBufPtr, int dontCopyAtts)
}
declare 20 {
    void TclWinAddProcess(void *hProcess, size_t id)
}
declare 24 {
    char *TclWinNoBackslash(char *path)
}
declare 27 {
    void TclWinFlushDirtyChannels(void)
}
declare 29 {
    int TclWinCPUID(int index, int *regs)
}
declare 30 {
    int TclUnixOpenTemporaryFile(Tcl_Obj *dirObj, Tcl_Obj *basenameObj,
	    Tcl_Obj *extensionObj, Tcl_Obj *resultingNameObj)
}

# Local Variables:
# mode: tcl
# End:<|MERGE_RESOLUTION|>--- conflicted
+++ resolved
@@ -91,7 +91,6 @@
     int TclGetFrame(Tcl_Interp *interp, const char *str,
 	    CallFrame **framePtrPtr)
 }
-<<<<<<< HEAD
 # Removed in 9.0:
 #declare 34 {
 #    int TclGetIntForIndex(Tcl_Interp *interp, Tcl_Obj *objPtr,
@@ -100,15 +99,6 @@
 #declare 37 {
 #    int TclGetLoadedPackages(Tcl_Interp *interp, const char *targetName)
 #}
-=======
-declare 34 {deprecated {Use Tcl_GetIntForIndex}} {
-    int TclGetIntForIndex(Tcl_Interp *interp, Tcl_Obj *objPtr,
-	    int endValue, int *indexPtr)
-}
-declare 37 {deprecated {}} {
-    int TclGetLoadedPackages(Tcl_Interp *interp, const char *targetName)
-}
->>>>>>> 7b0f4257
 declare 38 {
     int TclGetNamespaceForQualName(Tcl_Interp *interp, const char *qualName,
 	    Namespace *cxtNsPtr, int flags, Namespace **nsPtrPtr,
@@ -127,13 +117,8 @@
 declare 42 {
     const char *TclpGetUserHome(const char *name, Tcl_DString *bufferPtr)
 }
-<<<<<<< HEAD
 declare 43 {
     Tcl_ObjCmdProc2 *TclGetObjInterpProc2(void)
-=======
-declare 44 {deprecated {}} {
-    int TclGuessPackageName(const char *fileName, Tcl_DString *bufPtr)
->>>>>>> 7b0f4257
 }
 # Removed in 9.0:
 #declare 44 {
@@ -145,29 +130,23 @@
 declare 46 {
     int TclInExit(void)
 }
-<<<<<<< HEAD
 # Removed in 9.0:
 #declare 50 {
 #    void TclInitCompiledLocals(Tcl_Interp *interp, CallFrame *framePtr,
 #	    Namespace *nsPtr)
 #}
-=======
-declare 50 {deprecated {}} {
-    void TclInitCompiledLocals(Tcl_Interp *interp, CallFrame *framePtr,
-	    Namespace *nsPtr)
-}
->>>>>>> 7b0f4257
 declare 51 {
     int TclInterpInit(Tcl_Interp *interp)
 }
-declare 53 {deprecated {}} {
-    int TclInvokeObjectCommand(void *clientData, Tcl_Interp *interp,
-	    Tcl_Size argc, const char **argv)
-}
-declare 54 {deprecated {}} {
-    int TclInvokeStringCommand(void *clientData, Tcl_Interp *interp,
-	    Tcl_Size objc, Tcl_Obj *const objv[])
-}
+# Removed in 9.0
+#declare 53 {
+#    int TclInvokeObjectCommand(void *clientData, Tcl_Interp *interp,
+#	    Tcl_Size argc, const char **argv)
+#}
+#declare 54 {
+#    int TclInvokeStringCommand(void *clientData, Tcl_Interp *interp,
+#	    Tcl_Size objc, Tcl_Obj *const objv[])
+#}
 declare 55 {
     Proc *TclIsProc(Command *cmdPtr)
 }
@@ -185,13 +164,11 @@
 declare 62 {
     int TclObjCommandComplete(Tcl_Obj *cmdPtr)
 }
-<<<<<<< HEAD
-=======
-declare 63 {deprecated {}} {
-    int TclObjInterpProc(void *clientData, Tcl_Interp *interp,
-	    Tcl_Size objc, Tcl_Obj *const objv[])
-}
->>>>>>> 7b0f4257
+# Removed in 9.0:
+#declare 63 {
+#    int TclObjInterpProc(void *clientData, Tcl_Interp *interp,
+#	    Tcl_Size objc, Tcl_Obj *const objv[])
+#}
 declare 64 {
     int TclObjInvoke(Tcl_Interp *interp, Tcl_Size objc, Tcl_Obj *const objv[],
 	    int flags)
@@ -245,16 +222,10 @@
 declare 98 {
     int TclServiceIdle(void)
 }
-<<<<<<< HEAD
 # Removed in 9.0:
 #declare 101 {
 #    const char *TclSetPreInitScript(const char *string)
 #}
-=======
-declare 101 {deprecated {Use Tcl_SetPreInitScript}} {
-    const char *TclSetPreInitScript(const char *string)
-}
->>>>>>> 7b0f4257
 declare 102 {
     void TclSetupEnv(Tcl_Interp *interp)
 }
@@ -284,7 +255,6 @@
 	    Tcl_ResolveCmdProc *cmdProc, Tcl_ResolveVarProc *varProc,
 	    Tcl_ResolveCompiledVarProc *compiledVarProc)
 }
-<<<<<<< HEAD
 # Removed in 9.0:
 #declare 112 {
 #    int TclAppendExportList(Tcl_Interp *interp, Tcl_Namespace *nsPtr,
@@ -309,31 +279,6 @@
 #    Tcl_Namespace *TclFindNamespace(Tcl_Interp *interp, const char *name,
 #	    Tcl_Namespace *contextNsPtr, int flags)
 #}
-=======
-declare 112 {deprecated {Use Tcl_AppendExportList}} {
-    int TclAppendExportList(Tcl_Interp *interp, Tcl_Namespace *nsPtr,
-	    Tcl_Obj *objPtr)
-}
-declare 113 {deprecated {Use Tcl_CreateNamespace}} {
-    Tcl_Namespace *TclCreateNamespace(Tcl_Interp *interp, const char *name,
-	    void *clientData, Tcl_NamespaceDeleteProc *deleteProc)
-}
-declare 114 {deprecated {Use Tcl_DeleteNamespace}} {
-    void TclDeleteNamespace(Tcl_Namespace *nsPtr)
-}
-declare 115 {deprecated {Use Tcl_Export}} {
-    int TclExport(Tcl_Interp *interp, Tcl_Namespace *nsPtr,
-	    const char *pattern, int resetListFirst)
-}
-declare 116 {deprecated {Use Tcl_FindCommand}} {
-    Tcl_Command TclFindCommand(Tcl_Interp *interp, const char *name,
-	    Tcl_Namespace *contextNsPtr, int flags)
-}
-declare 117 {deprecated {Use Tcl_FindNamespace}} {
-    Tcl_Namespace *TclFindNamespace(Tcl_Interp *interp, const char *name,
-	    Tcl_Namespace *contextNsPtr, int flags)
-}
->>>>>>> 7b0f4257
 declare 118 {
     int Tcl_GetInterpResolvers(Tcl_Interp *interp, const char *name,
 	    Tcl_ResolverInfo *resInfo)
@@ -346,7 +291,6 @@
     Tcl_Var Tcl_FindNamespaceVar(Tcl_Interp *interp, const char *name,
 	    Tcl_Namespace *contextNsPtr, int flags)
 }
-<<<<<<< HEAD
 # Removed in 9.0:
 #declare 121 {
 #    int TclForgetImport(Tcl_Interp *interp, Tcl_Namespace *nsPtr,
@@ -365,41 +309,15 @@
 #declare 125 {
 #    Tcl_Namespace *TclGetGlobalNamespace_(Tcl_Interp *interp)
 #}
-=======
-declare 121 {deprecated {Use Tcl_ForgetImport}} {
-    int TclForgetImport(Tcl_Interp *interp, Tcl_Namespace *nsPtr,
-	    const char *pattern)
-}
-declare 122 {deprecated {Use Tcl_GetCommandFromObj}} {
-    Tcl_Command TclGetCommandFromObj(Tcl_Interp *interp, Tcl_Obj *objPtr)
-}
-declare 123 {deprecated {Use Tcl_GetCommandFullName}} {
-    void TclGetCommandFullName(Tcl_Interp *interp, Tcl_Command command,
-	    Tcl_Obj *objPtr)
-}
-declare 124 {deprecated {Use Tcl_GetCurrentNamespace}} {
-    Tcl_Namespace *TclGetCurrentNamespace_(Tcl_Interp *interp)
-}
-declare 125 {deprecated {Use Tcl_GetGlobalNamespace}} {
-    Tcl_Namespace *TclGetGlobalNamespace_(Tcl_Interp *interp)
-}
->>>>>>> 7b0f4257
 declare 126 {
     void Tcl_GetVariableFullName(Tcl_Interp *interp, Tcl_Var variable,
 	    Tcl_Obj *objPtr)
 }
-<<<<<<< HEAD
 # Removed in 9.0:
 #declare 127 {
 #    int TclImport(Tcl_Interp *interp, Tcl_Namespace *nsPtr,
 #	    const char *pattern, int allowOverwrite)
 #}
-=======
-declare 127 {deprecated {Use }} {
-    int TclImport(Tcl_Interp *interp, Tcl_Namespace *nsPtr,
-	    const char *pattern, int allowOverwrite)
-}
->>>>>>> 7b0f4257
 declare 128 {
     void Tcl_PopCallFrame(Tcl_Interp *interp)
 }
@@ -560,7 +478,6 @@
     void TclVarErrMsg(Tcl_Interp *interp, const char *part1, const char *part2,
 	    const char *operation, const char *reason)
 }
-<<<<<<< HEAD
 # Removed in 9.0:
 #declare 178 {
 #    void TclSetStartupScript(Tcl_Obj *pathPtr, const char *encodingName)
@@ -574,20 +491,6 @@
 #declare 183 {
 #     struct tm *TclpGmtime(const time_t *clock)
 #}
-=======
-declare 178 {deprecated {}} {
-    void TclSetStartupScript(Tcl_Obj *pathPtr, const char *encodingName)
-}
-declare 179 {deprecated {}} {
-    Tcl_Obj *TclGetStartupScript(const char **encodingNamePtr)
-}
-declare 182 {deprecated {}} {
-     struct tm *TclpLocaltime(const time_t *clock)
-}
-declare 183 {deprecated {}}  {
-     struct tm *TclpGmtime(const time_t *clock)
-}
->>>>>>> 7b0f4257
 
 # For the new "Thread Storage" subsystem.
 
