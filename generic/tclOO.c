--- conflicted
+++ resolved
@@ -798,11 +798,7 @@
     ClientData clientData)	/* Reference to the object whose [my] has been
 				 * squelched. */
 {
-<<<<<<< HEAD
     Object *oPtr = (Object *)clientData;
-=======
-    Object *oPtr = clientData;
->>>>>>> 523716da
 
     oPtr->myCommand = NULL;
 }
