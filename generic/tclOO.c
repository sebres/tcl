/*
 * tclOO.c --
 *
 *	This file contains the object-system core (NB: not Tcl_Obj, but ::oo)
 *
 * Copyright (c) 2005-2012 by Donal K. Fellows
 * Copyright (c) 2017 by Nathan Coulter
 *
 * See the file "license.terms" for information on usage and redistribution of
 * this file, and for a DISCLAIMER OF ALL WARRANTIES.
 */

#ifdef HAVE_CONFIG_H
#include "config.h"
#endif
#include "tclInt.h"
#include "tclOOInt.h"

/*
 * Commands in oo::define.
 */

static const struct {
    const char *name;
    Tcl_ObjCmdProc *objProc;
    int flag;
} defineCmds[] = {
    {"constructor", TclOODefineConstructorObjCmd, 0},
    {"deletemethod", TclOODefineDeleteMethodObjCmd, 0},
    {"destructor", TclOODefineDestructorObjCmd, 0},
    {"export", TclOODefineExportObjCmd, 0},
    {"forward", TclOODefineForwardObjCmd, 0},
    {"method", TclOODefineMethodObjCmd, 0},
    {"renamemethod", TclOODefineRenameMethodObjCmd, 0},
    {"self", TclOODefineSelfObjCmd, 0},
    {"unexport", TclOODefineUnexportObjCmd, 0},
    {NULL, NULL, 0}
}, objdefCmds[] = {
    {"class", TclOODefineClassObjCmd, 1},
    {"deletemethod", TclOODefineDeleteMethodObjCmd, 1},
    {"export", TclOODefineExportObjCmd, 1},
    {"forward", TclOODefineForwardObjCmd, 1},
    {"method", TclOODefineMethodObjCmd, 1},
    {"renamemethod", TclOODefineRenameMethodObjCmd, 1},
    {"self", TclOODefineObjSelfObjCmd, 0},
    {"unexport", TclOODefineUnexportObjCmd, 1},
    {NULL, NULL, 0}
};

/*
 * What sort of size of things we like to allocate.
 */

#define ALLOC_CHUNK 8

/*
 * Function declarations for things defined in this file.
 */

static Class *		AllocClass(Tcl_Interp *interp, Object *useThisObj);
static Object *		AllocObject(Tcl_Interp *interp, const char *nameStr,
			    Namespace *nsPtr, const char *nsNameStr);
static int		CloneClassMethod(Tcl_Interp *interp, Class *clsPtr,
			    Method *mPtr, Tcl_Obj *namePtr,
			    Method **newMPtrPtr);
static int		CloneObjectMethod(Tcl_Interp *interp, Object *oPtr,
			    Method *mPtr, Tcl_Obj *namePtr);
static void		DeletedDefineNamespace(ClientData clientData);
static void		DeletedObjdefNamespace(ClientData clientData);
static void		DeletedHelpersNamespace(ClientData clientData);
static Tcl_NRPostProc	FinalizeAlloc;
static Tcl_NRPostProc	FinalizeNext;
static Tcl_NRPostProc	FinalizeObjectCall;
static inline void	InitClassPath(Tcl_Interp * interp, Class *clsPtr);
static void		InitClassSystemRoots(Tcl_Interp *interp,
			    Foundation *fPtr);
static int		InitFoundation(Tcl_Interp *interp);
static void		KillFoundation(ClientData clientData,
			    Tcl_Interp *interp);
static void		MyDeleted(ClientData clientData);
static void		ObjectNamespaceDeleted(ClientData clientData);
static void		ObjectRenamedTrace(ClientData clientData,
			    Tcl_Interp *interp, const char *oldName,
			    const char *newName, int flags);
static void		ReleaseClassContents(Tcl_Interp *interp,Object *oPtr);
static void		DeleteDescendants(Tcl_Interp *interp,Object *oPtr);
static inline void	RemoveClass(Class **list, int num, int idx);
static inline void	RemoveObject(Object **list, int num, int idx);
static inline void	SquelchCachedName(Object *oPtr);

static int		PublicObjectCmd(ClientData clientData,
			    Tcl_Interp *interp, int objc,
			    Tcl_Obj *const *objv);
static int		PublicNRObjectCmd(ClientData clientData,
			    Tcl_Interp *interp, int objc,
			    Tcl_Obj *const *objv);
static int		PrivateObjectCmd(ClientData clientData,
			    Tcl_Interp *interp, int objc,
			    Tcl_Obj *const *objv);
static int		PrivateNRObjectCmd(ClientData clientData,
			    Tcl_Interp *interp, int objc,
			    Tcl_Obj *const *objv);

/*
 * Methods in the oo::object and oo::class classes. First, we define a helper
 * macro that makes building the method type declaration structure a lot
 * easier. No point in making life harder than it has to be!
 *
 * Note that the core methods don't need clone or free proc callbacks.
 */

#define DCM(name,visibility,proc) \
    {name,visibility,\
	{TCL_OO_METHOD_VERSION_CURRENT,"core method: "#name,proc,NULL,NULL}}

static const DeclaredClassMethod objMethods[] = {
    DCM("destroy", 1,	TclOO_Object_Destroy),
    DCM("eval", 0,	TclOO_Object_Eval),
    DCM("unknown", 0,	TclOO_Object_Unknown),
    DCM("variable", 0,	TclOO_Object_LinkVar),
    DCM("varname", 0,	TclOO_Object_VarName),
    {NULL, 0, {0, NULL, NULL, NULL, NULL}}
}, clsMethods[] = {
    DCM("create", 1,	TclOO_Class_Create),
    DCM("new", 1,	TclOO_Class_New),
    DCM("createWithNamespace", 0, TclOO_Class_CreateNs),
    {NULL, 0, {0, NULL, NULL, NULL, NULL}}
};

/*
 * And for the oo::class constructor...
 */

static const Tcl_MethodType classConstructor = {
    TCL_OO_METHOD_VERSION_CURRENT,
    "oo::class constructor",
    TclOO_Class_Constructor, NULL, NULL
};

/*
 * Scripted parts of TclOO. First, the master script (cannot be outside this
 * file).
 */

static const char *initScript =
"package ifneeded TclOO " TCLOO_PATCHLEVEL " {# Already present, OK?};"
"namespace eval ::oo { variable version " TCLOO_VERSION " };"
"namespace eval ::oo { variable patchlevel " TCLOO_PATCHLEVEL " };";
/* "tcl_findLibrary tcloo $oo::version $oo::version" */
/* " tcloo.tcl OO_LIBRARY oo::library;"; */

/*
 * The scripted part of the definitions of slots.
 */

static const char *slotScript =
"::oo::define ::oo::Slot {\n"
"    method Get {} {error unimplemented}\n"
"    method Set list {error unimplemented}\n"
"    method -set args {\n"
"        uplevel 1 [list [namespace which my] Set $args]\n"
"    }\n"
"    method -append args {\n"
"        uplevel 1 [list [namespace which my] Set [list"
"                {*}[uplevel 1 [list [namespace which my] Get]] {*}$args]]\n"
"    }\n"
"    method -clear {} {uplevel 1 [list [namespace which my] Set {}]}\n"
"    forward --default-operation my -append\n"
"    method unknown {args} {\n"
"        set def --default-operation\n"
"        if {[llength $args] == 0} {\n"
"            return [uplevel 1 [list [namespace which my] $def]]\n"
"        } elseif {![string match -* [lindex $args 0]]} {\n"
"            return [uplevel 1 [list [namespace which my] $def {*}$args]]\n"
"        }\n"
"        next {*}$args\n"
"    }\n"
"    export -set -append -clear\n"
"    unexport unknown destroy\n"
"}\n"
"::oo::objdefine ::oo::define::superclass forward --default-operation my -set\n"
"::oo::objdefine ::oo::define::mixin forward --default-operation my -set\n"
"::oo::objdefine ::oo::objdefine::mixin forward --default-operation my -set\n";

/*
 * The body of the <cloned> method of oo::object.
 */

static const char *clonedBody =
"foreach p [info procs [info object namespace $originObject]::*] {"
"    set args [info args $p];"
"    set idx -1;"
"    foreach a $args {"
"        lset args [incr idx] "
"            [if {[info default $p $a d]} {list $a $d} {list $a}]"
"    };"
"    set b [info body $p];"
"    set p [namespace tail $p];"
"    proc $p $args $b;"
"};"
"foreach v [info vars [info object namespace $originObject]::*] {"
"    upvar 0 $v vOrigin;"
"    namespace upvar [namespace current] [namespace tail $v] vNew;"
"    if {[info exists vOrigin]} {"
"        if {[array exists vOrigin]} {"
"            array set vNew [array get vOrigin];"
"        } else {"
"            set vNew $vOrigin;"
"        }"
"    }"
"}";

/*
 * The actual definition of the variable holding the TclOO stub table.
 */

MODULE_SCOPE const TclOOStubs tclOOStubs;

/*
 * Convenience macro for getting the foundation from an interpreter.
 */

#define GetFoundation(interp) \
	((Foundation *)((Interp *)(interp))->objectFoundation)

/*
 * Macros to make inspecting into the guts of an object cleaner.
 *
 * The ocPtr parameter (only in these macros) is assumed to work fine with
 * either an oPtr or a classPtr. Note that the roots oo::object and oo::class
 * have _both_ their object and class flags tagged with ROOT_OBJECT and
 * ROOT_CLASS respectively.
 */

#define Deleted(oPtr)		((oPtr)->flags & OBJECT_DELETED)
#define IsRootObject(ocPtr)	((ocPtr)->flags & ROOT_OBJECT)
#define IsRootClass(ocPtr)	((ocPtr)->flags & ROOT_CLASS)
#define IsRoot(ocPtr)		((ocPtr)->flags & (ROOT_OBJECT|ROOT_CLASS))

#define RemoveItem(type, lst, i) \
    do {						\
	Remove ## type ((lst).list, (lst).num, i);	\
	(lst).num--;					\
    } while (0)

/*
 * ----------------------------------------------------------------------
 *
 * RemoveClass, RemoveObject --
 *
 *	Helpers for the RemoveItem macro for deleting a class or object from a
 *	list. Setting the "empty" location to NULL makes debugging a little
 *	easier.
 *
 * ----------------------------------------------------------------------
 */

static inline void
RemoveClass(
    Class **list,
    int num,
    int idx)
{
    for (; idx < num - 1; idx++) {
	list[idx] = list[idx + 1];
    }
    list[idx] = NULL;
}

static inline void
RemoveObject(
    Object **list,
    int num,
    int idx)
{
    for (; idx < num - 1; idx++) {
	list[idx] = list[idx + 1];
    }
    list[idx] = NULL;
}

/*
 * ----------------------------------------------------------------------
 *
 * TclOOInit --
 *
 *	Called to initialise the OO system within an interpreter.
 *
 * Result:
 *	TCL_OK if the setup succeeded. Currently assumed to always work.
 *
 * Side effects:
 *	Creates namespaces, commands, several classes and a number of
 *	callbacks. Upon return, the OO system is ready for use.
 *
 * ----------------------------------------------------------------------
 */

int
TclOOInit(
    Tcl_Interp *interp)		/* The interpreter to install into. */
{
    /*
     * Build the core of the OO system.
     */

    if (InitFoundation(interp) != TCL_OK) {
	return TCL_ERROR;
    }

    /*
     * Run our initialization script and, if that works, declare the package
     * to be fully provided.
     */

    if (Tcl_EvalEx(interp, initScript, -1, 0) != TCL_OK) {
	return TCL_ERROR;
    }

    return Tcl_PkgProvideEx(interp, "TclOO", TCLOO_PATCHLEVEL,
	    (ClientData) &tclOOStubs);
}

/*
 * ----------------------------------------------------------------------
 *
 * TclOOGetFoundation --
 *
 *	Get a reference to the OO core class system.
 *
 * ----------------------------------------------------------------------
 */

Foundation *
TclOOGetFoundation(
    Tcl_Interp *interp)
{
    return GetFoundation(interp);
}

/*
 * ----------------------------------------------------------------------
 *
 * InitFoundation --
 *
 *	Set up the core of the OO core class system. This is a structure
 *	holding references to the magical bits that need to be known about in
 *	other places, plus the oo::object and oo::class classes.
 *
 * ----------------------------------------------------------------------
 */

static int
InitFoundation(
    Tcl_Interp *interp)
{
    static Tcl_ThreadDataKey tsdKey;
    ThreadLocalData *tsdPtr =
	    Tcl_GetThreadData(&tsdKey, sizeof(ThreadLocalData));
    Foundation *fPtr = ckalloc(sizeof(Foundation));
    Tcl_Obj *namePtr, *argsPtr, *bodyPtr;
    Tcl_DString buffer;
    Command *cmdPtr;
    int i;

    /*
     * Initialize the structure that holds the OO system core. This is
     * attached to the interpreter via an assocData entry; not very efficient,
     * but the best we can do without hacking the core more.
     */

    memset(fPtr, 0, sizeof(Foundation));
    ((Interp *) interp)->objectFoundation = fPtr;
    fPtr->interp = interp;
    fPtr->ooNs = Tcl_CreateNamespace(interp, "::oo", fPtr, NULL);
    Tcl_Export(interp, fPtr->ooNs, "[a-z]*", 1);
    fPtr->defineNs = Tcl_CreateNamespace(interp, "::oo::define", fPtr,
	    DeletedDefineNamespace);
    fPtr->objdefNs = Tcl_CreateNamespace(interp, "::oo::objdefine", fPtr,
	    DeletedObjdefNamespace);
    fPtr->helpersNs = Tcl_CreateNamespace(interp, "::oo::Helpers", fPtr,
	    DeletedHelpersNamespace);
    fPtr->epoch = 0;
    fPtr->tsdPtr = tsdPtr;
    TclNewLiteralStringObj(fPtr->unknownMethodNameObj, "unknown");
    TclNewLiteralStringObj(fPtr->constructorName, "<constructor>");
    TclNewLiteralStringObj(fPtr->destructorName, "<destructor>");
    TclNewLiteralStringObj(fPtr->clonedName, "<cloned>");
    TclNewLiteralStringObj(fPtr->defineName, "::oo::define");
    Tcl_IncrRefCount(fPtr->unknownMethodNameObj);
    Tcl_IncrRefCount(fPtr->constructorName);
    Tcl_IncrRefCount(fPtr->destructorName);
    Tcl_IncrRefCount(fPtr->clonedName);
    Tcl_IncrRefCount(fPtr->defineName);
    Tcl_CreateObjCommand(interp, "::oo::UnknownDefinition",
	    TclOOUnknownDefinition, NULL, NULL);
    TclNewLiteralStringObj(namePtr, "::oo::UnknownDefinition");
    Tcl_SetNamespaceUnknownHandler(interp, fPtr->defineNs, namePtr);
    Tcl_SetNamespaceUnknownHandler(interp, fPtr->objdefNs, namePtr);

    /*
     * Create the subcommands in the oo::define and oo::objdefine spaces.
     */

    Tcl_DStringInit(&buffer);
    for (i=0 ; defineCmds[i].name ; i++) {
	TclDStringAppendLiteral(&buffer, "::oo::define::");
	Tcl_DStringAppend(&buffer, defineCmds[i].name, -1);
	Tcl_CreateObjCommand(interp, Tcl_DStringValue(&buffer),
		defineCmds[i].objProc, INT2PTR(defineCmds[i].flag), NULL);
	Tcl_DStringFree(&buffer);
    }
    for (i=0 ; objdefCmds[i].name ; i++) {
	TclDStringAppendLiteral(&buffer, "::oo::objdefine::");
	Tcl_DStringAppend(&buffer, objdefCmds[i].name, -1);
	Tcl_CreateObjCommand(interp, Tcl_DStringValue(&buffer),
		objdefCmds[i].objProc, INT2PTR(objdefCmds[i].flag), NULL);
	Tcl_DStringFree(&buffer);
    }

    Tcl_CallWhenDeleted(interp, KillFoundation, NULL);

    /*
     * Create the special objects at the core of the object system.
     */

    InitClassSystemRoots(interp, fPtr);

    /*
     * Basic method declarations for the core classes.
     */

    for (i=0 ; objMethods[i].name ; i++) {
	TclOONewBasicMethod(interp, fPtr->objectCls, &objMethods[i]);
    }
    for (i=0 ; clsMethods[i].name ; i++) {
	TclOONewBasicMethod(interp, fPtr->classCls, &clsMethods[i]);
    }

    /*
     * Create the default <cloned> method implementation, used when 'oo::copy'
     * is called to finish the copying of one object to another.
     */

    TclNewLiteralStringObj(argsPtr, "originObject");
    Tcl_IncrRefCount(argsPtr);
    bodyPtr = Tcl_NewStringObj(clonedBody, -1);
    TclOONewProcMethod(interp, fPtr->objectCls, 0, fPtr->clonedName, argsPtr,
	    bodyPtr, NULL);
    TclDecrRefCount(argsPtr);

    /*
     * Finish setting up the class of classes by marking the 'new' method as
     * private; classes, unlike general objects, must have explicit names. We
     * also need to create the constructor for classes.
     */

    TclNewLiteralStringObj(namePtr, "new");
    Tcl_NewInstanceMethod(interp, (Tcl_Object) fPtr->classCls->thisPtr,
	    namePtr /* keeps ref */, 0 /* ==private */, NULL, NULL);
    fPtr->classCls->constructorPtr = (Method *) Tcl_NewMethod(interp,
	    (Tcl_Class) fPtr->classCls, NULL, 0, &classConstructor, NULL);

    /*
     * Create non-object commands and plug ourselves into the Tcl [info]
     * ensemble.
     */

    cmdPtr = (Command *) Tcl_NRCreateCommand(interp, "::oo::Helpers::next",
	    NULL, TclOONextObjCmd, NULL, NULL);
    cmdPtr->compileProc = TclCompileObjectNextCmd;
    cmdPtr = (Command *) Tcl_NRCreateCommand(interp, "::oo::Helpers::nextto",
	    NULL, TclOONextToObjCmd, NULL, NULL);
    cmdPtr->compileProc = TclCompileObjectNextToCmd;
    cmdPtr = (Command *) Tcl_CreateObjCommand(interp, "::oo::Helpers::self",
	    TclOOSelfObjCmd, NULL, NULL);
    cmdPtr->compileProc = TclCompileObjectSelfCmd;
    Tcl_CreateObjCommand(interp, "::oo::define", TclOODefineObjCmd, NULL,
	    NULL);
    Tcl_CreateObjCommand(interp, "::oo::objdefine", TclOOObjDefObjCmd, NULL,
	    NULL);
    Tcl_CreateObjCommand(interp, "::oo::copy", TclOOCopyObjectCmd, NULL,NULL);
    TclOOInitInfo(interp);

    /*
     * Now make the class of slots.
     */

    if (TclOODefineSlots(fPtr) != TCL_OK) {
	return TCL_ERROR;
    }
    return Tcl_EvalEx(interp, slotScript, -1, 0);
}

/*
 * ----------------------------------------------------------------------
 *
 * InitClassSystemRoots --
 *
 *	Creates the objects at the core of the object system. These need to be
 *	spliced manually.
 *
 * ----------------------------------------------------------------------
 */

static void
InitClassSystemRoots(
    Tcl_Interp *interp,
    Foundation *fPtr)
{
    Class fakeCls;
    Object fakeObject;

    /*
     * Stand up a phony class for bootstrapping.
     */

    fPtr->objectCls = &fakeCls;

    /*
     * Referenced in AllocClass to increment the refCount.
     */

    fakeCls.thisPtr = &fakeObject;

    fPtr->objectCls = AllocClass(interp,
	    AllocObject(interp, "object", (Namespace *)fPtr->ooNs, NULL));
    fPtr->classCls = AllocClass(interp,
	    AllocObject(interp, "class", (Namespace *)fPtr->ooNs, NULL));

    /*
     * Rewire bootstrapped objects.
     */

    fPtr->objectCls->thisPtr->selfCls = fPtr->classCls;
    fPtr->classCls->thisPtr->selfCls = fPtr->classCls;

    AddRef(fPtr->objectCls->thisPtr);
    AddRef(fPtr->classCls->thisPtr);
    AddRef(fPtr->classCls->thisPtr->selfCls->thisPtr);
    AddRef(fPtr->objectCls->thisPtr->selfCls->thisPtr);

    /*
     * Special initialization for the primordial objects.
     */

    fPtr->objectCls->thisPtr->flags |= ROOT_OBJECT;
    fPtr->objectCls->flags |= ROOT_OBJECT;

    /*
     * This is why it is unnecessary in this routine to make up for the
     * incremented reference count of fPtr->objectCls that was sallwed by
     * fakeObject.
     */

    fPtr->objectCls->superclasses.num = 0;
    ckfree(fPtr->objectCls->superclasses.list);
    fPtr->objectCls->superclasses.list = NULL;

    fPtr->classCls->thisPtr->flags |= ROOT_CLASS;
    fPtr->classCls->flags |= ROOT_CLASS;

    /*
     * Standard initialization for new Objects.
     */

    TclOOAddToInstances(fPtr->objectCls->thisPtr, fPtr->classCls);
    TclOOAddToInstances(fPtr->classCls->thisPtr, fPtr->classCls);
    TclOOAddToSubclasses(fPtr->classCls, fPtr->objectCls);

    /*
     * THIS IS THE ONLY FUNCTION THAT DOES NON-STANDARD CLASS SPLICING.
     * Everything else is careful to prohibit looping.
     */
}

/*
 * ----------------------------------------------------------------------
 *
 * DeletedDefineNamespace, DeletedObjdefNamespace, DeletedHelpersNamespace --
 *
 *	Simple helpers used to clear fields of the foundation when they no
 *	longer hold useful information.
 *
 * ----------------------------------------------------------------------
 */

static void
DeletedDefineNamespace(
    ClientData clientData)
{
    Foundation *fPtr = clientData;

    fPtr->defineNs = NULL;
}

static void
DeletedObjdefNamespace(
    ClientData clientData)
{
    Foundation *fPtr = clientData;

    fPtr->objdefNs = NULL;
}

static void
DeletedHelpersNamespace(
    ClientData clientData)
{
    Foundation *fPtr = clientData;

    fPtr->helpersNs = NULL;
}

/*
 * ----------------------------------------------------------------------
 *
 * KillFoundation --
 *
 *	Delete those parts of the OO core that are not deleted automatically
 *	when the objects and classes themselves are destroyed.
 *
 * ----------------------------------------------------------------------
 */

static void
KillFoundation(
    ClientData clientData,	/* Pointer to the OO system foundation
				 * structure. */
    Tcl_Interp *interp)		/* The interpreter containing the OO system
				 * foundation. */
{
    Foundation *fPtr = GetFoundation(interp);

    TclDecrRefCount(fPtr->unknownMethodNameObj);
    TclDecrRefCount(fPtr->constructorName);
    TclDecrRefCount(fPtr->destructorName);
    TclDecrRefCount(fPtr->clonedName);
    TclDecrRefCount(fPtr->defineName);
    ckfree(fPtr);
}

/*
 * ----------------------------------------------------------------------
 *
 * AllocObject --
 *
 *	Allocate an object of basic type. Does not splice the object into its
 *	class's instance list.  The caller must set the classPtr on the object
 *	to either a class or NULL, call TclOOAddToInstances to add the object
 *	to the class's instance list, and if the object itself is a class, use
 *	call TclOOAddToSubclasses() to add it to the right class's list of
 *	subclasses.
 *
 * ----------------------------------------------------------------------
 */

static Object *
AllocObject(
    Tcl_Interp *interp,		/* Interpreter within which to create the
				 * object. */
    const char *nameStr,	/* The name of the object to create, or NULL
				 * if the OO system should pick the object
				 * name itself (equal to the namespace
				 * name). */
    Namespace *nsPtr,		/* The namespace to create the object in, or
				 * NULL if *nameStr is NULL */
    const char *nsNameStr)	/* The name of the namespace to create, or
				 * NULL if the OO system should pick a unique
				 * name itself. If this is non-NULL but names
				 * a namespace that already exists, the effect
				 * will be the same as if this was NULL. */
{
    Foundation *fPtr = GetFoundation(interp);
    Object *oPtr;
    Command *cmdPtr;
    CommandTrace *tracePtr;
<<<<<<< HEAD
    size_t creationEpoch;
    int ignored;
=======
    int creationEpoch;
>>>>>>> 43bf4227

    oPtr = ckalloc(sizeof(Object));
    memset(oPtr, 0, sizeof(Object));

    /*
     * Every object has a namespace; make one. Note that this also normally
     * computes the creation epoch value for the object, a sequence number
     * that is unique to the object (and which allows us to manage method
     * caching without comparing pointers).
     *
     * When creating a namespace, we first check to see if the caller
     * specified the name for the namespace. If not, we generate namespace
     * names using the epoch until such time as a new namespace is actually
     * created.
     */

    if (nsNameStr != NULL) {
	oPtr->namespacePtr = Tcl_CreateNamespace(interp, nsNameStr, oPtr, NULL);
	if (oPtr->namespacePtr != NULL) {
	    creationEpoch = ++fPtr->tsdPtr->nsCount;
	    goto configNamespace;
	}
	Tcl_ResetResult(interp);
    }

    while (1) {
	char objName[10 + TCL_INTEGER_SPACE];

	sprintf(objName, "::oo::Obj%" TCL_LL_MODIFIER "u", (Tcl_WideUInt)++fPtr->tsdPtr->nsCount);
	oPtr->namespacePtr = Tcl_CreateNamespace(interp, objName, oPtr, NULL);
	if (oPtr->namespacePtr != NULL) {
	    creationEpoch = fPtr->tsdPtr->nsCount;
	    break;
	}

	/*
	 * Could not make that namespace, so we make another. But first we
	 * have to get rid of the error message from Tcl_CreateNamespace,
	 * since that's something that should not be exposed to the user.
	 */

	Tcl_ResetResult(interp);
    }

    /*
     * Make the namespace know about the helper commands. This grants access
     * to the [self] and [next] commands.
     */

  configNamespace:
    if (fPtr->helpersNs != NULL) {
	TclSetNsPath((Namespace *) oPtr->namespacePtr, 1, &fPtr->helpersNs);
    }
    TclOOSetupVariableResolver(oPtr->namespacePtr);

    /*
     * Suppress use of compiled versions of the commands in this object's
     * namespace and its children; causes wrong behaviour without expensive
     * recompilation. [Bug 2037727]
     */

    ((Namespace *) oPtr->namespacePtr)->flags |= NS_SUPPRESS_COMPILATION;

    /*
     * Set up a callback to get notification of the deletion of a namespace
     * when enough of the namespace still remains to execute commands and
     * access variables in it. [Bug 2950259]
     */

    ((Namespace *) oPtr->namespacePtr)->earlyDeleteProc = ObjectNamespaceDeleted;

    /*
     * Fill in the rest of the non-zero/NULL parts of the structure.
     */

    oPtr->fPtr = fPtr;
    oPtr->creationEpoch = creationEpoch;

    /*
     * An object starts life with a refCount of 2 to mark the two stages of
     * destruction it occur:  A call to ObjectRenamedTrace(), and a call to
     * ObjectNamespaceDeleted().
     */

    oPtr->refCount = 2;
    oPtr->flags = USE_CLASS_CACHE;

    /*
     * Finally, create the object commands and initialize the trace on the
     * public command (so that the object structures are deleted when the
     * command is deleted).
     */

    if (!nameStr) {
	nameStr = oPtr->namespacePtr->name;
	nsPtr = (Namespace *)oPtr->namespacePtr;
	if (nsPtr->parentPtr != NULL) {
	    nsPtr = nsPtr->parentPtr;
	}

    }
    oPtr->command = TclCreateObjCommandInNs(interp, nameStr,
	(Tcl_Namespace *)nsPtr, PublicObjectCmd, oPtr, NULL);

    /*
     * Add the NRE command and trace directly. While this breaks a number of
     * abstractions, it is faster and we're inside Tcl here so we're allowed.
     */

    cmdPtr = (Command *) oPtr->command;
    cmdPtr->nreProc = PublicNRObjectCmd;
    cmdPtr->tracePtr = tracePtr = ckalloc(sizeof(CommandTrace));
    tracePtr->traceProc = ObjectRenamedTrace;
    tracePtr->clientData = oPtr;
    tracePtr->flags = TCL_TRACE_RENAME|TCL_TRACE_DELETE;
    tracePtr->nextPtr = NULL;
    tracePtr->refCount = 1;

    oPtr->myCommand = TclNRCreateCommandInNs(interp, "my", oPtr->namespacePtr,
	    PrivateObjectCmd, PrivateNRObjectCmd, oPtr, MyDeleted);
    return oPtr;
}

/*
 * ----------------------------------------------------------------------
 *
 * SquelchCachedName --
 *
 *	Encapsulates how to throw away a cached object name. Called from
 *	object rename traces and at object destruction.
 *
 * ----------------------------------------------------------------------
 */

static inline void
SquelchCachedName(
    Object *oPtr)
{
    if (oPtr->cachedNameObj) {
	Tcl_DecrRefCount(oPtr->cachedNameObj);
	oPtr->cachedNameObj = NULL;
    }
}

/*
 * ----------------------------------------------------------------------
 *
 * MyDeleted --
 *
 *	This callback is triggered when the object's [my] command is deleted
 *	by any mechanism. It just marks the object as not having a [my]
 *	command, and so prevents cleanup of that when the object itself is
 *	deleted.
 *
 * ----------------------------------------------------------------------
 */

static void
MyDeleted(
    ClientData clientData)	/* Reference to the object whose [my] has been
				 * squelched. */
{
    register Object *oPtr = clientData;

    oPtr->myCommand = NULL;
}

/*
 * ----------------------------------------------------------------------
 *
 * ObjectRenamedTrace --
 *
 *	This callback is triggered when the object is deleted by any
 *	mechanism. It runs the destructors and arranges for the actual cleanup
 *	of the object's namespace, which in turn triggers cleansing of the
 *	object data structures.
 *
 * ----------------------------------------------------------------------
 */

static void
ObjectRenamedTrace(
    ClientData clientData,	/* The object being deleted. */
    Tcl_Interp *interp,		/* The interpreter containing the object. */
    const char *oldName,	/* What the object was (last) called. */
    const char *newName,	/* What it's getting renamed to. (unused) */
    int flags)			/* Why was the object deleted? */
{
    Object *oPtr = clientData;

    /*
     * If this is a rename and not a delete of the object, we just flush the
     * cache of the object name.
     */

    if (flags & TCL_TRACE_RENAME) {
	SquelchCachedName(oPtr);
	return;
    }

    /*
     * The namespace is only deleted if it hasn't already been deleted. [Bug
     * 2950259].
     */

    if (!Deleted(oPtr)) {
	Tcl_DeleteNamespace(oPtr->namespacePtr);
    }
    oPtr->command = NULL;
    TclOODecrRefCount(oPtr);
    return;
}

/*
 * ----------------------------------------------------------------------
 *
 * DeleteDescendants, ReleaseClassContents --
 *
 *	Tear down the special class data structure, including deleting all
 *	dependent classes and objects.
 *
 * ----------------------------------------------------------------------
 */

static void
DeleteDescendants(
    Tcl_Interp *interp,		/* The interpreter containing the class. */
    Object *oPtr)		/* The object representing the class. */
{
    Class *clsPtr = oPtr->classPtr, *subclassPtr, *mixinSubclassPtr;
    Object *instancePtr;
    int i;

    /*
     * Squelch classes that this class has been mixed into.
     */

    FOREACH(mixinSubclassPtr, clsPtr->mixinSubs) {
	/*
	 * This condition also covers the case where mixinSubclassPtr ==
	 * clsPtr
	 */

	if (!Deleted(mixinSubclassPtr->thisPtr)) {
	    Tcl_DeleteCommandFromToken(interp,
		    mixinSubclassPtr->thisPtr->command);
	}
	i -= TclOORemoveFromMixinSubs(mixinSubclassPtr, clsPtr);
	TclOODecrRefCount(mixinSubclassPtr->thisPtr);
    }

    /*
     * Squelch subclasses of this class.
     */

    FOREACH(subclassPtr, clsPtr->subclasses) {
	if (!Deleted(subclassPtr->thisPtr) && !IsRoot(subclassPtr)) {
	    Tcl_DeleteCommandFromToken(interp, subclassPtr->thisPtr->command);
	}
	i -= TclOORemoveFromSubclasses(subclassPtr, clsPtr);
	TclOODecrRefCount(subclassPtr->thisPtr);
    }

    /*
     * Squelch instances of this class (includes objects we're mixed into).
     */

    if (!IsRootClass(oPtr)) {
	FOREACH(instancePtr, clsPtr->instances) {
	    /*
	     * This condition also covers the case where instancePtr == oPtr
	     */

	    if (!Deleted(instancePtr) && !IsRoot(instancePtr)) {
		Tcl_DeleteCommandFromToken(interp, instancePtr->command);
	    }
	    i -= TclOORemoveFromInstances(instancePtr, clsPtr);
	}
    }
}

static void
ReleaseClassContents(
    Tcl_Interp *interp,		/* The interpreter containing the class. */
    Object *oPtr)		/* The object representing the class. */
{
    FOREACH_HASH_DECLS;
    int i;
    Class *clsPtr = oPtr->classPtr, *tmpClsPtr;
    Method *mPtr;
    Foundation *fPtr = oPtr->fPtr;
    Tcl_Obj *variableObj;

    /*
     * Sanity check!
     */

    if (!Deleted(oPtr)) {
	if (IsRootClass(oPtr)) {
	    Tcl_Panic("deleting class structure for non-deleted %s",
		    "::oo::class");
	} else if (IsRootObject(oPtr)) {
	    Tcl_Panic("deleting class structure for non-deleted %s",
		    "::oo::object");
	} else {
	    Tcl_Panic("deleting class structure for non-deleted %s",
		    "general object");
	}
    }

    /*
     * Squelch method implementation chain caches.
     */

    if (clsPtr->constructorChainPtr) {
	TclOODeleteChain(clsPtr->constructorChainPtr);
	clsPtr->constructorChainPtr = NULL;
    }
    if (clsPtr->destructorChainPtr) {
	TclOODeleteChain(clsPtr->destructorChainPtr);
	clsPtr->destructorChainPtr = NULL;
    }
    if (clsPtr->classChainCache) {
	CallChain *callPtr;

	FOREACH_HASH_VALUE(callPtr, clsPtr->classChainCache) {
	    TclOODeleteChain(callPtr);
	}
	Tcl_DeleteHashTable(clsPtr->classChainCache);
	ckfree(clsPtr->classChainCache);
	clsPtr->classChainCache = NULL;
    }

    /*
     * Squelch our filter list.
     */

    if (clsPtr->filters.num) {
	Tcl_Obj *filterObj;

	FOREACH(filterObj, clsPtr->filters) {
	    TclDecrRefCount(filterObj);
	}
	ckfree(clsPtr->filters.list);
	clsPtr->filters.num = 0;
    }

    /*
     * Squelch our metadata.
     */

    if (clsPtr->metadataPtr != NULL) {
	Tcl_ObjectMetadataType *metadataTypePtr;
	ClientData value;

	FOREACH_HASH(metadataTypePtr, value, clsPtr->metadataPtr) {
	    metadataTypePtr->deleteProc(value);
	}
	Tcl_DeleteHashTable(clsPtr->metadataPtr);
	ckfree(clsPtr->metadataPtr);
	clsPtr->metadataPtr = NULL;
    }

    FOREACH(tmpClsPtr, clsPtr->mixins) {
	TclOORemoveFromMixinSubs(clsPtr, tmpClsPtr);
    }
    FOREACH(tmpClsPtr, clsPtr->superclasses) {
	TclOORemoveFromSubclasses(clsPtr, tmpClsPtr);
    }

    FOREACH_HASH_VALUE(mPtr, &clsPtr->classMethods) {
	TclOODelMethodRef(mPtr);
    }
    Tcl_DeleteHashTable(&clsPtr->classMethods);
    TclOODelMethodRef(clsPtr->constructorPtr);
    TclOODelMethodRef(clsPtr->destructorPtr);

    FOREACH(variableObj, clsPtr->variables) {
	TclDecrRefCount(variableObj);
    }
    if (i) {
	ckfree(clsPtr->variables.list);
    }

    if (IsRootClass(oPtr) && !Deleted(fPtr->objectCls->thisPtr)) {
	Tcl_DeleteCommandFromToken(interp, fPtr->objectCls->thisPtr->command);
    }
}

/*
 * ----------------------------------------------------------------------
 *
 * ObjectNamespaceDeleted --
 *
 *	Callback when the object's namespace is deleted. Used to clean up the
 *	data structures associated with the object. The complicated bit is
 *	that this can sometimes happen before the object's command is deleted
 *	(interpreter teardown is complex!)
 *
 * ----------------------------------------------------------------------
 */

static void
ObjectNamespaceDeleted(
    ClientData clientData)	/* Pointer to the class whose namespace is
				 * being deleted. */
{
    Object *oPtr = clientData;
    Foundation *fPtr = oPtr->fPtr;
    FOREACH_HASH_DECLS;
    Class *mixinPtr;
    Method *mPtr;
    Tcl_Obj *filterObj, *variableObj;
    Tcl_Interp *interp = oPtr->fPtr->interp;
    int i;

    if (Deleted(oPtr)) {
	/*
	 * TODO: Can ObjectNamespaceDeleted ever be called twice? If not, this
	 * guard could be removed.
	 */

	return;
    }

    /*
     * One rule for the teardown routines is that if an object is in the
     * process of being deleted, nothing else may modify its bookeeping
     * records.  This is the flag that
     */

    oPtr->flags |= OBJECT_DELETED;

    /* Let the dominoes fall */
    if (oPtr->classPtr) {
	DeleteDescendants(interp, oPtr);
    }

    /*
     * We do not run destructors on the core class objects when the
     * interpreter is being deleted; their incestuous nature causes problems
     * in that case when the destructor is partially deleted before the uses
     * of it have gone. [Bug 2949397]
     */

    if (!Tcl_InterpDeleted(interp) && !(oPtr->flags & DESTRUCTOR_CALLED)) {
	CallContext *contextPtr =
		TclOOGetCallContext(oPtr, NULL, DESTRUCTOR, NULL);
	int result;

	Tcl_InterpState state;
	oPtr->flags |= DESTRUCTOR_CALLED;

	if (contextPtr != NULL) {
	    contextPtr->callPtr->flags |= DESTRUCTOR;
	    contextPtr->skip = 0;
	    state = Tcl_SaveInterpState(interp, TCL_OK);
	    result = Tcl_NRCallObjProc(interp, TclOOInvokeContext,
		    contextPtr, 0, NULL);
	    if (result != TCL_OK) {
		Tcl_BackgroundException(interp, result);
	    }
	    Tcl_RestoreInterpState(interp, state);
	    TclOODeleteContext(contextPtr);
	}
    }

    /*
     * Instruct everyone to no longer use any allocated fields of the object.
     * Also delete the command that refers to the object at this point (if
     * it still exists) because otherwise its pointer to the object
     * points into freed memory.
     */

    if (((Command *)oPtr->command)->flags && CMD_IS_DELETED) {
	/*
	 * Something has already started the command deletion process. We can
	 * go ahead and clean up the the namespace,
	 */
    } else {
	/*
	 * The namespace must have been deleted directly.  Delete the command
	 * as well.
	 */

	Tcl_DeleteCommandFromToken(oPtr->fPtr->interp, oPtr->command);
    }

    if (oPtr->myCommand) {
	Tcl_DeleteCommandFromToken(oPtr->fPtr->interp, oPtr->myCommand);
    }

    /*
     * Splice the object out of its context. After this, we must *not* call
     * methods on the object.
     */

    /*
     * TODO: Should this be protected with a * !IsRoot() condition?
     */

    TclOORemoveFromInstances(oPtr, oPtr->selfCls);

    FOREACH(mixinPtr, oPtr->mixins) {
	i -= TclOORemoveFromInstances(oPtr, mixinPtr);
    }
    if (i) {
	ckfree(oPtr->mixins.list);
    }

    FOREACH(filterObj, oPtr->filters) {
	TclDecrRefCount(filterObj);
    }
    if (i) {
	ckfree(oPtr->filters.list);
    }

    if (oPtr->methodsPtr) {
	FOREACH_HASH_VALUE(mPtr, oPtr->methodsPtr) {
	    TclOODelMethodRef(mPtr);
	}
	Tcl_DeleteHashTable(oPtr->methodsPtr);
	ckfree(oPtr->methodsPtr);
    }

    FOREACH(variableObj, oPtr->variables) {
	TclDecrRefCount(variableObj);
    }
    if (i) {
	ckfree(oPtr->variables.list);
    }

    if (oPtr->chainCache) {
	TclOODeleteChainCache(oPtr->chainCache);
    }

    SquelchCachedName(oPtr);

    if (oPtr->metadataPtr != NULL) {
	Tcl_ObjectMetadataType *metadataTypePtr;
	ClientData value;

	FOREACH_HASH(metadataTypePtr, value, oPtr->metadataPtr) {
	    metadataTypePtr->deleteProc(value);
	}
	Tcl_DeleteHashTable(oPtr->metadataPtr);
	ckfree(oPtr->metadataPtr);
	oPtr->metadataPtr = NULL;
    }

    /*
     * Because an object can be a class that is an instance of itself, the
     * class object's class structure should only be cleaned after most of the
     * cleanup on the object is done.
     *
     * The class of objects needs some special care; if it is deleted (and
     * we're not killing the whole interpreter) we force the delete of the
     * class of classes now as well. Due to the incestuous nature of those two
     * classes, if one goes the other must too and yet the tangle can
     * sometimes not go away automatically; we force it here. [Bug 2962664]
     */

    if (IsRootObject(oPtr) && !Deleted(fPtr->classCls->thisPtr)
	    && !Tcl_InterpDeleted(interp)) {
	Tcl_DeleteCommandFromToken(interp, fPtr->classCls->thisPtr->command);
    }

    if (oPtr->classPtr != NULL) {
	ReleaseClassContents(interp, oPtr);
    }

    /*
     * Delete the object structure itself.
     */

    oPtr->namespacePtr = NULL;
    oPtr->selfCls = NULL;
    TclOODecrRefCount(oPtr);
    return;
}

/*
 * ----------------------------------------------------------------------
 *
 * TclOODecrRefCount --
 *
 *	Decrement the refcount of an object and deallocate storage then object
 *	is no longer referenced.  Returns 1 if storage was deallocated, and 0
 *	otherwise.
 *
 * ----------------------------------------------------------------------
 */

int
TclOODecrRefCount(
    Object *oPtr)
{
    if (oPtr->refCount-- <= 1) {
	Class *clsPtr = oPtr->classPtr;

	if (oPtr->classPtr != NULL) {
	    ckfree(clsPtr->superclasses.list);
	    ckfree(clsPtr->subclasses.list);
	    ckfree(clsPtr->instances.list);
	    ckfree(clsPtr->mixinSubs.list);
	    ckfree(clsPtr->mixins.list);
	    ckfree(oPtr->classPtr);
	}
	ckfree(oPtr);
	return 1;
    }
    return 0;
}

/*
 * ----------------------------------------------------------------------
 *
 * TclOORemoveFromInstances --
 *
 *	Utility function to remove an object from the list of instances within
 *	a class.
 *
 * ----------------------------------------------------------------------
 */

int
TclOORemoveFromInstances(
    Object *oPtr,		/* The instance to remove. */
    Class *clsPtr)		/* The class (possibly) containing the
				 * reference to the instance. */
{
    int i, res = 0;
    Object *instPtr;

    if (Deleted(clsPtr->thisPtr)) {
	return res;
    }

    FOREACH(instPtr, clsPtr->instances) {
	if (oPtr == instPtr) {
	    RemoveItem(Object, clsPtr->instances, i);
	    TclOODecrRefCount(oPtr);
	    res++;
	    break;
	}
    }
    return res;
}

/*
 * ----------------------------------------------------------------------
 *
 * TclOOAddToInstances --
 *
 *	Utility function to add an object to the list of instances within a
 *	class.
 *
 * ----------------------------------------------------------------------
 */

void
TclOOAddToInstances(
    Object *oPtr,		/* The instance to add. */
    Class *clsPtr)		/* The class to add the instance to. It is
				 * assumed that the class is not already
				 * present as an instance in the class. */
{
    if (clsPtr->instances.num >= clsPtr->instances.size) {
	clsPtr->instances.size += ALLOC_CHUNK;
	if (clsPtr->instances.size == ALLOC_CHUNK) {
	    clsPtr->instances.list = ckalloc(sizeof(Object *) * ALLOC_CHUNK);
	} else {
	    clsPtr->instances.list = ckrealloc(clsPtr->instances.list,
		    sizeof(Object *) * clsPtr->instances.size);
	}
    }
    clsPtr->instances.list[clsPtr->instances.num++] = oPtr;
    AddRef(oPtr);
}

/*
 * ----------------------------------------------------------------------
 *
 * TclOORemoveFromSubclasses --
 *
 *	Utility function to remove a class from the list of subclasses within
 *	another class. Returns the number of removals performed.
 *
 * ----------------------------------------------------------------------
 */

int
TclOORemoveFromSubclasses(
    Class *subPtr,		/* The subclass to remove. */
    Class *superPtr)		/* The superclass to possibly remove the
				 * subclass reference from. */
{
    int i, res = 0;
    Class *subclsPtr;

    if (Deleted(superPtr->thisPtr)) {
	return res;
    }

    FOREACH(subclsPtr, superPtr->subclasses) {
	if (subPtr == subclsPtr) {
	    RemoveItem(Class, superPtr->subclasses, i);
	    TclOODecrRefCount(subPtr->thisPtr);
	    res++;
	}
    }
    return res;
}

/*
 * ----------------------------------------------------------------------
 *
 * TclOOAddToSubclasses --
 *
 *	Utility function to add a class to the list of subclasses within
 *	another class.
 *
 * ----------------------------------------------------------------------
 */

void
TclOOAddToSubclasses(
    Class *subPtr,		/* The subclass to add. */
    Class *superPtr)		/* The superclass to add the subclass to. It
				 * is assumed that the class is not already
				 * present as a subclass in the superclass. */
{
    if (Deleted(superPtr->thisPtr)) {
	return;
    }
    if (superPtr->subclasses.num >= superPtr->subclasses.size) {
	superPtr->subclasses.size += ALLOC_CHUNK;
	if (superPtr->subclasses.size == ALLOC_CHUNK) {
	    superPtr->subclasses.list = ckalloc(sizeof(Class *) * ALLOC_CHUNK);
	} else {
	    superPtr->subclasses.list = ckrealloc(superPtr->subclasses.list,
		    sizeof(Class *) * superPtr->subclasses.size);
	}
    }
    superPtr->subclasses.list[superPtr->subclasses.num++] = subPtr;
    AddRef(subPtr->thisPtr);
}

/*
 * ----------------------------------------------------------------------
 *
 * TclOORemoveFromMixinSubs --
 *
 *	Utility function to remove a class from the list of mixinSubs within
 *	another class.
 *
 * ----------------------------------------------------------------------
 */

int
TclOORemoveFromMixinSubs(
    Class *subPtr,		/* The subclass to remove. */
    Class *superPtr)		/* The superclass to possibly remove the
				 * subclass reference from. */
{
    int i, res = 0;
    Class *subclsPtr;

    if (Deleted(superPtr->thisPtr)) {
	return res;
    }

    FOREACH(subclsPtr, superPtr->mixinSubs) {
	if (subPtr == subclsPtr) {
	    RemoveItem(Class, superPtr->mixinSubs, i);
	    TclOODecrRefCount(subPtr->thisPtr);
	    res++;
	    break;
	}
    }
    return res;
}

/*
 * ----------------------------------------------------------------------
 *
 * TclOOAddToMixinSubs --
 *
 *	Utility function to add a class to the list of mixinSubs within
 *	another class.
 *
 * ----------------------------------------------------------------------
 */

void
TclOOAddToMixinSubs(
    Class *subPtr,		/* The subclass to add. */
    Class *superPtr)		/* The superclass to add the subclass to. It
				 * is assumed that the class is not already
				 * present as a subclass in the superclass. */
{
    if (Deleted(superPtr->thisPtr)) {
	return;
    }
    if (superPtr->mixinSubs.num >= superPtr->mixinSubs.size) {
	superPtr->mixinSubs.size += ALLOC_CHUNK;
	if (superPtr->mixinSubs.size == ALLOC_CHUNK) {
	    superPtr->mixinSubs.list = ckalloc(sizeof(Class *) * ALLOC_CHUNK);
	} else {
	    superPtr->mixinSubs.list = ckrealloc(superPtr->mixinSubs.list,
		    sizeof(Class *) * superPtr->mixinSubs.size);
	}
    }
    superPtr->mixinSubs.list[superPtr->mixinSubs.num++] = subPtr;
    AddRef(subPtr->thisPtr);
}

/*
 * ----------------------------------------------------------------------
 *
 * AllocClass --
 *
 *	Allocate a basic class. Does not add class to its
 *	class's instance list.
 *
 * ----------------------------------------------------------------------
 */

static inline void
InitClassPath(
    Tcl_Interp *interp,
    Class *clsPtr)
{
    Foundation *fPtr = GetFoundation(interp);

    if (fPtr->helpersNs != NULL) {
	Tcl_Namespace *path[2];

	path[0] = fPtr->helpersNs;
	path[1] = fPtr->ooNs;
	TclSetNsPath((Namespace *) clsPtr->thisPtr->namespacePtr, 2, path);
    } else {
	TclSetNsPath((Namespace *) clsPtr->thisPtr->namespacePtr, 1,
		&fPtr->ooNs);
    }
}

static Class *
AllocClass(
    Tcl_Interp *interp,		/* Interpreter within which to allocate the
				 * class. */
    Object *useThisObj)		/* Object that is to act as the class
				 * representation. */
{
    Foundation *fPtr = GetFoundation(interp);
    Class *clsPtr = ckalloc(sizeof(Class));

    memset(clsPtr, 0, sizeof(Class));
    clsPtr->thisPtr = useThisObj;

    /*
     * Configure the namespace path for the class's object.
     */

    InitClassPath(interp, clsPtr);

    /*
     * Classes are subclasses of oo::object, i.e. the objects they create are
     * objects.
     */

    clsPtr->superclasses.num = 1;
    clsPtr->superclasses.list = ckalloc(sizeof(Class *));
    clsPtr->superclasses.list[0] = fPtr->objectCls;
    AddRef(fPtr->objectCls->thisPtr);

    /*
     * Finish connecting the class structure to the object structure.
     */

    clsPtr->thisPtr->classPtr = clsPtr;

    /*
     * That's the complicated bit. Now fill in the rest of the non-zero/NULL
     * fields.
     */

    Tcl_InitObjHashTable(&clsPtr->classMethods);
    return clsPtr;
}

/*
 * ----------------------------------------------------------------------
 *
 * Tcl_NewObjectInstance --
 *
 *	Allocate a new instance of an object.
 *
 * ----------------------------------------------------------------------
 */
Tcl_Object
Tcl_NewObjectInstance(
    Tcl_Interp *interp,		/* Interpreter context. */
    Tcl_Class cls,		/* Class to create an instance of. */
    const char *nameStr,	/* Name of object to create, or NULL to ask
				 * the code to pick its own unique name. */
    const char *nsNameStr,	/* Name of namespace to create inside object,
				 * or NULL to ask the code to pick its own
				 * unique name. */
    int objc,			/* Number of arguments. Negative value means
				 * do not call constructor. */
    Tcl_Obj *const *objv,	/* Argument list. */
    int skip)			/* Number of arguments to _not_ pass to the
				 * constructor. */
{
    register Class *classPtr = (Class *) cls;
    Object *oPtr;
    ClientData clientData[4];

    oPtr = TclNewObjectInstanceCommon(interp, classPtr, nameStr, nsNameStr);
    if (oPtr == NULL) {
	return NULL;
    }

    /*
     * Run constructors, except when objc < 0, which is a special flag case
     * used for object cloning only.
     */

    if (objc >= 0) {
	CallContext *contextPtr =
		TclOOGetCallContext(oPtr, NULL, CONSTRUCTOR, NULL);

	if (contextPtr != NULL) {
	    int isRoot, result;
	    Tcl_InterpState state;

	    state = Tcl_SaveInterpState(interp, TCL_OK);
	    contextPtr->callPtr->flags |= CONSTRUCTOR;
	    contextPtr->skip = skip;

	    /*
	     * Adjust the ensemble tracking record if necessary. [Bug 3514761]
	     */

	    isRoot = TclInitRewriteEnsemble(interp, skip, skip, objv);
	    result = Tcl_NRCallObjProc(interp, TclOOInvokeContext, contextPtr,
		    objc, objv);

	    if (isRoot) {
		TclResetRewriteEnsemble(interp, 1);
	    }

	    clientData[0] = contextPtr;
	    clientData[1] = oPtr;
	    clientData[2] = state;
	    clientData[3] = &oPtr;

	    result = FinalizeAlloc(clientData, interp, result);
	    if (result != TCL_OK) {
		return NULL;
	    }
	}
    }

    return (Tcl_Object) oPtr;
}

int
TclNRNewObjectInstance(
    Tcl_Interp *interp,		/* Interpreter context. */
    Tcl_Class cls,		/* Class to create an instance of. */
    const char *nameStr,	/* Name of object to create, or NULL to ask
				 * the code to pick its own unique name. */
    const char *nsNameStr,	/* Name of namespace to create inside object,
				 * or NULL to ask the code to pick its own
				 * unique name. */
    int objc,			/* Number of arguments. Negative value means
				 * do not call constructor. */
    Tcl_Obj *const *objv,	/* Argument list. */
    int skip,			/* Number of arguments to _not_ pass to the
				 * constructor. */
    Tcl_Object *objectPtr)	/* Place to write the object reference upon
				 * successful allocation. */
{
    register Class *classPtr = (Class *) cls;
    CallContext *contextPtr;
    Tcl_InterpState state;
    Object *oPtr;

    oPtr = TclNewObjectInstanceCommon(interp, classPtr, nameStr, nsNameStr);
    if (oPtr == NULL) {
	return TCL_ERROR;
    }

    /*
     * Run constructors, except when objc < 0 (a special flag case used for
     * object cloning only). If there aren't any constructors, we do nothing.
     */

    if (objc < 0) {
	*objectPtr = (Tcl_Object) oPtr;
	return TCL_OK;
    }
    contextPtr = TclOOGetCallContext(oPtr, NULL, CONSTRUCTOR, NULL);
    if (contextPtr == NULL) {
	*objectPtr = (Tcl_Object) oPtr;
	return TCL_OK;
    }

    state = Tcl_SaveInterpState(interp, TCL_OK);
    contextPtr->callPtr->flags |= CONSTRUCTOR;
    contextPtr->skip = skip;

    /*
     * Adjust the ensemble tracking record if necessary. [Bug 3514761]
     */

    if (TclInitRewriteEnsemble(interp, skip, skip, objv)) {
	TclNRAddCallback(interp, TclClearRootEnsemble, NULL, NULL, NULL, NULL);
    }

    /*
     * Fire off the constructors non-recursively.
     */

    TclNRAddCallback(interp, FinalizeAlloc, contextPtr, oPtr, state,
	    objectPtr);
    TclPushTailcallPoint(interp);
    return TclOOInvokeContext(contextPtr, interp, objc, objv);
}


Object *
TclNewObjectInstanceCommon(
    Tcl_Interp *interp,
    Class *classPtr,
    const char *nameStr,
    const char *nsNameStr)
{
    Tcl_HashEntry *hPtr;
    Foundation *fPtr = GetFoundation(interp);
    Object *oPtr;
    const char *simpleName = NULL;
    Namespace *nsPtr = NULL, *dummy;
    Namespace *inNsPtr = (Namespace *) TclGetCurrentNamespace(interp);
    int isNew;

    if (nameStr) {
	TclGetNamespaceForQualName(interp, nameStr, inNsPtr,
		TCL_CREATE_NS_IF_UNKNOWN, &nsPtr, &dummy, &dummy, &simpleName);

	/*
	 * Disallow creation of an object over an existing command.
	 */

	hPtr = Tcl_CreateHashEntry(&nsPtr->cmdTable, simpleName, &isNew);
	if (!isNew) {
	    Tcl_SetObjResult(interp, Tcl_ObjPrintf(
		    "can't create object \"%s\": command already exists with"
		    " that name", nameStr));
	    Tcl_SetErrorCode(interp, "TCL", "OO", "OVERWRITE_OBJECT", NULL);
	    return NULL;
	}

	/*
	 * We could make a hash entry! Don't actually want to do that here so
	 * nuke it immediately because we'll create it properly soon.
	 */

	Tcl_DeleteHashEntry(hPtr);
    }

    /*
     * Create the object.
     */

    oPtr = AllocObject(interp, simpleName, nsPtr, nsNameStr);
    oPtr->selfCls = classPtr;
    TclOOAddToInstances(oPtr, classPtr);

    /*
     * Check to see if we're really creating a class. If so, allocate the
     * class structure as well.
     */

    if (TclOOIsReachable(fPtr->classCls, classPtr)) {
	/*
	 * Is a class, so attach a class structure. Note that the AllocClass
	 * function splices the structure into the object, so we don't have
	 * to. Once that's done, we need to repatch the object to have the
	 * right class since AllocClass interferes with that.
	 */

	AllocClass(interp, oPtr);
	TclOOAddToSubclasses(oPtr->classPtr, fPtr->objectCls);
    } else {
	oPtr->classPtr = NULL;
    }
    return oPtr;
}



static int
FinalizeAlloc(
    ClientData data[],
    Tcl_Interp *interp,
    int result)
{
    CallContext *contextPtr = data[0];
    Object *oPtr = data[1];
    Tcl_InterpState state = data[2];
    Tcl_Object *objectPtr = data[3];

    /*
     * Ensure an error if the object was deleted in the constructor. Don't
     * want to lose errors by accident. [Bug 2903011]
     */

    if (result != TCL_ERROR && Deleted(oPtr)) {
	Tcl_SetObjResult(interp, Tcl_NewStringObj(
		"object deleted in constructor", -1));
	Tcl_SetErrorCode(interp, "TCL", "OO", "STILLBORN", NULL);
	result = TCL_ERROR;
    }
    if (result != TCL_OK) {
	Tcl_DiscardInterpState(state);

	/*
	 * Take care to not delete a deleted object; that would be bad. [Bug
	 * 2903011] Also take care to make sure that we have the name of the
	 * command before we delete it. [Bug 9dd1bd7a74]
	 */

	if (!Deleted(oPtr)) {
	    (void) TclOOObjectName(interp, oPtr);
	    Tcl_DeleteCommandFromToken(interp, oPtr->command);
	}

	/*
	 * This decrements the refcount of oPtr.
	 */

	TclOODeleteContext(contextPtr);
	return TCL_ERROR;
    }
    Tcl_RestoreInterpState(interp, state);
    *objectPtr = (Tcl_Object) oPtr;

    /*
     * This decrements the refcount of oPtr.
     */

    TclOODeleteContext(contextPtr);
    return TCL_OK;
}

/*
 * ----------------------------------------------------------------------
 *
 * Tcl_CopyObjectInstance --
 *
 *	Creates a copy of an object. Does not copy the backing namespace,
 *	since the correct way to do that (e.g., shallow/deep) depends on the
 *	object/class's own policies.
 *
 * ----------------------------------------------------------------------
 */

Tcl_Object
Tcl_CopyObjectInstance(
    Tcl_Interp *interp,
    Tcl_Object sourceObject,
    const char *targetName,
    const char *targetNamespaceName)
{
    Object *oPtr = (Object *) sourceObject, *o2Ptr;
    FOREACH_HASH_DECLS;
    Method *mPtr;
    Class *mixinPtr;
    CallContext *contextPtr;
    Tcl_Obj *keyPtr, *filterObj, *variableObj, *args[3];
    int i, result;

    /*
     * Sanity check.
     */

    if (IsRootClass(oPtr)) {
	Tcl_SetObjResult(interp, Tcl_NewStringObj(
		"may not clone the class of classes", -1));
	Tcl_SetErrorCode(interp, "TCL", "OO", "CLONING_CLASS", NULL);
	return NULL;
    }

    /*
     * Build the instance. Note that this does not run any constructors.
     */

    o2Ptr = (Object *) Tcl_NewObjectInstance(interp,
	    (Tcl_Class) oPtr->selfCls, targetName, targetNamespaceName, -1,
	    NULL, -1);
    if (o2Ptr == NULL) {
	return NULL;
    }

    /*
     * Copy the object-local methods to the new object.
     */

    if (oPtr->methodsPtr) {
	FOREACH_HASH(keyPtr, mPtr, oPtr->methodsPtr) {
	    if (CloneObjectMethod(interp, o2Ptr, mPtr, keyPtr) != TCL_OK) {
		Tcl_DeleteCommandFromToken(interp, o2Ptr->command);
		return NULL;
	    }
	}
    }

    /*
     * Copy the object's mixin references to the new object.
     */

    FOREACH(mixinPtr, o2Ptr->mixins) {
	if (mixinPtr && mixinPtr != o2Ptr->selfCls) {
	    TclOORemoveFromInstances(o2Ptr, mixinPtr);
	}
    }
    DUPLICATE(o2Ptr->mixins, oPtr->mixins, Class *);
    FOREACH(mixinPtr, o2Ptr->mixins) {
	if (mixinPtr && mixinPtr != o2Ptr->selfCls) {
	    TclOOAddToInstances(o2Ptr, mixinPtr);
	}
    }

    /*
     * Copy the object's filter list to the new object.
     */

    DUPLICATE(o2Ptr->filters, oPtr->filters, Tcl_Obj *);
    FOREACH(filterObj, o2Ptr->filters) {
	Tcl_IncrRefCount(filterObj);
    }

    /*
     * Copy the object's variable resolution list to the new object.
     */

    DUPLICATE(o2Ptr->variables, oPtr->variables, Tcl_Obj *);
    FOREACH(variableObj, o2Ptr->variables) {
	Tcl_IncrRefCount(variableObj);
    }

    /*
     * Copy the object's flags to the new object, clearing those that must be
     * kept object-local. The duplicate is never deleted at this point, nor is
     * it the root of the object system or in the midst of processing a filter
     * call.
     */

    o2Ptr->flags = oPtr->flags & ~(
	    OBJECT_DELETED | ROOT_OBJECT | ROOT_CLASS | FILTER_HANDLING);
    /*
     * Copy the object's metadata.
     */

    if (oPtr->metadataPtr != NULL) {
	Tcl_ObjectMetadataType *metadataTypePtr;
	ClientData value, duplicate;

	FOREACH_HASH(metadataTypePtr, value, oPtr->metadataPtr) {
	    if (metadataTypePtr->cloneProc == NULL) {
		duplicate = value;
	    } else {
		if (metadataTypePtr->cloneProc(interp, value,
			&duplicate) != TCL_OK) {
		    Tcl_DeleteCommandFromToken(interp, o2Ptr->command);
		    return NULL;
		}
	    }
	    if (duplicate != NULL) {
		Tcl_ObjectSetMetadata((Tcl_Object) o2Ptr, metadataTypePtr,
			duplicate);
	    }
	}
    }

    /*
     * Copy the class, if present. Note that if there is a class present in
     * the source object, there must also be one in the copy.
     */

    if (oPtr->classPtr != NULL) {
	Class *clsPtr = oPtr->classPtr;
	Class *cls2Ptr = o2Ptr->classPtr;
	Class *superPtr;

	/*
	 * Copy the class flags across.
	 */

	cls2Ptr->flags = clsPtr->flags;

	/*
	 * Ensure that the new class's superclass structure is the same as the
	 * old class's.
	 */

	FOREACH(superPtr, cls2Ptr->superclasses) {
	    TclOORemoveFromSubclasses(cls2Ptr, superPtr);
	}
	if (cls2Ptr->superclasses.num) {
	    cls2Ptr->superclasses.list = ckrealloc(cls2Ptr->superclasses.list,
		    sizeof(Class *) * clsPtr->superclasses.num);
	} else {
	    cls2Ptr->superclasses.list =
		    ckalloc(sizeof(Class *) * clsPtr->superclasses.num);
	}
	memcpy(cls2Ptr->superclasses.list, clsPtr->superclasses.list,
		sizeof(Class *) * clsPtr->superclasses.num);
	cls2Ptr->superclasses.num = clsPtr->superclasses.num;
	FOREACH(superPtr, cls2Ptr->superclasses) {
	    TclOOAddToSubclasses(cls2Ptr, superPtr);
	}

	/*
	 * Duplicate the source class's filters.
	 */

	DUPLICATE(cls2Ptr->filters, clsPtr->filters, Tcl_Obj *);
	FOREACH(filterObj, cls2Ptr->filters) {
	    Tcl_IncrRefCount(filterObj);
	}

	/*
	 * Copy the source class's variable resolution list.
	 */

	DUPLICATE(cls2Ptr->variables, clsPtr->variables, Tcl_Obj *);
	FOREACH(variableObj, cls2Ptr->variables) {
	    Tcl_IncrRefCount(variableObj);
	}

	/*
	 * Duplicate the source class's mixins (which cannot be circular
	 * references to the duplicate).
	 */

	FOREACH(mixinPtr, cls2Ptr->mixins) {
	    TclOORemoveFromMixinSubs(cls2Ptr, mixinPtr);
	}
	if (cls2Ptr->mixins.num != 0) {
	    ckfree(clsPtr->mixins.list);
	}
	DUPLICATE(cls2Ptr->mixins, clsPtr->mixins, Class *);
	FOREACH(mixinPtr, cls2Ptr->mixins) {
	    TclOOAddToMixinSubs(cls2Ptr, mixinPtr);
	}

	/*
	 * Duplicate the source class's methods, constructor and destructor.
	 */

	FOREACH_HASH(keyPtr, mPtr, &clsPtr->classMethods) {
	    if (CloneClassMethod(interp, cls2Ptr, mPtr, keyPtr,
		    NULL) != TCL_OK) {
		Tcl_DeleteCommandFromToken(interp, o2Ptr->command);
		return NULL;
	    }
	}
	if (clsPtr->constructorPtr) {
	    if (CloneClassMethod(interp, cls2Ptr, clsPtr->constructorPtr,
		    NULL, &cls2Ptr->constructorPtr) != TCL_OK) {
		Tcl_DeleteCommandFromToken(interp, o2Ptr->command);
		return NULL;
	    }
	}
	if (clsPtr->destructorPtr) {
	    if (CloneClassMethod(interp, cls2Ptr, clsPtr->destructorPtr, NULL,
		    &cls2Ptr->destructorPtr) != TCL_OK) {
		Tcl_DeleteCommandFromToken(interp, o2Ptr->command);
		return NULL;
	    }
	}

	/*
	 * Duplicate the class's metadata.
	 */

	if (clsPtr->metadataPtr != NULL) {
	    Tcl_ObjectMetadataType *metadataTypePtr;
	    ClientData value, duplicate;

	    FOREACH_HASH(metadataTypePtr, value, clsPtr->metadataPtr) {
		if (metadataTypePtr->cloneProc == NULL) {
		    duplicate = value;
		} else {
		    if (metadataTypePtr->cloneProc(interp, value,
			    &duplicate) != TCL_OK) {
			Tcl_DeleteCommandFromToken(interp, o2Ptr->command);
			return NULL;
		    }
		}
		if (duplicate != NULL) {
		    Tcl_ClassSetMetadata((Tcl_Class) cls2Ptr, metadataTypePtr,
			    duplicate);
		}
	    }
	}
    }

    TclResetRewriteEnsemble(interp, 1);
    contextPtr = TclOOGetCallContext(o2Ptr, oPtr->fPtr->clonedName, 0, NULL);
    if (contextPtr) {
	args[0] = TclOOObjectName(interp, o2Ptr);
	args[1] = oPtr->fPtr->clonedName;
	args[2] = TclOOObjectName(interp, oPtr);
	Tcl_IncrRefCount(args[0]);
	Tcl_IncrRefCount(args[1]);
	Tcl_IncrRefCount(args[2]);
	result = Tcl_NRCallObjProc(interp, TclOOInvokeContext, contextPtr, 3,
		args);
	TclDecrRefCount(args[0]);
	TclDecrRefCount(args[1]);
	TclDecrRefCount(args[2]);
	TclOODeleteContext(contextPtr);
	if (result == TCL_ERROR) {
	    Tcl_AddErrorInfo(interp,
		    "\n    (while performing post-copy callback)");
	}
	if (result != TCL_OK) {
	    Tcl_DeleteCommandFromToken(interp, o2Ptr->command);
	    return NULL;
	}
    }

    return (Tcl_Object) o2Ptr;
}

/*
 * ----------------------------------------------------------------------
 *
 * CloneObjectMethod, CloneClassMethod --
 *
 *	Helper functions used for cloning methods. They work identically to
 *	each other, except for the difference between them in how they
 *	register the cloned method on a successful clone.
 *
 * ----------------------------------------------------------------------
 */

static int
CloneObjectMethod(
    Tcl_Interp *interp,
    Object *oPtr,
    Method *mPtr,
    Tcl_Obj *namePtr)
{
    if (mPtr->typePtr == NULL) {
	Tcl_NewInstanceMethod(interp, (Tcl_Object) oPtr, namePtr,
		mPtr->flags & PUBLIC_METHOD, NULL, NULL);
    } else if (mPtr->typePtr->cloneProc) {
	ClientData newClientData;

	if (mPtr->typePtr->cloneProc(interp, mPtr->clientData,
		&newClientData) != TCL_OK) {
	    return TCL_ERROR;
	}
	Tcl_NewInstanceMethod(interp, (Tcl_Object) oPtr, namePtr,
		mPtr->flags & PUBLIC_METHOD, mPtr->typePtr, newClientData);
    } else {
	Tcl_NewInstanceMethod(interp, (Tcl_Object) oPtr, namePtr,
		mPtr->flags & PUBLIC_METHOD, mPtr->typePtr, mPtr->clientData);
    }
    return TCL_OK;
}

static int
CloneClassMethod(
    Tcl_Interp *interp,
    Class *clsPtr,
    Method *mPtr,
    Tcl_Obj *namePtr,
    Method **m2PtrPtr)
{
    Method *m2Ptr;

    if (mPtr->typePtr == NULL) {
	m2Ptr = (Method *) Tcl_NewMethod(interp, (Tcl_Class) clsPtr,
		namePtr, mPtr->flags & PUBLIC_METHOD, NULL, NULL);
    } else if (mPtr->typePtr->cloneProc) {
	ClientData newClientData;

	if (mPtr->typePtr->cloneProc(interp, mPtr->clientData,
		&newClientData) != TCL_OK) {
	    return TCL_ERROR;
	}
	m2Ptr = (Method *) Tcl_NewMethod(interp, (Tcl_Class) clsPtr,
		namePtr, mPtr->flags & PUBLIC_METHOD, mPtr->typePtr,
		newClientData);
    } else {
	m2Ptr = (Method *) Tcl_NewMethod(interp, (Tcl_Class) clsPtr,
		namePtr, mPtr->flags & PUBLIC_METHOD, mPtr->typePtr,
		mPtr->clientData);
    }
    if (m2PtrPtr != NULL) {
	*m2PtrPtr = m2Ptr;
    }
    return TCL_OK;
}

/*
 * ----------------------------------------------------------------------
 *
 * Tcl_ClassGetMetadata, Tcl_ClassSetMetadata, Tcl_ObjectGetMetadata,
 * Tcl_ObjectSetMetadata --
 *
 *	Metadata management API. The metadata system allows code in extensions
 *	to attach arbitrary non-NULL pointers to objects and classes without
 *	the different things that might be interested being able to interfere
 *	with each other. Apart from non-NULL-ness, these routines attach no
 *	interpretation to the meaning of the metadata pointers.
 *
 *	The Tcl_*GetMetadata routines get the metadata pointer attached that
 *	has been related with a particular type, or NULL if no metadata
 *	associated with the given type has been attached.
 *
 *	The Tcl_*SetMetadata routines set or delete the metadata pointer that
 *	is related to a particular type. The value associated with the type is
 *	deleted (if present; no-op otherwise) if the value is NULL, and
 *	attached (replacing the previous value, which is deleted if present)
 *	otherwise. This means it is impossible to attach a NULL value for any
 *	metadata type.
 *
 * ----------------------------------------------------------------------
 */

ClientData
Tcl_ClassGetMetadata(
    Tcl_Class clazz,
    const Tcl_ObjectMetadataType *typePtr)
{
    Class *clsPtr = (Class *) clazz;
    Tcl_HashEntry *hPtr;

    /*
     * If there's no metadata store attached, the type in question has
     * definitely not been attached either!
     */

    if (clsPtr->metadataPtr == NULL) {
	return NULL;
    }

    /*
     * There is a metadata store, so look in it for the given type.
     */

    hPtr = Tcl_FindHashEntry(clsPtr->metadataPtr, (char *) typePtr);

    /*
     * Return the metadata value if we found it, otherwise NULL.
     */

    if (hPtr == NULL) {
	return NULL;
    }
    return Tcl_GetHashValue(hPtr);
}

void
Tcl_ClassSetMetadata(
    Tcl_Class clazz,
    const Tcl_ObjectMetadataType *typePtr,
    ClientData metadata)
{
    Class *clsPtr = (Class *) clazz;
    Tcl_HashEntry *hPtr;
    int isNew;

    /*
     * Attach the metadata store if not done already.
     */

    if (clsPtr->metadataPtr == NULL) {
	if (metadata == NULL) {
	    return;
	}
	clsPtr->metadataPtr = ckalloc(sizeof(Tcl_HashTable));
	Tcl_InitHashTable(clsPtr->metadataPtr, TCL_ONE_WORD_KEYS);
    }

    /*
     * If the metadata is NULL, we're deleting the metadata for the type.
     */

    if (metadata == NULL) {
	hPtr = Tcl_FindHashEntry(clsPtr->metadataPtr, (char *) typePtr);
	if (hPtr != NULL) {
	    typePtr->deleteProc(Tcl_GetHashValue(hPtr));
	    Tcl_DeleteHashEntry(hPtr);
	}
	return;
    }

    /*
     * Otherwise we're attaching the metadata. Note that if there was already
     * some metadata attached of this type, we delete that first.
     */

    hPtr = Tcl_CreateHashEntry(clsPtr->metadataPtr, (char *) typePtr, &isNew);
    if (!isNew) {
	typePtr->deleteProc(Tcl_GetHashValue(hPtr));
    }
    Tcl_SetHashValue(hPtr, metadata);
}

ClientData
Tcl_ObjectGetMetadata(
    Tcl_Object object,
    const Tcl_ObjectMetadataType *typePtr)
{
    Object *oPtr = (Object *) object;
    Tcl_HashEntry *hPtr;

    /*
     * If there's no metadata store attached, the type in question has
     * definitely not been attached either!
     */

    if (oPtr->metadataPtr == NULL) {
	return NULL;
    }

    /*
     * There is a metadata store, so look in it for the given type.
     */

    hPtr = Tcl_FindHashEntry(oPtr->metadataPtr, (char *) typePtr);

    /*
     * Return the metadata value if we found it, otherwise NULL.
     */

    if (hPtr == NULL) {
	return NULL;
    }
    return Tcl_GetHashValue(hPtr);
}

void
Tcl_ObjectSetMetadata(
    Tcl_Object object,
    const Tcl_ObjectMetadataType *typePtr,
    ClientData metadata)
{
    Object *oPtr = (Object *) object;
    Tcl_HashEntry *hPtr;
    int isNew;

    /*
     * Attach the metadata store if not done already.
     */

    if (oPtr->metadataPtr == NULL) {
	if (metadata == NULL) {
	    return;
	}
	oPtr->metadataPtr = ckalloc(sizeof(Tcl_HashTable));
	Tcl_InitHashTable(oPtr->metadataPtr, TCL_ONE_WORD_KEYS);
    }

    /*
     * If the metadata is NULL, we're deleting the metadata for the type.
     */

    if (metadata == NULL) {
	hPtr = Tcl_FindHashEntry(oPtr->metadataPtr, (char *) typePtr);
	if (hPtr != NULL) {
	    typePtr->deleteProc(Tcl_GetHashValue(hPtr));
	    Tcl_DeleteHashEntry(hPtr);
	}
	return;
    }

    /*
     * Otherwise we're attaching the metadata. Note that if there was already
     * some metadata attached of this type, we delete that first.
     */

    hPtr = Tcl_CreateHashEntry(oPtr->metadataPtr, (char *) typePtr, &isNew);
    if (!isNew) {
	typePtr->deleteProc(Tcl_GetHashValue(hPtr));
    }
    Tcl_SetHashValue(hPtr, metadata);
}

/*
 * ----------------------------------------------------------------------
 *
 * PublicObjectCmd, PrivateObjectCmd, TclOOInvokeObject --
 *
 *	Main entry point for object invocations. The Public* and Private*
 *	wrapper functions (implementations of both object instance commands
 *	and [my]) are just thin wrappers round the main TclOOObjectCmdCore
 *	function. Note that the core is function is NRE-aware.
 *
 * ----------------------------------------------------------------------
 */

static int
PublicObjectCmd(
    ClientData clientData,
    Tcl_Interp *interp,
    int objc,
    Tcl_Obj *const *objv)
{
    return Tcl_NRCallObjProc(interp, PublicNRObjectCmd, clientData,objc,objv);
}

static int
PublicNRObjectCmd(
    ClientData clientData,
    Tcl_Interp *interp,
    int objc,
    Tcl_Obj *const *objv)
{
    return TclOOObjectCmdCore(clientData, interp, objc, objv, PUBLIC_METHOD,
	    NULL);
}

static int
PrivateObjectCmd(
    ClientData clientData,
    Tcl_Interp *interp,
    int objc,
    Tcl_Obj *const *objv)
{
    return Tcl_NRCallObjProc(interp, PrivateNRObjectCmd,clientData,objc,objv);
}

static int
PrivateNRObjectCmd(
    ClientData clientData,
    Tcl_Interp *interp,
    int objc,
    Tcl_Obj *const *objv)
{
    return TclOOObjectCmdCore(clientData, interp, objc, objv, 0, NULL);
}

int
TclOOInvokeObject(
    Tcl_Interp *interp,		/* Interpreter for commands, variables,
				 * results, error reporting, etc. */
    Tcl_Object object,		/* The object to invoke. */
    Tcl_Class startCls,		/* Where in the class chain to start the
				 * invoke from, or NULL to traverse the whole
				 * chain including filters. */
    int publicPrivate,		/* Whether this is an invoke from a public
				 * context (PUBLIC_METHOD), a private context
				 * (PRIVATE_METHOD), or a *really* private
				 * context (any other value; conventionally
				 * 0). */
    int objc,			/* Number of arguments. */
    Tcl_Obj *const *objv)	/* Array of argument objects. It is assumed
				 * that the name of the method to invoke will
				 * be at index 1. */
{
    switch (publicPrivate) {
    case PUBLIC_METHOD:
	return TclOOObjectCmdCore((Object *) object, interp, objc, objv,
		PUBLIC_METHOD, (Class *) startCls);
    case PRIVATE_METHOD:
	return TclOOObjectCmdCore((Object *) object, interp, objc, objv,
		PRIVATE_METHOD, (Class *) startCls);
    default:
	return TclOOObjectCmdCore((Object *) object, interp, objc, objv, 0,
		(Class *) startCls);
    }
}

/*
 * ----------------------------------------------------------------------
 *
 * TclOOObjectCmdCore, FinalizeObjectCall --
 *
 *	Main function for object invocations. Does call chain creation,
 *	management and invocation. The function FinalizeObjectCall exists to
 *	clean up after the non-recursive processing of TclOOObjectCmdCore.
 *
 * ----------------------------------------------------------------------
 */

int
TclOOObjectCmdCore(
    Object *oPtr,		/* The object being invoked. */
    Tcl_Interp *interp,		/* The interpreter containing the object. */
    int objc,			/* How many arguments are being passed in. */
    Tcl_Obj *const *objv,	/* The array of arguments. */
    int flags,			/* Whether this is an invocation through the
				 * public or the private command interface. */
    Class *startCls)		/* Where to start in the call chain, or NULL
				 * if we are to start at the front with
				 * filters and the object's methods (which is
				 * the normal case). */
{
    CallContext *contextPtr;
    Tcl_Obj *methodNamePtr;
    int result;

    /*
     * If we've no method name, throw this directly into the unknown
     * processing.
     */

    if (objc < 2) {
	flags |= FORCE_UNKNOWN;
	methodNamePtr = NULL;
	goto noMapping;
    }

    /*
     * Give plugged in code a chance to remap the method name.
     */

    methodNamePtr = objv[1];
    if (oPtr->mapMethodNameProc != NULL) {
	register Class **startClsPtr = &startCls;
	Tcl_Obj *mappedMethodName = Tcl_DuplicateObj(methodNamePtr);

	result = oPtr->mapMethodNameProc(interp, (Tcl_Object) oPtr,
		(Tcl_Class *) startClsPtr, mappedMethodName);
	if (result != TCL_OK) {
	    TclDecrRefCount(mappedMethodName);
	    if (result == TCL_BREAK) {
		goto noMapping;
	    } else if (result == TCL_ERROR) {
		Tcl_AddErrorInfo(interp, "\n    (while mapping method name)");
	    }
	    return result;
	}

	/*
	 * Get the call chain for the remapped name.
	 */

	Tcl_IncrRefCount(mappedMethodName);
	contextPtr = TclOOGetCallContext(oPtr, mappedMethodName,
		flags | (oPtr->flags & FILTER_HANDLING), methodNamePtr);
	TclDecrRefCount(mappedMethodName);
	if (contextPtr == NULL) {
	    Tcl_SetObjResult(interp, Tcl_ObjPrintf(
		    "impossible to invoke method \"%s\": no defined method or"
		    " unknown method", TclGetString(methodNamePtr)));
	    Tcl_SetErrorCode(interp, "TCL", "LOOKUP", "METHOD_MAPPED",
		    TclGetString(methodNamePtr), NULL);
	    return TCL_ERROR;
	}
    } else {
	/*
	 * Get the call chain.
	 */

    noMapping:
	contextPtr = TclOOGetCallContext(oPtr, methodNamePtr,
		flags | (oPtr->flags & FILTER_HANDLING), NULL);
	if (contextPtr == NULL) {
	    Tcl_SetObjResult(interp, Tcl_ObjPrintf(
		    "impossible to invoke method \"%s\": no defined method or"
		    " unknown method", TclGetString(methodNamePtr)));
	    Tcl_SetErrorCode(interp, "TCL", "LOOKUP", "METHOD",
		    TclGetString(methodNamePtr), NULL);
	    return TCL_ERROR;
	}
    }

    /*
     * Check to see if we need to apply magical tricks to start part way
     * through the call chain.
     */

    if (startCls != NULL) {
	for (; contextPtr->index < contextPtr->callPtr->numChain;
		contextPtr->index++) {
	    register struct MInvoke *miPtr =
		    &contextPtr->callPtr->chain[contextPtr->index];

	    if (miPtr->isFilter) {
		continue;
	    }
	    if (miPtr->mPtr->declaringClassPtr == startCls) {
		break;
	    }
	}
	if (contextPtr->index >= contextPtr->callPtr->numChain) {
	    Tcl_SetObjResult(interp, Tcl_NewStringObj(
		    "no valid method implementation", -1));
	    Tcl_SetErrorCode(interp, "TCL", "LOOKUP", "METHOD",
		    TclGetString(methodNamePtr), NULL);
	    TclOODeleteContext(contextPtr);
	    return TCL_ERROR;
	}
    }

    /*
     * Invoke the call chain, locking the object structure against deletion
     * for the duration.
     */

    TclNRAddCallback(interp, FinalizeObjectCall, contextPtr, NULL,NULL,NULL);
    return TclOOInvokeContext(contextPtr, interp, objc, objv);
}

static int
FinalizeObjectCall(
    ClientData data[],
    Tcl_Interp *interp,
    int result)
{
    /*
     * Dispose of the call chain, which drops the lock on the object's
     * structure.
     */

    TclOODeleteContext(data[0]);
    return result;
}

/*
 * ----------------------------------------------------------------------
 *
 * Tcl_ObjectContextInvokeNext, TclNRObjectContextInvokeNext, FinalizeNext --
 *
 *	Invokes the next stage of the call chain described in an object
 *	context. This is the core of the implementation of the [next] command.
 *	Does not do management of the call-frame stack. Available in public
 *	(standard API) and private (NRE-aware) forms. FinalizeNext is a
 *	private function used to clean up in the NRE case.
 *
 * ----------------------------------------------------------------------
 */

int
Tcl_ObjectContextInvokeNext(
    Tcl_Interp *interp,
    Tcl_ObjectContext context,
    int objc,
    Tcl_Obj *const *objv,
    int skip)
{
    CallContext *contextPtr = (CallContext *) context;
    int savedIndex = contextPtr->index;
    int savedSkip = contextPtr->skip;
    int result;

    if (contextPtr->index+1 >= contextPtr->callPtr->numChain) {
	/*
	 * We're at the end of the chain; generate an error message unless the
	 * interpreter is being torn down, in which case we might be getting
	 * here because of methods/destructors doing a [next] (or equivalent)
	 * unexpectedly.
	 */

	const char *methodType;

	if (Tcl_InterpDeleted(interp)) {
	    return TCL_OK;
	}

	if (contextPtr->callPtr->flags & CONSTRUCTOR) {
	    methodType = "constructor";
	} else if (contextPtr->callPtr->flags & DESTRUCTOR) {
	    methodType = "destructor";
	} else {
	    methodType = "method";
	}

	Tcl_SetObjResult(interp, Tcl_ObjPrintf(
		"no next %s implementation", methodType));
	Tcl_SetErrorCode(interp, "TCL", "OO", "NOTHING_NEXT", NULL);
	return TCL_ERROR;
    }

    /*
     * Advance to the next method implementation in the chain in the method
     * call context while we process the body. However, need to adjust the
     * argument-skip control because we're guaranteed to have a single prefix
     * arg (i.e., 'next') and not the variable amount that can happen because
     * method invocations (i.e., '$obj meth' and 'my meth'), constructors
     * (i.e., '$cls new' and '$cls create obj') and destructors (no args at
     * all) come through the same code.
     */

    contextPtr->index++;
    contextPtr->skip = skip;

    /*
     * Invoke the (advanced) method call context in the caller context.
     */

    result = Tcl_NRCallObjProc(interp, TclOOInvokeContext, contextPtr, objc,
	    objv);

    /*
     * Restore the call chain context index as we've finished the inner invoke
     * and want to operate in the outer context again.
     */

    contextPtr->index = savedIndex;
    contextPtr->skip = savedSkip;

    return result;
}

int
TclNRObjectContextInvokeNext(
    Tcl_Interp *interp,
    Tcl_ObjectContext context,
    int objc,
    Tcl_Obj *const *objv,
    int skip)
{
    register CallContext *contextPtr = (CallContext *) context;

    if (contextPtr->index+1 >= contextPtr->callPtr->numChain) {
	/*
	 * We're at the end of the chain; generate an error message unless the
	 * interpreter is being torn down, in which case we might be getting
	 * here because of methods/destructors doing a [next] (or equivalent)
	 * unexpectedly.
	 */

	const char *methodType;

	if (Tcl_InterpDeleted(interp)) {
	    return TCL_OK;
	}

	if (contextPtr->callPtr->flags & CONSTRUCTOR) {
	    methodType = "constructor";
	} else if (contextPtr->callPtr->flags & DESTRUCTOR) {
	    methodType = "destructor";
	} else {
	    methodType = "method";
	}

	Tcl_SetObjResult(interp, Tcl_ObjPrintf(
		"no next %s implementation", methodType));
	Tcl_SetErrorCode(interp, "TCL", "OO", "NOTHING_NEXT", NULL);
	return TCL_ERROR;
    }

    /*
     * Advance to the next method implementation in the chain in the method
     * call context while we process the body. However, need to adjust the
     * argument-skip control because we're guaranteed to have a single prefix
     * arg (i.e., 'next') and not the variable amount that can happen because
     * method invocations (i.e., '$obj meth' and 'my meth'), constructors
     * (i.e., '$cls new' and '$cls create obj') and destructors (no args at
     * all) come through the same code.
     */

    TclNRAddCallback(interp, FinalizeNext, contextPtr,
	    INT2PTR(contextPtr->index), INT2PTR(contextPtr->skip), NULL);
    contextPtr->index++;
    contextPtr->skip = skip;

    /*
     * Invoke the (advanced) method call context in the caller context.
     */

    return TclOOInvokeContext(contextPtr, interp, objc, objv);
}

static int
FinalizeNext(
    ClientData data[],
    Tcl_Interp *interp,
    int result)
{
    CallContext *contextPtr = data[0];

    /*
     * Restore the call chain context index as we've finished the inner invoke
     * and want to operate in the outer context again.
     */

    contextPtr->index = PTR2INT(data[1]);
    contextPtr->skip = PTR2INT(data[2]);
    return result;
}

/*
 * ----------------------------------------------------------------------
 *
 * Tcl_GetObjectFromObj --
 *
 *	Utility function to get an object from a Tcl_Obj containing its name.
 *
 * ----------------------------------------------------------------------
 */

Tcl_Object
Tcl_GetObjectFromObj(
    Tcl_Interp *interp,		/* Interpreter in which to locate the object.
				 * Will have an error message placed in it if
				 * the name does not refer to an object. */
    Tcl_Obj *objPtr)		/* The name of the object to look up, which is
				 * exactly the name of its public command. */
{
    Command *cmdPtr = (Command *) Tcl_GetCommandFromObj(interp, objPtr);

    if (cmdPtr == NULL) {
	goto notAnObject;
    }
    if (cmdPtr->objProc != PublicObjectCmd) {
	cmdPtr = (Command *) TclGetOriginalCommand((Tcl_Command) cmdPtr);
	if (cmdPtr == NULL || cmdPtr->objProc != PublicObjectCmd) {
	    goto notAnObject;
	}
    }
    return cmdPtr->objClientData;

  notAnObject:
    Tcl_SetObjResult(interp, Tcl_ObjPrintf(
	    "%s does not refer to an object", TclGetString(objPtr)));
    Tcl_SetErrorCode(interp, "TCL", "LOOKUP", "OBJECT", TclGetString(objPtr),
	    NULL);
    return NULL;
}

/*
 * ----------------------------------------------------------------------
 *
 * TclOOIsReachable --
 *
 *	Utility function that tests whether a class is a subclass (whether
 *	directly or indirectly) of another class.
 *
 * ----------------------------------------------------------------------
 */

int
TclOOIsReachable(
    Class *targetPtr,
    Class *startPtr)
{
    int i;
    Class *superPtr;

  tailRecurse:
    if (startPtr == targetPtr) {
	return 1;
    }
    if (startPtr->superclasses.num == 1 && startPtr->mixins.num == 0) {
	startPtr = startPtr->superclasses.list[0];
	goto tailRecurse;
    }
    FOREACH(superPtr, startPtr->superclasses) {
	if (TclOOIsReachable(targetPtr, superPtr)) {
	    return 1;
	}
    }
    FOREACH(superPtr, startPtr->mixins) {
	if (TclOOIsReachable(targetPtr, superPtr)) {
	    return 1;
	}
    }
    return 0;
}

/*
 * ----------------------------------------------------------------------
 *
 * TclOOObjectName, Tcl_GetObjectName --
 *
 *	Utility function that returns the name of the object. Note that this
 *	simplifies cache management by keeping the code to do it in one place
 *	and not sprayed all over. The value returned always has a reference
 *	count of at least one.
 *
 * ----------------------------------------------------------------------
 */

Tcl_Obj *
TclOOObjectName(
    Tcl_Interp *interp,
    Object *oPtr)
{
    Tcl_Obj *namePtr;

    if (oPtr->cachedNameObj) {
	return oPtr->cachedNameObj;
    }
    namePtr = Tcl_NewObj();
    Tcl_GetCommandFullName(interp, oPtr->command, namePtr);
    Tcl_IncrRefCount(namePtr);
    oPtr->cachedNameObj = namePtr;
    return namePtr;
}

Tcl_Obj *
Tcl_GetObjectName(
    Tcl_Interp *interp,
    Tcl_Object object)
{
    return TclOOObjectName(interp, (Object *) object);
}

/*
 * ----------------------------------------------------------------------
 *
 * assorted trivial 'getter' functions
 *
 * ----------------------------------------------------------------------
 */

Tcl_Method
Tcl_ObjectContextMethod(
    Tcl_ObjectContext context)
{
    CallContext *contextPtr = (CallContext *) context;
    return (Tcl_Method) contextPtr->callPtr->chain[contextPtr->index].mPtr;
}

int
Tcl_ObjectContextIsFiltering(
    Tcl_ObjectContext context)
{
    CallContext *contextPtr = (CallContext *) context;
    return contextPtr->callPtr->chain[contextPtr->index].isFilter;
}

Tcl_Object
Tcl_ObjectContextObject(
    Tcl_ObjectContext context)
{
    return (Tcl_Object) ((CallContext *)context)->oPtr;
}

int
Tcl_ObjectContextSkippedArgs(
    Tcl_ObjectContext context)
{
    return ((CallContext *)context)->skip;
}

Tcl_Namespace *
Tcl_GetObjectNamespace(
    Tcl_Object object)
{
    return ((Object *)object)->namespacePtr;
}

Tcl_Command
Tcl_GetObjectCommand(
    Tcl_Object object)
{
    return ((Object *)object)->command;
}

Tcl_Class
Tcl_GetObjectAsClass(
    Tcl_Object object)
{
    return (Tcl_Class) ((Object *)object)->classPtr;
}

int
Tcl_ObjectDeleted(
    Tcl_Object object)
{
    return ((Object *)object)->command == NULL;
}

Tcl_Object
Tcl_GetClassAsObject(
    Tcl_Class clazz)
{
    return (Tcl_Object) ((Class *)clazz)->thisPtr;
}

Tcl_ObjectMapMethodNameProc *
Tcl_ObjectGetMethodNameMapper(
    Tcl_Object object)
{
    return ((Object *) object)->mapMethodNameProc;
}

void
Tcl_ObjectSetMethodNameMapper(
    Tcl_Object object,
    Tcl_ObjectMapMethodNameProc *mapMethodNameProc)
{
    ((Object *) object)->mapMethodNameProc = mapMethodNameProc;
}

/*
 * Local Variables:
 * mode: c
 * c-basic-offset: 4
 * fill-column: 78
 * End:
 */<|MERGE_RESOLUTION|>--- conflicted
+++ resolved
@@ -682,12 +682,7 @@
     Object *oPtr;
     Command *cmdPtr;
     CommandTrace *tracePtr;
-<<<<<<< HEAD
     size_t creationEpoch;
-    int ignored;
-=======
-    int creationEpoch;
->>>>>>> 43bf4227
 
     oPtr = ckalloc(sizeof(Object));
     memset(oPtr, 0, sizeof(Object));
