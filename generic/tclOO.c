/*
 * tclOO.c --
 *
 *	This file contains the object-system core (NB: not Tcl_Obj, but ::oo)
 *
 * Copyright (c) 2005-2012 by Donal K. Fellows
 * Copyright (c) 2017 by Nathan Coulter
 *
 * See the file "license.terms" for information on usage and redistribution of
 * this file, and for a DISCLAIMER OF ALL WARRANTIES.
 */

#ifdef HAVE_CONFIG_H
#include "config.h"
#endif
#include "tclInt.h"
#include "tclOOInt.h"

/*
 * Commands in oo::define.
 */

static const struct {
    const char *name;
    Tcl_ObjCmdProc *objProc;
    int flag;
} defineCmds[] = {
    {"constructor", TclOODefineConstructorObjCmd, 0},
    {"deletemethod", TclOODefineDeleteMethodObjCmd, 0},
    {"destructor", TclOODefineDestructorObjCmd, 0},
    {"export", TclOODefineExportObjCmd, 0},
    {"forward", TclOODefineForwardObjCmd, 0},
    {"method", TclOODefineMethodObjCmd, 0},
    {"renamemethod", TclOODefineRenameMethodObjCmd, 0},
    {"self", TclOODefineSelfObjCmd, 0},
    {"unexport", TclOODefineUnexportObjCmd, 0},
    {NULL, NULL, 0}
}, objdefCmds[] = {
    {"class", TclOODefineClassObjCmd, 1},
    {"deletemethod", TclOODefineDeleteMethodObjCmd, 1},
    {"export", TclOODefineExportObjCmd, 1},
    {"forward", TclOODefineForwardObjCmd, 1},
    {"method", TclOODefineMethodObjCmd, 1},
    {"renamemethod", TclOODefineRenameMethodObjCmd, 1},
    {"self", TclOODefineObjSelfObjCmd, 0},
    {"unexport", TclOODefineUnexportObjCmd, 1},
    {NULL, NULL, 0}
};

/*
 * What sort of size of things we like to allocate.
 */

#define ALLOC_CHUNK 8

/*
 * Function declarations for things defined in this file.
 */

static Class *		AllocClass(Tcl_Interp *interp, Object *useThisObj);
static Object *		AllocObject(Tcl_Interp *interp, const char *nameStr,
			    Namespace *nsPtr, const char *nsNameStr);
static int		CloneClassMethod(Tcl_Interp *interp, Class *clsPtr,
			    Method *mPtr, Tcl_Obj *namePtr,
			    Method **newMPtrPtr);
static int		CloneObjectMethod(Tcl_Interp *interp, Object *oPtr,
			    Method *mPtr, Tcl_Obj *namePtr);
static void		DeletedDefineNamespace(ClientData clientData);
static void		DeletedObjdefNamespace(ClientData clientData);
static void		DeletedHelpersNamespace(ClientData clientData);
static Tcl_NRPostProc	FinalizeAlloc;
static Tcl_NRPostProc	FinalizeNext;
static Tcl_NRPostProc	FinalizeObjectCall;
static inline void	InitClassPath(Tcl_Interp * interp, Class *clsPtr);
static void		InitClassSystemRoots(Tcl_Interp *interp,
			    Foundation *fPtr);
static int		InitFoundation(Tcl_Interp *interp);
static void		KillFoundation(ClientData clientData,
			    Tcl_Interp *interp);
static void		MyDeleted(ClientData clientData);
static void		ObjectNamespaceDeleted(ClientData clientData);
static void		ObjectRenamedTrace(ClientData clientData,
			    Tcl_Interp *interp, const char *oldName,
			    const char *newName, int flags);
static void		ReleaseClassContents(Tcl_Interp *interp,Object *oPtr);
static void		DeleteDescendants(Tcl_Interp *interp,Object *oPtr);
static inline void	RemoveClass(Class **list, int num, int idx);
static inline void	RemoveObject(Object **list, int num, int idx);
static inline void	SquelchCachedName(Object *oPtr);

static int		PublicObjectCmd(ClientData clientData,
			    Tcl_Interp *interp, int objc,
			    Tcl_Obj *const *objv);
static int		PublicNRObjectCmd(ClientData clientData,
			    Tcl_Interp *interp, int objc,
			    Tcl_Obj *const *objv);
static int		PrivateObjectCmd(ClientData clientData,
			    Tcl_Interp *interp, int objc,
			    Tcl_Obj *const *objv);
static int		PrivateNRObjectCmd(ClientData clientData,
			    Tcl_Interp *interp, int objc,
			    Tcl_Obj *const *objv);

/*
 * Methods in the oo::object and oo::class classes. First, we define a helper
 * macro that makes building the method type declaration structure a lot
 * easier. No point in making life harder than it has to be!
 *
 * Note that the core methods don't need clone or free proc callbacks.
 */

#define DCM(name,visibility,proc) \
    {name,visibility,\
	{TCL_OO_METHOD_VERSION_CURRENT,"core method: "#name,proc,NULL,NULL}}

static const DeclaredClassMethod objMethods[] = {
    DCM("destroy", 1,	TclOO_Object_Destroy),
    DCM("eval", 0,	TclOO_Object_Eval),
    DCM("unknown", 0,	TclOO_Object_Unknown),
    DCM("variable", 0,	TclOO_Object_LinkVar),
    DCM("varname", 0,	TclOO_Object_VarName),
    {NULL, 0, {0, NULL, NULL, NULL, NULL}}
}, clsMethods[] = {
    DCM("create", 1,	TclOO_Class_Create),
    DCM("new", 1,	TclOO_Class_New),
    DCM("createWithNamespace", 0, TclOO_Class_CreateNs),
    {NULL, 0, {0, NULL, NULL, NULL, NULL}}
};

/*
 * And for the oo::class constructor...
 */

static const Tcl_MethodType classConstructor = {
    TCL_OO_METHOD_VERSION_CURRENT,
    "oo::class constructor",
    TclOO_Class_Constructor, NULL, NULL
};

/*
 * Scripted parts of TclOO. First, the master script (cannot be outside this
 * file).
 */

static const char *initScript =
"package ifneeded TclOO " TCLOO_PATCHLEVEL " {# Already present, OK?};"
"namespace eval ::oo { variable version " TCLOO_VERSION " };"
"namespace eval ::oo { variable patchlevel " TCLOO_PATCHLEVEL " };";
/* "tcl_findLibrary tcloo $oo::version $oo::version" */
/* " tcloo.tcl OO_LIBRARY oo::library;"; */

/*
 * The scripted part of the definitions of slots.
 */

static const char *slotScript =
"::oo::define ::oo::Slot {\n"
"    method Get {} {error unimplemented}\n"
"    method Set list {error unimplemented}\n"
"    method -set args {\n"
"        uplevel 1 [list [namespace which my] Set $args]\n"
"    }\n"
"    method -append args {\n"
"        uplevel 1 [list [namespace which my] Set [list"
"                {*}[uplevel 1 [list [namespace which my] Get]] {*}$args]]\n"
"    }\n"
"    method -clear {} {uplevel 1 [list [namespace which my] Set {}]}\n"
"    forward --default-operation my -append\n"
"    method unknown {args} {\n"
"        set def --default-operation\n"
"        if {[llength $args] == 0} {\n"
"            return [uplevel 1 [list [namespace which my] $def]]\n"
"        } elseif {![string match -* [lindex $args 0]]} {\n"
"            return [uplevel 1 [list [namespace which my] $def {*}$args]]\n"
"        }\n"
"        next {*}$args\n"
"    }\n"
"    export -set -append -clear\n"
"    unexport unknown destroy\n"
"}\n"
"::oo::objdefine ::oo::define::superclass forward --default-operation my -set\n"
"::oo::objdefine ::oo::define::mixin forward --default-operation my -set\n"
"::oo::objdefine ::oo::objdefine::mixin forward --default-operation my -set\n";

/*
 * The body of the <cloned> method of oo::object.
 */

static const char *clonedBody =
"foreach p [info procs [info object namespace $originObject]::*] {"
"    set args [info args $p];"
"    set idx -1;"
"    foreach a $args {"
"        lset args [incr idx] "
"            [if {[info default $p $a d]} {list $a $d} {list $a}]"
"    };"
"    set b [info body $p];"
"    set p [namespace tail $p];"
"    proc $p $args $b;"
"};"
"foreach v [info vars [info object namespace $originObject]::*] {"
"    upvar 0 $v vOrigin;"
"    namespace upvar [namespace current] [namespace tail $v] vNew;"
"    if {[info exists vOrigin]} {"
"        if {[array exists vOrigin]} {"
"            array set vNew [array get vOrigin];"
"        } else {"
"            set vNew $vOrigin;"
"        }"
"    }"
"}";

/*
 * The actual definition of the variable holding the TclOO stub table.
 */

MODULE_SCOPE const TclOOStubs tclOOStubs;

/*
 * Convenience macro for getting the foundation from an interpreter.
 */

#define GetFoundation(interp) \
	((Foundation *)((Interp *)(interp))->objectFoundation)

/*
 * Macros to make inspecting into the guts of an object cleaner.
 *
 * The ocPtr parameter (only in these macros) is assumed to work fine with
 * either an oPtr or a classPtr. Note that the roots oo::object and oo::class
 * have _both_ their object and class flags tagged with ROOT_OBJECT and
 * ROOT_CLASS respectively.
 */

#define Deleted(oPtr)		((oPtr)->flags & OBJECT_DELETED)
#define IsRootObject(ocPtr)	((ocPtr)->flags & ROOT_OBJECT)
#define IsRootClass(ocPtr)	((ocPtr)->flags & ROOT_CLASS)
#define IsRoot(ocPtr)		((ocPtr)->flags & (ROOT_OBJECT|ROOT_CLASS))

#define RemoveItem(type, lst, i) \
    do {						\
	Remove ## type ((lst).list, (lst).num, i);	\
	(lst).num--;					\
    } while (0)

/*
 * ----------------------------------------------------------------------
 *
 * RemoveClass, RemoveObject --
 *
 *	Helpers for the RemoveItem macro for deleting a class or object from a
 *	list. Setting the "empty" location to NULL makes debugging a little
 *	easier.
 *
 * ----------------------------------------------------------------------
 */

static inline void
RemoveClass(
    Class **list,
    int num,
    int idx)
{
    for (; idx < num - 1; idx++) {
	list[idx] = list[idx + 1];
    }
    list[idx] = NULL;
}

static inline void
RemoveObject(
    Object **list,
    int num,
    int idx)
{
    for (; idx < num - 1; idx++) {
	list[idx] = list[idx + 1];
    }
    list[idx] = NULL;
}

/*
 * ----------------------------------------------------------------------
 *
 * TclOOInit --
 *
 *	Called to initialise the OO system within an interpreter.
 *
 * Result:
 *	TCL_OK if the setup succeeded. Currently assumed to always work.
 *
 * Side effects:
 *	Creates namespaces, commands, several classes and a number of
 *	callbacks. Upon return, the OO system is ready for use.
 *
 * ----------------------------------------------------------------------
 */

int
TclOOInit(
    Tcl_Interp *interp)		/* The interpreter to install into. */
{
    /*
     * Build the core of the OO system.
     */

    if (InitFoundation(interp) != TCL_OK) {
	return TCL_ERROR;
    }

    /*
     * Run our initialization script and, if that works, declare the package
     * to be fully provided.
     */

    if (Tcl_EvalEx(interp, initScript, -1, 0) != TCL_OK) {
	return TCL_ERROR;
    }

    return Tcl_PkgProvideEx(interp, "TclOO", TCLOO_PATCHLEVEL,
	    (ClientData) &tclOOStubs);
}

/*
 * ----------------------------------------------------------------------
 *
 * TclOOGetFoundation --
 *
 *	Get a reference to the OO core class system.
 *
 * ----------------------------------------------------------------------
 */

Foundation *
TclOOGetFoundation(
    Tcl_Interp *interp)
{
    return GetFoundation(interp);
}

/*
 * ----------------------------------------------------------------------
 *
 * InitFoundation --
 *
 *	Set up the core of the OO core class system. This is a structure
 *	holding references to the magical bits that need to be known about in
 *	other places, plus the oo::object and oo::class classes.
 *
 * ----------------------------------------------------------------------
 */

static int
InitFoundation(
    Tcl_Interp *interp)
{
    static Tcl_ThreadDataKey tsdKey;
    ThreadLocalData *tsdPtr =
	    Tcl_GetThreadData(&tsdKey, sizeof(ThreadLocalData));
    Foundation *fPtr = ckalloc(sizeof(Foundation));
    Tcl_Obj *namePtr, *argsPtr, *bodyPtr;
    Tcl_DString buffer;
    Command *cmdPtr;
    int i;

    /*
     * Initialize the structure that holds the OO system core. This is
     * attached to the interpreter via an assocData entry; not very efficient,
     * but the best we can do without hacking the core more.
     */

    memset(fPtr, 0, sizeof(Foundation));
    ((Interp *) interp)->objectFoundation = fPtr;
    fPtr->interp = interp;
    fPtr->ooNs = Tcl_CreateNamespace(interp, "::oo", fPtr, NULL);
    Tcl_Export(interp, fPtr->ooNs, "[a-z]*", 1);
    fPtr->defineNs = Tcl_CreateNamespace(interp, "::oo::define", fPtr,
	    DeletedDefineNamespace);
    fPtr->objdefNs = Tcl_CreateNamespace(interp, "::oo::objdefine", fPtr,
	    DeletedObjdefNamespace);
    fPtr->helpersNs = Tcl_CreateNamespace(interp, "::oo::Helpers", fPtr,
	    DeletedHelpersNamespace);
    fPtr->epoch = 1;
    fPtr->tsdPtr = tsdPtr;
    TclNewLiteralStringObj(fPtr->unknownMethodNameObj, "unknown");
    TclNewLiteralStringObj(fPtr->constructorName, "<constructor>");
    TclNewLiteralStringObj(fPtr->destructorName, "<destructor>");
    TclNewLiteralStringObj(fPtr->clonedName, "<cloned>");
    TclNewLiteralStringObj(fPtr->defineName, "::oo::define");
    Tcl_IncrRefCount(fPtr->unknownMethodNameObj);
    Tcl_IncrRefCount(fPtr->constructorName);
    Tcl_IncrRefCount(fPtr->destructorName);
    Tcl_IncrRefCount(fPtr->clonedName);
    Tcl_IncrRefCount(fPtr->defineName);
    Tcl_CreateObjCommand(interp, "::oo::UnknownDefinition",
	    TclOOUnknownDefinition, NULL, NULL);
    TclNewLiteralStringObj(namePtr, "::oo::UnknownDefinition");
    Tcl_SetNamespaceUnknownHandler(interp, fPtr->defineNs, namePtr);
    Tcl_SetNamespaceUnknownHandler(interp, fPtr->objdefNs, namePtr);

    /*
     * Create the subcommands in the oo::define and oo::objdefine spaces.
     */

    Tcl_DStringInit(&buffer);
    for (i=0 ; defineCmds[i].name ; i++) {
	TclDStringAppendLiteral(&buffer, "::oo::define::");
	Tcl_DStringAppend(&buffer, defineCmds[i].name, -1);
	Tcl_CreateObjCommand(interp, Tcl_DStringValue(&buffer),
		defineCmds[i].objProc, INT2PTR(defineCmds[i].flag), NULL);
	Tcl_DStringFree(&buffer);
    }
    for (i=0 ; objdefCmds[i].name ; i++) {
	TclDStringAppendLiteral(&buffer, "::oo::objdefine::");
	Tcl_DStringAppend(&buffer, objdefCmds[i].name, -1);
	Tcl_CreateObjCommand(interp, Tcl_DStringValue(&buffer),
		objdefCmds[i].objProc, INT2PTR(objdefCmds[i].flag), NULL);
	Tcl_DStringFree(&buffer);
    }

    Tcl_CallWhenDeleted(interp, KillFoundation, NULL);

    /*
     * Create the special objects at the core of the object system.
     */

    InitClassSystemRoots(interp, fPtr);

    /*
     * Basic method declarations for the core classes.
     */

    for (i=0 ; objMethods[i].name ; i++) {
	TclOONewBasicMethod(interp, fPtr->objectCls, &objMethods[i]);
    }
    for (i=0 ; clsMethods[i].name ; i++) {
	TclOONewBasicMethod(interp, fPtr->classCls, &clsMethods[i]);
    }

    /*
     * Create the default <cloned> method implementation, used when 'oo::copy'
     * is called to finish the copying of one object to another.
     */

    TclNewLiteralStringObj(argsPtr, "originObject");
    Tcl_IncrRefCount(argsPtr);
    bodyPtr = Tcl_NewStringObj(clonedBody, -1);
    TclOONewProcMethod(interp, fPtr->objectCls, 0, fPtr->clonedName, argsPtr,
	    bodyPtr, NULL);
    TclDecrRefCount(argsPtr);

    /*
     * Finish setting up the class of classes by marking the 'new' method as
     * private; classes, unlike general objects, must have explicit names. We
     * also need to create the constructor for classes.
     */

    TclNewLiteralStringObj(namePtr, "new");
    Tcl_NewInstanceMethod(interp, (Tcl_Object) fPtr->classCls->thisPtr,
	    namePtr /* keeps ref */, 0 /* ==private */, NULL, NULL);
    fPtr->classCls->constructorPtr = (Method *) Tcl_NewMethod(interp,
	    (Tcl_Class) fPtr->classCls, NULL, 0, &classConstructor, NULL);

    /*
     * Create non-object commands and plug ourselves into the Tcl [info]
     * ensemble.
     */

    cmdPtr = (Command *) Tcl_NRCreateCommand(interp, "::oo::Helpers::next",
	    NULL, TclOONextObjCmd, NULL, NULL);
    cmdPtr->compileProc = TclCompileObjectNextCmd;
    cmdPtr = (Command *) Tcl_NRCreateCommand(interp, "::oo::Helpers::nextto",
	    NULL, TclOONextToObjCmd, NULL, NULL);
    cmdPtr->compileProc = TclCompileObjectNextToCmd;
    cmdPtr = (Command *) Tcl_CreateObjCommand(interp, "::oo::Helpers::self",
	    TclOOSelfObjCmd, NULL, NULL);
    cmdPtr->compileProc = TclCompileObjectSelfCmd;
    Tcl_CreateObjCommand(interp, "::oo::define", TclOODefineObjCmd, NULL,
	    NULL);
    Tcl_CreateObjCommand(interp, "::oo::objdefine", TclOOObjDefObjCmd, NULL,
	    NULL);
    Tcl_CreateObjCommand(interp, "::oo::copy", TclOOCopyObjectCmd, NULL,NULL);
    TclOOInitInfo(interp);

    /*
     * Now make the class of slots.
     */

    if (TclOODefineSlots(fPtr) != TCL_OK) {
	return TCL_ERROR;
    }
    return Tcl_EvalEx(interp, slotScript, -1, 0);
}

/*
 * ----------------------------------------------------------------------
 *
 * InitClassSystemRoots --
 *
 *	Creates the objects at the core of the object system. These need to be
 *	spliced manually.
 *
 * ----------------------------------------------------------------------
 */

static void
InitClassSystemRoots(
    Tcl_Interp *interp,
    Foundation *fPtr)
{
    Class fakeCls;
    Object fakeObject;

    /*
     * Stand up a phony class for bootstrapping.
     */

    fPtr->objectCls = &fakeCls;

    /*
     * Referenced in AllocClass to increment the refCount.
     */

    fakeCls.thisPtr = &fakeObject;

    fPtr->objectCls = AllocClass(interp,
	    AllocObject(interp, "object", (Namespace *)fPtr->ooNs, NULL));
    fPtr->classCls = AllocClass(interp,
	    AllocObject(interp, "class", (Namespace *)fPtr->ooNs, NULL));

    /*
     * Rewire bootstrapped objects.
     */

    fPtr->objectCls->thisPtr->selfCls = fPtr->classCls;
    fPtr->classCls->thisPtr->selfCls = fPtr->classCls;

    AddRef(fPtr->objectCls->thisPtr);
    AddRef(fPtr->classCls->thisPtr);
    AddRef(fPtr->classCls->thisPtr->selfCls->thisPtr);
    AddRef(fPtr->objectCls->thisPtr->selfCls->thisPtr);

    /*
     * Special initialization for the primordial objects.
     */

    fPtr->objectCls->thisPtr->flags |= ROOT_OBJECT;
    fPtr->objectCls->flags |= ROOT_OBJECT;

    /*
     * This is why it is unnecessary in this routine to make up for the
     * incremented reference count of fPtr->objectCls that was sallwed by
     * fakeObject.
     */

    fPtr->objectCls->superclasses.num = 0;
    ckfree(fPtr->objectCls->superclasses.list);
    fPtr->objectCls->superclasses.list = NULL;

    fPtr->classCls->thisPtr->flags |= ROOT_CLASS;
    fPtr->classCls->flags |= ROOT_CLASS;

    /*
     * Standard initialization for new Objects.
     */

    TclOOAddToInstances(fPtr->objectCls->thisPtr, fPtr->classCls);
    TclOOAddToInstances(fPtr->classCls->thisPtr, fPtr->classCls);
    TclOOAddToSubclasses(fPtr->classCls, fPtr->objectCls);

    /*
     * THIS IS THE ONLY FUNCTION THAT DOES NON-STANDARD CLASS SPLICING.
     * Everything else is careful to prohibit looping.
     */
}

/*
 * ----------------------------------------------------------------------
 *
 * DeletedDefineNamespace, DeletedObjdefNamespace, DeletedHelpersNamespace --
 *
 *	Simple helpers used to clear fields of the foundation when they no
 *	longer hold useful information.
 *
 * ----------------------------------------------------------------------
 */

static void
DeletedDefineNamespace(
    ClientData clientData)
{
    Foundation *fPtr = clientData;

    fPtr->defineNs = NULL;
}

static void
DeletedObjdefNamespace(
    ClientData clientData)
{
    Foundation *fPtr = clientData;

    fPtr->objdefNs = NULL;
}

static void
DeletedHelpersNamespace(
    ClientData clientData)
{
    Foundation *fPtr = clientData;

    fPtr->helpersNs = NULL;
}

/*
 * ----------------------------------------------------------------------
 *
 * KillFoundation --
 *
 *	Delete those parts of the OO core that are not deleted automatically
 *	when the objects and classes themselves are destroyed.
 *
 * ----------------------------------------------------------------------
 */

static void
KillFoundation(
    ClientData clientData,	/* Pointer to the OO system foundation
				 * structure. */
    Tcl_Interp *interp)		/* The interpreter containing the OO system
				 * foundation. */
{
    Foundation *fPtr = GetFoundation(interp);

    TclDecrRefCount(fPtr->unknownMethodNameObj);
    TclDecrRefCount(fPtr->constructorName);
    TclDecrRefCount(fPtr->destructorName);
    TclDecrRefCount(fPtr->clonedName);
    TclDecrRefCount(fPtr->defineName);
    ckfree(fPtr);
}

/*
 * ----------------------------------------------------------------------
 *
 * AllocObject --
 *
 *	Allocate an object of basic type. Does not splice the object into its
 *	class's instance list.  The caller must set the classPtr on the object
 *	to either a class or NULL, call TclOOAddToInstances to add the object
 *	to the class's instance list, and if the object itself is a class, use
 *	call TclOOAddToSubclasses() to add it to the right class's list of
 *	subclasses.
 *
 * ----------------------------------------------------------------------
 */

static Object *
AllocObject(
    Tcl_Interp *interp,		/* Interpreter within which to create the
				 * object. */
    const char *nameStr,	/* The name of the object to create, or NULL
				 * if the OO system should pick the object
				 * name itself (equal to the namespace
				 * name). */
    Namespace *nsPtr,		/* The namespace to create the object in, or
				 * NULL if *nameStr is NULL */
    const char *nsNameStr)	/* The name of the namespace to create, or
				 * NULL if the OO system should pick a unique
				 * name itself. If this is non-NULL but names
				 * a namespace that already exists, the effect
				 * will be the same as if this was NULL. */
{
    Foundation *fPtr = GetFoundation(interp);
    Object *oPtr;
    Command *cmdPtr;
    CommandTrace *tracePtr;
<<<<<<< HEAD
    size_t creationEpoch;
    int ignored;
=======
    int creationEpoch;
>>>>>>> 455f5dca

    oPtr = ckalloc(sizeof(Object));
    memset(oPtr, 0, sizeof(Object));

    /*
     * Every object has a namespace; make one. Note that this also normally
     * computes the creation epoch value for the object, a sequence number
     * that is unique to the object (and which allows us to manage method
     * caching without comparing pointers).
     *
     * When creating a namespace, we first check to see if the caller
     * specified the name for the namespace. If not, we generate namespace
     * names using the epoch until such time as a new namespace is actually
     * created.
     */

    if (nsNameStr != NULL) {
	oPtr->namespacePtr = Tcl_CreateNamespace(interp, nsNameStr, oPtr, NULL);
	if (oPtr->namespacePtr != NULL) {
	    creationEpoch = ++fPtr->tsdPtr->nsCount;
	    goto configNamespace;
	}
	Tcl_ResetResult(interp);
    }

    while (1) {
	char objName[10 + TCL_INTEGER_SPACE];

	sprintf(objName, "::oo::Obj%" TCL_LL_MODIFIER "d", (Tcl_WideInt)++fPtr->tsdPtr->nsCount);
	oPtr->namespacePtr = Tcl_CreateNamespace(interp, objName, oPtr, NULL);
	if (oPtr->namespacePtr != NULL) {
	    creationEpoch = fPtr->tsdPtr->nsCount;
	    break;
	}

	/*
	 * Could not make that namespace, so we make another. But first we
	 * have to get rid of the error message from Tcl_CreateNamespace,
	 * since that's something that should not be exposed to the user.
	 */

	Tcl_ResetResult(interp);
    }

    /*
     * Make the namespace know about the helper commands. This grants access
     * to the [self] and [next] commands.
     */

  configNamespace:
    if (fPtr->helpersNs != NULL) {
	TclSetNsPath((Namespace *) oPtr->namespacePtr, 1, &fPtr->helpersNs);
    }
    TclOOSetupVariableResolver(oPtr->namespacePtr);

    /*
     * Suppress use of compiled versions of the commands in this object's
     * namespace and its children; causes wrong behaviour without expensive
     * recompilation. [Bug 2037727]
     */

    ((Namespace *) oPtr->namespacePtr)->flags |= NS_SUPPRESS_COMPILATION;

    /*
     * Set up a callback to get notification of the deletion of a namespace
     * when enough of the namespace still remains to execute commands and
     * access variables in it. [Bug 2950259]
     */

    ((Namespace *) oPtr->namespacePtr)->earlyDeleteProc = ObjectNamespaceDeleted;

    /*
     * Fill in the rest of the non-zero/NULL parts of the structure.
     */

    oPtr->fPtr = fPtr;
    oPtr->creationEpoch = creationEpoch;

    /*
     * An object starts life with a refCount of 2 to mark the two stages of
     * destruction it occur:  A call to ObjectRenamedTrace(), and a call to
     * ObjectNamespaceDeleted().
     */

    oPtr->refCount = 2;
    oPtr->flags = USE_CLASS_CACHE;

    /*
     * Finally, create the object commands and initialize the trace on the
     * public command (so that the object structures are deleted when the
     * command is deleted).
     */

    if (!nameStr) {
	nameStr = oPtr->namespacePtr->name;
	nsPtr = (Namespace *)oPtr->namespacePtr;
	if (nsPtr->parentPtr != NULL) {
	    nsPtr = nsPtr->parentPtr;
	}

    }
    oPtr->command = TclCreateObjCommandInNs(interp, nameStr,
	(Tcl_Namespace *)nsPtr, PublicObjectCmd, oPtr, NULL);

    /*
     * Add the NRE command and trace directly. While this breaks a number of
     * abstractions, it is faster and we're inside Tcl here so we're allowed.
     */

    cmdPtr = (Command *) oPtr->command;
    cmdPtr->nreProc = PublicNRObjectCmd;
    cmdPtr->tracePtr = tracePtr = ckalloc(sizeof(CommandTrace));
    tracePtr->traceProc = ObjectRenamedTrace;
    tracePtr->clientData = oPtr;
    tracePtr->flags = TCL_TRACE_RENAME|TCL_TRACE_DELETE;
    tracePtr->nextPtr = NULL;
    tracePtr->refCount = 1;

    oPtr->myCommand = TclNRCreateCommandInNs(interp, "my", oPtr->namespacePtr,
	    PrivateObjectCmd, PrivateNRObjectCmd, oPtr, MyDeleted);
    return oPtr;
}

/*
 * ----------------------------------------------------------------------
 *
 * SquelchCachedName --
 *
 *	Encapsulates how to throw away a cached object name. Called from
 *	object rename traces and at object destruction.
 *
 * ----------------------------------------------------------------------
 */

static inline void
SquelchCachedName(
    Object *oPtr)
{
    if (oPtr->cachedNameObj) {
	Tcl_DecrRefCount(oPtr->cachedNameObj);
	oPtr->cachedNameObj = NULL;
    }
}

/*
 * ----------------------------------------------------------------------
 *
 * MyDeleted --
 *
 *	This callback is triggered when the object's [my] command is deleted
 *	by any mechanism. It just marks the object as not having a [my]
 *	command, and so prevents cleanup of that when the object itself is
 *	deleted.
 *
 * ----------------------------------------------------------------------
 */

static void
MyDeleted(
    ClientData clientData)	/* Reference to the object whose [my] has been
				 * squelched. */
{
    register Object *oPtr = clientData;

    oPtr->myCommand = NULL;
}

/*
 * ----------------------------------------------------------------------
 *
 * ObjectRenamedTrace --
 *
 *	This callback is triggered when the object is deleted by any
 *	mechanism. It runs the destructors and arranges for the actual cleanup
 *	of the object's namespace, which in turn triggers cleansing of the
 *	object data structures.
 *
 * ----------------------------------------------------------------------
 */

static void
ObjectRenamedTrace(
    ClientData clientData,	/* The object being deleted. */
    Tcl_Interp *interp,		/* The interpreter containing the object. */
    const char *oldName,	/* What the object was (last) called. */
    const char *newName,	/* What it's getting renamed to. (unused) */
    int flags)			/* Why was the object deleted? */
{
    Object *oPtr = clientData;

    /*
     * If this is a rename and not a delete of the object, we just flush the
     * cache of the object name.
     */

    if (flags & TCL_TRACE_RENAME) {
	SquelchCachedName(oPtr);
	return;
    }

    /*
     * The namespace is only deleted if it hasn't already been deleted. [Bug
     * 2950259].
     */

    if (!Deleted(oPtr)) {
	Tcl_DeleteNamespace(oPtr->namespacePtr);
    }
    oPtr->command = NULL;
    TclOODecrRefCount(oPtr);
    return;
}

/*
 * ----------------------------------------------------------------------
 *
 * DeleteDescendants, ReleaseClassContents --
 *
 *	Tear down the special class data structure, including deleting all
 *	dependent classes and objects.
 *
 * ----------------------------------------------------------------------
 */

static void
DeleteDescendants(
    Tcl_Interp *interp,		/* The interpreter containing the class. */
    Object *oPtr)		/* The object representing the class. */
{
    Class *clsPtr = oPtr->classPtr, *subclassPtr, *mixinSubclassPtr;
    Object *instancePtr;
    int i;

    /*
     * Squelch classes that this class has been mixed into.
     */

    FOREACH(mixinSubclassPtr, clsPtr->mixinSubs) {
	/*
	 * This condition also covers the case where mixinSubclassPtr ==
	 * clsPtr
	 */

	if (!Deleted(mixinSubclassPtr->thisPtr)) {
	    Tcl_DeleteCommandFromToken(interp,
		    mixinSubclassPtr->thisPtr->command);
	}
	i -= TclOORemoveFromMixinSubs(mixinSubclassPtr, clsPtr);
	TclOODecrRefCount(mixinSubclassPtr->thisPtr);
    }

    /*
     * Squelch subclasses of this class.
     */

    FOREACH(subclassPtr, clsPtr->subclasses) {
	if (!Deleted(subclassPtr->thisPtr) && !IsRoot(subclassPtr)) {
	    Tcl_DeleteCommandFromToken(interp, subclassPtr->thisPtr->command);
	}
	i -= TclOORemoveFromSubclasses(subclassPtr, clsPtr);
	TclOODecrRefCount(subclassPtr->thisPtr);
    }

    /*
     * Squelch instances of this class (includes objects we're mixed into).
     */

    if (!IsRootClass(oPtr)) {
	FOREACH(instancePtr, clsPtr->instances) {
	    /*
	     * This condition also covers the case where instancePtr == oPtr
	     */

	    if (!Deleted(instancePtr) && !IsRoot(instancePtr)) {
		Tcl_DeleteCommandFromToken(interp, instancePtr->command);
	    }
	    i -= TclOORemoveFromInstances(instancePtr, clsPtr);
	}
    }
}

static void
ReleaseClassContents(
    Tcl_Interp *interp,		/* The interpreter containing the class. */
    Object *oPtr)		/* The object representing the class. */
{
    FOREACH_HASH_DECLS;
    int i;
    Class *clsPtr = oPtr->classPtr, *tmpClsPtr;
    Method *mPtr;
    Foundation *fPtr = oPtr->fPtr;
    Tcl_Obj *variableObj;

    /*
     * Sanity check!
     */

    if (!Deleted(oPtr)) {
	if (IsRootClass(oPtr)) {
	    Tcl_Panic("deleting class structure for non-deleted %s",
		    "::oo::class");
	} else if (IsRootObject(oPtr)) {
	    Tcl_Panic("deleting class structure for non-deleted %s",
		    "::oo::object");
	} else {
	    Tcl_Panic("deleting class structure for non-deleted %s",
		    "general object");
	}
    }

    /*
     * Squelch method implementation chain caches.
     */

    if (clsPtr->constructorChainPtr) {
	TclOODeleteChain(clsPtr->constructorChainPtr);
	clsPtr->constructorChainPtr = NULL;
    }
    if (clsPtr->destructorChainPtr) {
	TclOODeleteChain(clsPtr->destructorChainPtr);
	clsPtr->destructorChainPtr = NULL;
    }
    if (clsPtr->classChainCache) {
	CallChain *callPtr;

	FOREACH_HASH_VALUE(callPtr, clsPtr->classChainCache) {
	    TclOODeleteChain(callPtr);
	}
	Tcl_DeleteHashTable(clsPtr->classChainCache);
	ckfree(clsPtr->classChainCache);
	clsPtr->classChainCache = NULL;
    }

    /*
     * Squelch our filter list.
     */

    if (clsPtr->filters.num) {
	Tcl_Obj *filterObj;

	FOREACH(filterObj, clsPtr->filters) {
	    TclDecrRefCount(filterObj);
	}
	ckfree(clsPtr->filters.list);
	clsPtr->filters.num = 0;
    }

    /*
     * Squelch our metadata.
     */

    if (clsPtr->metadataPtr != NULL) {
	Tcl_ObjectMetadataType *metadataTypePtr;
	ClientData value;

	FOREACH_HASH(metadataTypePtr, value, clsPtr->metadataPtr) {
	    metadataTypePtr->deleteProc(value);
	}
	Tcl_DeleteHashTable(clsPtr->metadataPtr);
	ckfree(clsPtr->metadataPtr);
	clsPtr->metadataPtr = NULL;
    }

    FOREACH(tmpClsPtr, clsPtr->mixins) {
	TclOORemoveFromMixinSubs(clsPtr, tmpClsPtr);
    }
    FOREACH(tmpClsPtr, clsPtr->superclasses) {
	TclOORemoveFromSubclasses(clsPtr, tmpClsPtr);
    }

    FOREACH_HASH_VALUE(mPtr, &clsPtr->classMethods) {
	TclOODelMethodRef(mPtr);
    }
    Tcl_DeleteHashTable(&clsPtr->classMethods);
    TclOODelMethodRef(clsPtr->constructorPtr);
    TclOODelMethodRef(clsPtr->destructorPtr);

    FOREACH(variableObj, clsPtr->variables) {
	TclDecrRefCount(variableObj);
    }
    if (i) {
	ckfree(clsPtr->variables.list);
    }

    if (IsRootClass(oPtr) && !Deleted(fPtr->objectCls->thisPtr)) {
	Tcl_DeleteCommandFromToken(interp, fPtr->objectCls->thisPtr->command);
    }
}

/*
 * ----------------------------------------------------------------------
 *
 * ObjectNamespaceDeleted --
 *
 *	Callback when the object's namespace is deleted. Used to clean up the
 *	data structures associated with the object. The complicated bit is
 *	that this can sometimes happen before the object's command is deleted
 *	(interpreter teardown is complex!)
 *
 * ----------------------------------------------------------------------
 */

static void
ObjectNamespaceDeleted(
    ClientData clientData)	/* Pointer to the class whose namespace is
				 * being deleted. */
{
    Object *oPtr = clientData;
    Foundation *fPtr = oPtr->fPtr;
    FOREACH_HASH_DECLS;
    Class *mixinPtr;
    Method *mPtr;
    Tcl_Obj *filterObj, *variableObj;
    Tcl_Interp *interp = oPtr->fPtr->interp;
    int i;

    if (Deleted(oPtr)) {
	/*
	 * TODO: Can ObjectNamespaceDeleted ever be called twice? If not, this
	 * guard could be removed.
	 */

	return;
    }

    /*
     * One rule for the teardown routines is that if an object is in the
     * process of being deleted, nothing else may modify its bookeeping
     * records.  This is the flag that
     */

    oPtr->flags |= OBJECT_DELETED;

    /* Let the dominoes fall */
    if (oPtr->classPtr) {
	DeleteDescendants(interp, oPtr);
    }

    /*
     * We do not run destructors on the core class objects when the
     * interpreter is being deleted; their incestuous nature causes problems
     * in that case when the destructor is partially deleted before the uses
     * of it have gone. [Bug 2949397]
     */

    if (!Tcl_InterpDeleted(interp) && !(oPtr->flags & DESTRUCTOR_CALLED)) {
	CallContext *contextPtr =
		TclOOGetCallContext(oPtr, NULL, DESTRUCTOR, NULL);
	int result;

	Tcl_InterpState state;
	oPtr->flags |= DESTRUCTOR_CALLED;

	if (contextPtr != NULL) {
	    contextPtr->callPtr->flags |= DESTRUCTOR;
	    contextPtr->skip = 0;
	    state = Tcl_SaveInterpState(interp, TCL_OK);
	    result = Tcl_NRCallObjProc(interp, TclOOInvokeContext,
		    contextPtr, 0, NULL);
	    if (result != TCL_OK) {
		Tcl_BackgroundException(interp, result);
	    }
	    Tcl_RestoreInterpState(interp, state);
	    TclOODeleteContext(contextPtr);
	}
    }

    /*
     * Instruct everyone to no longer use any allocated fields of the object.
     * Also delete the command that refers to the object at this point (if
     * it still exists) because otherwise its pointer to the object
     * points into freed memory.
     */

    if (((Command *)oPtr->command)->flags && CMD_IS_DELETED) {
	/*
	 * Something has already started the command deletion process. We can
	 * go ahead and clean up the the namespace,
	 */
    } else {
	/*
	 * The namespace must have been deleted directly.  Delete the command
	 * as well.
	 */

	Tcl_DeleteCommandFromToken(oPtr->fPtr->interp, oPtr->command);
    }

    if (oPtr->myCommand) {
	Tcl_DeleteCommandFromToken(oPtr->fPtr->interp, oPtr->myCommand);
    }

    /*
     * Splice the object out of its context. After this, we must *not* call
     * methods on the object.
     */

    /*
     * TODO: Should this be protected with a * !IsRoot() condition?
     */

    TclOORemoveFromInstances(oPtr, oPtr->selfCls);

    FOREACH(mixinPtr, oPtr->mixins) {
	i -= TclOORemoveFromInstances(oPtr, mixinPtr);
    }
    if (i) {
	ckfree(oPtr->mixins.list);
    }

    FOREACH(filterObj, oPtr->filters) {
	TclDecrRefCount(filterObj);
    }
    if (i) {
	ckfree(oPtr->filters.list);
    }

    if (oPtr->methodsPtr) {
	FOREACH_HASH_VALUE(mPtr, oPtr->methodsPtr) {
	    TclOODelMethodRef(mPtr);
	}
	Tcl_DeleteHashTable(oPtr->methodsPtr);
	ckfree(oPtr->methodsPtr);
    }

    FOREACH(variableObj, oPtr->variables) {
	TclDecrRefCount(variableObj);
    }
    if (i) {
	ckfree(oPtr->variables.list);
    }

    if (oPtr->chainCache) {
	TclOODeleteChainCache(oPtr->chainCache);
    }

    SquelchCachedName(oPtr);

    if (oPtr->metadataPtr != NULL) {
	Tcl_ObjectMetadataType *metadataTypePtr;
	ClientData value;

	FOREACH_HASH(metadataTypePtr, value, oPtr->metadataPtr) {
	    metadataTypePtr->deleteProc(value);
	}
	Tcl_DeleteHashTable(oPtr->metadataPtr);
	ckfree(oPtr->metadataPtr);
	oPtr->metadataPtr = NULL;
    }

    /*
     * Because an object can be a class that is an instance of itself, the
     * class object's class structure should only be cleaned after most of the
     * cleanup on the object is done.
     *
     * The class of objects needs some special care; if it is deleted (and
     * we're not killing the whole interpreter) we force the delete of the
     * class of classes now as well. Due to the incestuous nature of those two
     * classes, if one goes the other must too and yet the tangle can
     * sometimes not go away automatically; we force it here. [Bug 2962664]
     */

    if (IsRootObject(oPtr) && !Deleted(fPtr->classCls->thisPtr)
	    && !Tcl_InterpDeleted(interp)) {
	Tcl_DeleteCommandFromToken(interp, fPtr->classCls->thisPtr->command);
    }

    if (oPtr->classPtr != NULL) {
	ReleaseClassContents(interp, oPtr);
    }

    /*
     * Delete the object structure itself.
     */

    oPtr->namespacePtr = NULL;
    oPtr->selfCls = NULL;
    TclOODecrRefCount(oPtr);
    return;
}

/*
 * ----------------------------------------------------------------------
 *
 * TclOODecrRefCount --
 *
 *	Decrement the refcount of an object and deallocate storage then object
 *	is no longer referenced.  Returns 1 if storage was deallocated, and 0
 *	otherwise.
 *
 * ----------------------------------------------------------------------
 */

int
TclOODecrRefCount(
    Object *oPtr)
{
    if (oPtr->refCount-- <= 1) {
	Class *clsPtr = oPtr->classPtr;

	if (oPtr->classPtr != NULL) {
	    ckfree(clsPtr->superclasses.list);
	    ckfree(clsPtr->subclasses.list);
	    ckfree(clsPtr->instances.list);
	    ckfree(clsPtr->mixinSubs.list);
	    ckfree(clsPtr->mixins.list);
	    ckfree(oPtr->classPtr);
	}
	ckfree(oPtr);
	return 1;
    }
    return 0;
}

/*
 * ----------------------------------------------------------------------
 *
 * TclOORemoveFromInstances --
 *
 *	Utility function to remove an object from the list of instances within
 *	a class.
 *
 * ----------------------------------------------------------------------
 */

int
TclOORemoveFromInstances(
    Object *oPtr,		/* The instance to remove. */
    Class *clsPtr)		/* The class (possibly) containing the
				 * reference to the instance. */
{
    int i, res = 0;
    Object *instPtr;

    if (Deleted(clsPtr->thisPtr)) {
	return res;
    }

    FOREACH(instPtr, clsPtr->instances) {
	if (oPtr == instPtr) {
	    RemoveItem(Object, clsPtr->instances, i);
	    TclOODecrRefCount(oPtr);
	    res++;
	    break;
	}
    }
    return res;
}

/*
 * ----------------------------------------------------------------------
 *
 * TclOOAddToInstances --
 *
 *	Utility function to add an object to the list of instances within a
 *	class.
 *
 * ----------------------------------------------------------------------
 */

void
TclOOAddToInstances(
    Object *oPtr,		/* The instance to add. */
    Class *clsPtr)		/* The class to add the instance to. It is
				 * assumed that the class is not already
				 * present as an instance in the class. */
{
    if (clsPtr->instances.num >= clsPtr->instances.size) {
	clsPtr->instances.size += ALLOC_CHUNK;
	if (clsPtr->instances.size == ALLOC_CHUNK) {
	    clsPtr->instances.list = ckalloc(sizeof(Object *) * ALLOC_CHUNK);
	} else {
	    clsPtr->instances.list = ckrealloc(clsPtr->instances.list,
		    sizeof(Object *) * clsPtr->instances.size);
	}
    }
    clsPtr->instances.list[clsPtr->instances.num++] = oPtr;
    AddRef(oPtr);
}

/*
 * ----------------------------------------------------------------------
 *
 * TclOORemoveFromSubclasses --
 *
 *	Utility function to remove a class from the list of subclasses within
 *	another class. Returns the number of removals performed.
 *
 * ----------------------------------------------------------------------
 */

int
TclOORemoveFromSubclasses(
    Class *subPtr,		/* The subclass to remove. */
    Class *superPtr)		/* The superclass to possibly remove the
				 * subclass reference from. */
{
    int i, res = 0;
    Class *subclsPtr;

    if (Deleted(superPtr->thisPtr)) {
	return res;
    }

    FOREACH(subclsPtr, superPtr->subclasses) {
	if (subPtr == subclsPtr) {
	    RemoveItem(Class, superPtr->subclasses, i);
	    TclOODecrRefCount(subPtr->thisPtr);
	    res++;
	}
    }
    return res;
}

/*
 * ----------------------------------------------------------------------
 *
 * TclOOAddToSubclasses --
 *
 *	Utility function to add a class to the list of subclasses within
 *	another class.
 *
 * ----------------------------------------------------------------------
 */

void
TclOOAddToSubclasses(
    Class *subPtr,		/* The subclass to add. */
    Class *superPtr)		/* The superclass to add the subclass to. It
				 * is assumed that the class is not already
				 * present as a subclass in the superclass. */
{
    if (Deleted(superPtr->thisPtr)) {
	return;
    }
    if (superPtr->subclasses.num >= superPtr->subclasses.size) {
	superPtr->subclasses.size += ALLOC_CHUNK;
	if (superPtr->subclasses.size == ALLOC_CHUNK) {
	    superPtr->subclasses.list = ckalloc(sizeof(Class *) * ALLOC_CHUNK);
	} else {
	    superPtr->subclasses.list = ckrealloc(superPtr->subclasses.list,
		    sizeof(Class *) * superPtr->subclasses.size);
	}
    }
    superPtr->subclasses.list[superPtr->subclasses.num++] = subPtr;
    AddRef(subPtr->thisPtr);
}

/*
 * ----------------------------------------------------------------------
 *
 * TclOORemoveFromMixinSubs --
 *
 *	Utility function to remove a class from the list of mixinSubs within
 *	another class.
 *
 * ----------------------------------------------------------------------
 */

int
TclOORemoveFromMixinSubs(
    Class *subPtr,		/* The subclass to remove. */
    Class *superPtr)		/* The superclass to possibly remove the
				 * subclass reference from. */
{
    int i, res = 0;
    Class *subclsPtr;

    if (Deleted(superPtr->thisPtr)) {
	return res;
    }

    FOREACH(subclsPtr, superPtr->mixinSubs) {
	if (subPtr == subclsPtr) {
	    RemoveItem(Class, superPtr->mixinSubs, i);
	    TclOODecrRefCount(subPtr->thisPtr);
	    res++;
	    break;
	}
    }
    return res;
}

/*
 * ----------------------------------------------------------------------
 *
 * TclOOAddToMixinSubs --
 *
 *	Utility function to add a class to the list of mixinSubs within
 *	another class.
 *
 * ----------------------------------------------------------------------
 */

void
TclOOAddToMixinSubs(
    Class *subPtr,		/* The subclass to add. */
    Class *superPtr)		/* The superclass to add the subclass to. It
				 * is assumed that the class is not already
				 * present as a subclass in the superclass. */
{
    if (Deleted(superPtr->thisPtr)) {
	return;
    }
    if (superPtr->mixinSubs.num >= superPtr->mixinSubs.size) {
	superPtr->mixinSubs.size += ALLOC_CHUNK;
	if (superPtr->mixinSubs.size == ALLOC_CHUNK) {
	    superPtr->mixinSubs.list = ckalloc(sizeof(Class *) * ALLOC_CHUNK);
	} else {
	    superPtr->mixinSubs.list = ckrealloc(superPtr->mixinSubs.list,
		    sizeof(Class *) * superPtr->mixinSubs.size);
	}
    }
    superPtr->mixinSubs.list[superPtr->mixinSubs.num++] = subPtr;
    AddRef(subPtr->thisPtr);
}

/*
 * ----------------------------------------------------------------------
 *
 * AllocClass --
 *
 *	Allocate a basic class. Does not add class to its
 *	class's instance list.
 *
 * ----------------------------------------------------------------------
 */

static inline void
InitClassPath(
    Tcl_Interp *interp,
    Class *clsPtr)
{
    Foundation *fPtr = GetFoundation(interp);

    if (fPtr->helpersNs != NULL) {
	Tcl_Namespace *path[2];

	path[0] = fPtr->helpersNs;
	path[1] = fPtr->ooNs;
	TclSetNsPath((Namespace *) clsPtr->thisPtr->namespacePtr, 2, path);
    } else {
	TclSetNsPath((Namespace *) clsPtr->thisPtr->namespacePtr, 1,
		&fPtr->ooNs);
    }
}

static Class *
AllocClass(
    Tcl_Interp *interp,		/* Interpreter within which to allocate the
				 * class. */
    Object *useThisObj)		/* Object that is to act as the class
				 * representation. */
{
    Foundation *fPtr = GetFoundation(interp);
    Class *clsPtr = ckalloc(sizeof(Class));

    memset(clsPtr, 0, sizeof(Class));
    clsPtr->thisPtr = useThisObj;

    /*
     * Configure the namespace path for the class's object.
     */

    InitClassPath(interp, clsPtr);

    /*
     * Classes are subclasses of oo::object, i.e. the objects they create are
     * objects.
     */

    clsPtr->superclasses.num = 1;
    clsPtr->superclasses.list = ckalloc(sizeof(Class *));
    clsPtr->superclasses.list[0] = fPtr->objectCls;
    AddRef(fPtr->objectCls->thisPtr);

    /*
     * Finish connecting the class structure to the object structure.
     */

    clsPtr->thisPtr->classPtr = clsPtr;

    /*
     * That's the complicated bit. Now fill in the rest of the non-zero/NULL
     * fields.
     */

    Tcl_InitObjHashTable(&clsPtr->classMethods);
    return clsPtr;
}

/*
 * ----------------------------------------------------------------------
 *
 * Tcl_NewObjectInstance --
 *
 *	Allocate a new instance of an object.
 *
 * ----------------------------------------------------------------------
 */
Tcl_Object
Tcl_NewObjectInstance(
    Tcl_Interp *interp,		/* Interpreter context. */
    Tcl_Class cls,		/* Class to create an instance of. */
    const char *nameStr,	/* Name of object to create, or NULL to ask
				 * the code to pick its own unique name. */
    const char *nsNameStr,	/* Name of namespace to create inside object,
				 * or NULL to ask the code to pick its own
				 * unique name. */
    int objc,			/* Number of arguments. Negative value means
				 * do not call constructor. */
    Tcl_Obj *const *objv,	/* Argument list. */
    int skip)			/* Number of arguments to _not_ pass to the
				 * constructor. */
{
    register Class *classPtr = (Class *) cls;
    Object *oPtr;
    ClientData clientData[4];

    oPtr = TclNewObjectInstanceCommon(interp, classPtr, nameStr, nsNameStr);
    if (oPtr == NULL) {
	return NULL;
    }

    /*
     * Run constructors, except when objc < 0, which is a special flag case
     * used for object cloning only.
     */

    if (objc >= 0) {
	CallContext *contextPtr =
		TclOOGetCallContext(oPtr, NULL, CONSTRUCTOR, NULL);

	if (contextPtr != NULL) {
	    int isRoot, result;
	    Tcl_InterpState state;

	    state = Tcl_SaveInterpState(interp, TCL_OK);
	    contextPtr->callPtr->flags |= CONSTRUCTOR;
	    contextPtr->skip = skip;

	    /*
	     * Adjust the ensemble tracking record if necessary. [Bug 3514761]
	     */

	    isRoot = TclInitRewriteEnsemble(interp, skip, skip, objv);
	    result = Tcl_NRCallObjProc(interp, TclOOInvokeContext, contextPtr,
		    objc, objv);

	    if (isRoot) {
		TclResetRewriteEnsemble(interp, 1);
	    }

	    clientData[0] = contextPtr;
	    clientData[1] = oPtr;
	    clientData[2] = state;
	    clientData[3] = &oPtr;

	    result = FinalizeAlloc(clientData, interp, result);
	    if (result != TCL_OK) {
		return NULL;
	    }
	}
    }

    return (Tcl_Object) oPtr;
}

int
TclNRNewObjectInstance(
    Tcl_Interp *interp,		/* Interpreter context. */
    Tcl_Class cls,		/* Class to create an instance of. */
    const char *nameStr,	/* Name of object to create, or NULL to ask
				 * the code to pick its own unique name. */
    const char *nsNameStr,	/* Name of namespace to create inside object,
				 * or NULL to ask the code to pick its own
				 * unique name. */
    int objc,			/* Number of arguments. Negative value means
				 * do not call constructor. */
    Tcl_Obj *const *objv,	/* Argument list. */
    int skip,			/* Number of arguments to _not_ pass to the
				 * constructor. */
    Tcl_Object *objectPtr)	/* Place to write the object reference upon
				 * successful allocation. */
{
    register Class *classPtr = (Class *) cls;
    CallContext *contextPtr;
    Tcl_InterpState state;
    Object *oPtr;

    oPtr = TclNewObjectInstanceCommon(interp, classPtr, nameStr, nsNameStr);
    if (oPtr == NULL) {
	return TCL_ERROR;
    }

    /*
     * Run constructors, except when objc < 0 (a special flag case used for
     * object cloning only). If there aren't any constructors, we do nothing.
     */

    if (objc < 0) {
	*objectPtr = (Tcl_Object) oPtr;
	return TCL_OK;
    }
    contextPtr = TclOOGetCallContext(oPtr, NULL, CONSTRUCTOR, NULL);
    if (contextPtr == NULL) {
	*objectPtr = (Tcl_Object) oPtr;
	return TCL_OK;
    }

    state = Tcl_SaveInterpState(interp, TCL_OK);
    contextPtr->callPtr->flags |= CONSTRUCTOR;
    contextPtr->skip = skip;

    /*
     * Adjust the ensemble tracking record if necessary. [Bug 3514761]
     */

    if (TclInitRewriteEnsemble(interp, skip, skip, objv)) {
	TclNRAddCallback(interp, TclClearRootEnsemble, NULL, NULL, NULL, NULL);
    }

    /*
     * Fire off the constructors non-recursively.
     */

    TclNRAddCallback(interp, FinalizeAlloc, contextPtr, oPtr, state,
	    objectPtr);
    TclPushTailcallPoint(interp);
    return TclOOInvokeContext(contextPtr, interp, objc, objv);
}


Object *
TclNewObjectInstanceCommon(
    Tcl_Interp *interp,
    Class *classPtr,
    const char *nameStr,
    const char *nsNameStr)
{
    Tcl_HashEntry *hPtr;
    Foundation *fPtr = GetFoundation(interp);
    Object *oPtr;
    const char *simpleName = NULL;
    Namespace *nsPtr = NULL, *dummy;
    Namespace *inNsPtr = (Namespace *) TclGetCurrentNamespace(interp);
    int isNew;

    if (nameStr) {
	TclGetNamespaceForQualName(interp, nameStr, inNsPtr,
		TCL_CREATE_NS_IF_UNKNOWN, &nsPtr, &dummy, &dummy, &simpleName);

	/*
	 * Disallow creation of an object over an existing command.
	 */

	hPtr = Tcl_CreateHashEntry(&nsPtr->cmdTable, simpleName, &isNew);
	if (!isNew) {
	    Tcl_SetObjResult(interp, Tcl_ObjPrintf(
		    "can't create object \"%s\": command already exists with"
		    " that name", nameStr));
	    Tcl_SetErrorCode(interp, "TCL", "OO", "OVERWRITE_OBJECT", NULL);
	    return NULL;
	}

	/*
	 * We could make a hash entry! Don't actually want to do that here so
	 * nuke it immediately because we'll create it properly soon.
	 */

	Tcl_DeleteHashEntry(hPtr);
    }

    /*
     * Create the object.
     */

    oPtr = AllocObject(interp, simpleName, nsPtr, nsNameStr);
    oPtr->selfCls = classPtr;
    TclOOAddToInstances(oPtr, classPtr);

    /*
     * Check to see if we're really creating a class. If so, allocate the
     * class structure as well.
     */

    if (TclOOIsReachable(fPtr->classCls, classPtr)) {
	/*
	 * Is a class, so attach a class structure. Note that the AllocClass
	 * function splices the structure into the object, so we don't have
	 * to. Once that's done, we need to repatch the object to have the
	 * right class since AllocClass interferes with that.
	 */

	AllocClass(interp, oPtr);
	TclOOAddToSubclasses(oPtr->classPtr, fPtr->objectCls);
    } else {
	oPtr->classPtr = NULL;
    }
    return oPtr;
}



static int
FinalizeAlloc(
    ClientData data[],
    Tcl_Interp *interp,
    int result)
{
    CallContext *contextPtr = data[0];
    Object *oPtr = data[1];
    Tcl_InterpState state = data[2];
    Tcl_Object *objectPtr = data[3];

    /*
     * Ensure an error if the object was deleted in the constructor. Don't
     * want to lose errors by accident. [Bug 2903011]
     */

    if (result != TCL_ERROR && Deleted(oPtr)) {
	Tcl_SetObjResult(interp, Tcl_NewStringObj(
		"object deleted in constructor", -1));
	Tcl_SetErrorCode(interp, "TCL", "OO", "STILLBORN", NULL);
	result = TCL_ERROR;
    }
    if (result != TCL_OK) {
	Tcl_DiscardInterpState(state);

	/*
	 * Take care to not delete a deleted object; that would be bad. [Bug
	 * 2903011] Also take care to make sure that we have the name of the
	 * command before we delete it. [Bug 9dd1bd7a74]
	 */

	if (!Deleted(oPtr)) {
	    (void) TclOOObjectName(interp, oPtr);
	    Tcl_DeleteCommandFromToken(interp, oPtr->command);
	}

	/*
	 * This decrements the refcount of oPtr.
	 */

	TclOODeleteContext(contextPtr);
	return TCL_ERROR;
    }
    Tcl_RestoreInterpState(interp, state);
    *objectPtr = (Tcl_Object) oPtr;

    /*
     * This decrements the refcount of oPtr.
     */

    TclOODeleteContext(contextPtr);
    return TCL_OK;
}

/*
 * ----------------------------------------------------------------------
 *
 * Tcl_CopyObjectInstance --
 *
 *	Creates a copy of an object. Does not copy the backing namespace,
 *	since the correct way to do that (e.g., shallow/deep) depends on the
 *	object/class's own policies.
 *
 * ----------------------------------------------------------------------
 */

Tcl_Object
Tcl_CopyObjectInstance(
    Tcl_Interp *interp,
    Tcl_Object sourceObject,
    const char *targetName,
    const char *targetNamespaceName)
{
    Object *oPtr = (Object *) sourceObject, *o2Ptr;
    FOREACH_HASH_DECLS;
    Method *mPtr;
    Class *mixinPtr;
    CallContext *contextPtr;
    Tcl_Obj *keyPtr, *filterObj, *variableObj, *args[3];
    int i, result;

    /*
     * Sanity check.
     */

    if (IsRootClass(oPtr)) {
	Tcl_SetObjResult(interp, Tcl_NewStringObj(
		"may not clone the class of classes", -1));
	Tcl_SetErrorCode(interp, "TCL", "OO", "CLONING_CLASS", NULL);
	return NULL;
    }

    /*
     * Build the instance. Note that this does not run any constructors.
     */

    o2Ptr = (Object *) Tcl_NewObjectInstance(interp,
	    (Tcl_Class) oPtr->selfCls, targetName, targetNamespaceName, -1,
	    NULL, -1);
    if (o2Ptr == NULL) {
	return NULL;
    }

    /*
     * Copy the object-local methods to the new object.
     */

    if (oPtr->methodsPtr) {
	FOREACH_HASH(keyPtr, mPtr, oPtr->methodsPtr) {
	    if (CloneObjectMethod(interp, o2Ptr, mPtr, keyPtr) != TCL_OK) {
		Tcl_DeleteCommandFromToken(interp, o2Ptr->command);
		return NULL;
	    }
	}
    }

    /*
     * Copy the object's mixin references to the new object.
     */

    FOREACH(mixinPtr, o2Ptr->mixins) {
	if (mixinPtr && mixinPtr != o2Ptr->selfCls) {
	    TclOORemoveFromInstances(o2Ptr, mixinPtr);
	}
    }
    DUPLICATE(o2Ptr->mixins, oPtr->mixins, Class *);
    FOREACH(mixinPtr, o2Ptr->mixins) {
	if (mixinPtr && mixinPtr != o2Ptr->selfCls) {
	    TclOOAddToInstances(o2Ptr, mixinPtr);
	}
    }

    /*
     * Copy the object's filter list to the new object.
     */

    DUPLICATE(o2Ptr->filters, oPtr->filters, Tcl_Obj *);
    FOREACH(filterObj, o2Ptr->filters) {
	Tcl_IncrRefCount(filterObj);
    }

    /*
     * Copy the object's variable resolution list to the new object.
     */

    DUPLICATE(o2Ptr->variables, oPtr->variables, Tcl_Obj *);
    FOREACH(variableObj, o2Ptr->variables) {
	Tcl_IncrRefCount(variableObj);
    }

    /*
     * Copy the object's flags to the new object, clearing those that must be
     * kept object-local. The duplicate is never deleted at this point, nor is
     * it the root of the object system or in the midst of processing a filter
     * call.
     */

    o2Ptr->flags = oPtr->flags & ~(
	    OBJECT_DELETED | ROOT_OBJECT | ROOT_CLASS | FILTER_HANDLING);
    /*
     * Copy the object's metadata.
     */

    if (oPtr->metadataPtr != NULL) {
	Tcl_ObjectMetadataType *metadataTypePtr;
	ClientData value, duplicate;

	FOREACH_HASH(metadataTypePtr, value, oPtr->metadataPtr) {
	    if (metadataTypePtr->cloneProc == NULL) {
		duplicate = value;
	    } else {
		if (metadataTypePtr->cloneProc(interp, value,
			&duplicate) != TCL_OK) {
		    Tcl_DeleteCommandFromToken(interp, o2Ptr->command);
		    return NULL;
		}
	    }
	    if (duplicate != NULL) {
		Tcl_ObjectSetMetadata((Tcl_Object) o2Ptr, metadataTypePtr,
			duplicate);
	    }
	}
    }

    /*
     * Copy the class, if present. Note that if there is a class present in
     * the source object, there must also be one in the copy.
     */

    if (oPtr->classPtr != NULL) {
	Class *clsPtr = oPtr->classPtr;
	Class *cls2Ptr = o2Ptr->classPtr;
	Class *superPtr;

	/*
	 * Copy the class flags across.
	 */

	cls2Ptr->flags = clsPtr->flags;

	/*
	 * Ensure that the new class's superclass structure is the same as the
	 * old class's.
	 */

	FOREACH(superPtr, cls2Ptr->superclasses) {
	    TclOORemoveFromSubclasses(cls2Ptr, superPtr);
	}
	if (cls2Ptr->superclasses.num) {
	    cls2Ptr->superclasses.list = ckrealloc(cls2Ptr->superclasses.list,
		    sizeof(Class *) * clsPtr->superclasses.num);
	} else {
	    cls2Ptr->superclasses.list =
		    ckalloc(sizeof(Class *) * clsPtr->superclasses.num);
	}
	memcpy(cls2Ptr->superclasses.list, clsPtr->superclasses.list,
		sizeof(Class *) * clsPtr->superclasses.num);
	cls2Ptr->superclasses.num = clsPtr->superclasses.num;
	FOREACH(superPtr, cls2Ptr->superclasses) {
	    TclOOAddToSubclasses(cls2Ptr, superPtr);
	}

	/*
	 * Duplicate the source class's filters.
	 */

	DUPLICATE(cls2Ptr->filters, clsPtr->filters, Tcl_Obj *);
	FOREACH(filterObj, cls2Ptr->filters) {
	    Tcl_IncrRefCount(filterObj);
	}

	/*
	 * Copy the source class's variable resolution list.
	 */

	DUPLICATE(cls2Ptr->variables, clsPtr->variables, Tcl_Obj *);
	FOREACH(variableObj, cls2Ptr->variables) {
	    Tcl_IncrRefCount(variableObj);
	}

	/*
	 * Duplicate the source class's mixins (which cannot be circular
	 * references to the duplicate).
	 */

	FOREACH(mixinPtr, cls2Ptr->mixins) {
	    TclOORemoveFromMixinSubs(cls2Ptr, mixinPtr);
	}
	if (cls2Ptr->mixins.num != 0) {
	    ckfree(clsPtr->mixins.list);
	}
	DUPLICATE(cls2Ptr->mixins, clsPtr->mixins, Class *);
	FOREACH(mixinPtr, cls2Ptr->mixins) {
	    TclOOAddToMixinSubs(cls2Ptr, mixinPtr);
	}

	/*
	 * Duplicate the source class's methods, constructor and destructor.
	 */

	FOREACH_HASH(keyPtr, mPtr, &clsPtr->classMethods) {
	    if (CloneClassMethod(interp, cls2Ptr, mPtr, keyPtr,
		    NULL) != TCL_OK) {
		Tcl_DeleteCommandFromToken(interp, o2Ptr->command);
		return NULL;
	    }
	}
	if (clsPtr->constructorPtr) {
	    if (CloneClassMethod(interp, cls2Ptr, clsPtr->constructorPtr,
		    NULL, &cls2Ptr->constructorPtr) != TCL_OK) {
		Tcl_DeleteCommandFromToken(interp, o2Ptr->command);
		return NULL;
	    }
	}
	if (clsPtr->destructorPtr) {
	    if (CloneClassMethod(interp, cls2Ptr, clsPtr->destructorPtr, NULL,
		    &cls2Ptr->destructorPtr) != TCL_OK) {
		Tcl_DeleteCommandFromToken(interp, o2Ptr->command);
		return NULL;
	    }
	}

	/*
	 * Duplicate the class's metadata.
	 */

	if (clsPtr->metadataPtr != NULL) {
	    Tcl_ObjectMetadataType *metadataTypePtr;
	    ClientData value, duplicate;

	    FOREACH_HASH(metadataTypePtr, value, clsPtr->metadataPtr) {
		if (metadataTypePtr->cloneProc == NULL) {
		    duplicate = value;
		} else {
		    if (metadataTypePtr->cloneProc(interp, value,
			    &duplicate) != TCL_OK) {
			Tcl_DeleteCommandFromToken(interp, o2Ptr->command);
			return NULL;
		    }
		}
		if (duplicate != NULL) {
		    Tcl_ClassSetMetadata((Tcl_Class) cls2Ptr, metadataTypePtr,
			    duplicate);
		}
	    }
	}
    }

    TclResetRewriteEnsemble(interp, 1);
    contextPtr = TclOOGetCallContext(o2Ptr, oPtr->fPtr->clonedName, 0, NULL);
    if (contextPtr) {
	args[0] = TclOOObjectName(interp, o2Ptr);
	args[1] = oPtr->fPtr->clonedName;
	args[2] = TclOOObjectName(interp, oPtr);
	Tcl_IncrRefCount(args[0]);
	Tcl_IncrRefCount(args[1]);
	Tcl_IncrRefCount(args[2]);
	result = Tcl_NRCallObjProc(interp, TclOOInvokeContext, contextPtr, 3,
		args);
	TclDecrRefCount(args[0]);
	TclDecrRefCount(args[1]);
	TclDecrRefCount(args[2]);
	TclOODeleteContext(contextPtr);
	if (result == TCL_ERROR) {
	    Tcl_AddErrorInfo(interp,
		    "\n    (while performing post-copy callback)");
	}
	if (result != TCL_OK) {
	    Tcl_DeleteCommandFromToken(interp, o2Ptr->command);
	    return NULL;
	}
    }

    return (Tcl_Object) o2Ptr;
}

/*
 * ----------------------------------------------------------------------
 *
 * CloneObjectMethod, CloneClassMethod --
 *
 *	Helper functions used for cloning methods. They work identically to
 *	each other, except for the difference between them in how they
 *	register the cloned method on a successful clone.
 *
 * ----------------------------------------------------------------------
 */

static int
CloneObjectMethod(
    Tcl_Interp *interp,
    Object *oPtr,
    Method *mPtr,
    Tcl_Obj *namePtr)
{
    if (mPtr->typePtr == NULL) {
	Tcl_NewInstanceMethod(interp, (Tcl_Object) oPtr, namePtr,
		mPtr->flags & PUBLIC_METHOD, NULL, NULL);
    } else if (mPtr->typePtr->cloneProc) {
	ClientData newClientData;

	if (mPtr->typePtr->cloneProc(interp, mPtr->clientData,
		&newClientData) != TCL_OK) {
	    return TCL_ERROR;
	}
	Tcl_NewInstanceMethod(interp, (Tcl_Object) oPtr, namePtr,
		mPtr->flags & PUBLIC_METHOD, mPtr->typePtr, newClientData);
    } else {
	Tcl_NewInstanceMethod(interp, (Tcl_Object) oPtr, namePtr,
		mPtr->flags & PUBLIC_METHOD, mPtr->typePtr, mPtr->clientData);
    }
    return TCL_OK;
}

static int
CloneClassMethod(
    Tcl_Interp *interp,
    Class *clsPtr,
    Method *mPtr,
    Tcl_Obj *namePtr,
    Method **m2PtrPtr)
{
    Method *m2Ptr;

    if (mPtr->typePtr == NULL) {
	m2Ptr = (Method *) Tcl_NewMethod(interp, (Tcl_Class) clsPtr,
		namePtr, mPtr->flags & PUBLIC_METHOD, NULL, NULL);
    } else if (mPtr->typePtr->cloneProc) {
	ClientData newClientData;

	if (mPtr->typePtr->cloneProc(interp, mPtr->clientData,
		&newClientData) != TCL_OK) {
	    return TCL_ERROR;
	}
	m2Ptr = (Method *) Tcl_NewMethod(interp, (Tcl_Class) clsPtr,
		namePtr, mPtr->flags & PUBLIC_METHOD, mPtr->typePtr,
		newClientData);
    } else {
	m2Ptr = (Method *) Tcl_NewMethod(interp, (Tcl_Class) clsPtr,
		namePtr, mPtr->flags & PUBLIC_METHOD, mPtr->typePtr,
		mPtr->clientData);
    }
    if (m2PtrPtr != NULL) {
	*m2PtrPtr = m2Ptr;
    }
    return TCL_OK;
}

/*
 * ----------------------------------------------------------------------
 *
 * Tcl_ClassGetMetadata, Tcl_ClassSetMetadata, Tcl_ObjectGetMetadata,
 * Tcl_ObjectSetMetadata --
 *
 *	Metadata management API. The metadata system allows code in extensions
 *	to attach arbitrary non-NULL pointers to objects and classes without
 *	the different things that might be interested being able to interfere
 *	with each other. Apart from non-NULL-ness, these routines attach no
 *	interpretation to the meaning of the metadata pointers.
 *
 *	The Tcl_*GetMetadata routines get the metadata pointer attached that
 *	has been related with a particular type, or NULL if no metadata
 *	associated with the given type has been attached.
 *
 *	The Tcl_*SetMetadata routines set or delete the metadata pointer that
 *	is related to a particular type. The value associated with the type is
 *	deleted (if present; no-op otherwise) if the value is NULL, and
 *	attached (replacing the previous value, which is deleted if present)
 *	otherwise. This means it is impossible to attach a NULL value for any
 *	metadata type.
 *
 * ----------------------------------------------------------------------
 */

ClientData
Tcl_ClassGetMetadata(
    Tcl_Class clazz,
    const Tcl_ObjectMetadataType *typePtr)
{
    Class *clsPtr = (Class *) clazz;
    Tcl_HashEntry *hPtr;

    /*
     * If there's no metadata store attached, the type in question has
     * definitely not been attached either!
     */

    if (clsPtr->metadataPtr == NULL) {
	return NULL;
    }

    /*
     * There is a metadata store, so look in it for the given type.
     */

    hPtr = Tcl_FindHashEntry(clsPtr->metadataPtr, (char *) typePtr);

    /*
     * Return the metadata value if we found it, otherwise NULL.
     */

    if (hPtr == NULL) {
	return NULL;
    }
    return Tcl_GetHashValue(hPtr);
}

void
Tcl_ClassSetMetadata(
    Tcl_Class clazz,
    const Tcl_ObjectMetadataType *typePtr,
    ClientData metadata)
{
    Class *clsPtr = (Class *) clazz;
    Tcl_HashEntry *hPtr;
    int isNew;

    /*
     * Attach the metadata store if not done already.
     */

    if (clsPtr->metadataPtr == NULL) {
	if (metadata == NULL) {
	    return;
	}
	clsPtr->metadataPtr = ckalloc(sizeof(Tcl_HashTable));
	Tcl_InitHashTable(clsPtr->metadataPtr, TCL_ONE_WORD_KEYS);
    }

    /*
     * If the metadata is NULL, we're deleting the metadata for the type.
     */

    if (metadata == NULL) {
	hPtr = Tcl_FindHashEntry(clsPtr->metadataPtr, (char *) typePtr);
	if (hPtr != NULL) {
	    typePtr->deleteProc(Tcl_GetHashValue(hPtr));
	    Tcl_DeleteHashEntry(hPtr);
	}
	return;
    }

    /*
     * Otherwise we're attaching the metadata. Note that if there was already
     * some metadata attached of this type, we delete that first.
     */

    hPtr = Tcl_CreateHashEntry(clsPtr->metadataPtr, (char *) typePtr, &isNew);
    if (!isNew) {
	typePtr->deleteProc(Tcl_GetHashValue(hPtr));
    }
    Tcl_SetHashValue(hPtr, metadata);
}

ClientData
Tcl_ObjectGetMetadata(
    Tcl_Object object,
    const Tcl_ObjectMetadataType *typePtr)
{
    Object *oPtr = (Object *) object;
    Tcl_HashEntry *hPtr;

    /*
     * If there's no metadata store attached, the type in question has
     * definitely not been attached either!
     */

    if (oPtr->metadataPtr == NULL) {
	return NULL;
    }

    /*
     * There is a metadata store, so look in it for the given type.
     */

    hPtr = Tcl_FindHashEntry(oPtr->metadataPtr, (char *) typePtr);

    /*
     * Return the metadata value if we found it, otherwise NULL.
     */

    if (hPtr == NULL) {
	return NULL;
    }
    return Tcl_GetHashValue(hPtr);
}

void
Tcl_ObjectSetMetadata(
    Tcl_Object object,
    const Tcl_ObjectMetadataType *typePtr,
    ClientData metadata)
{
    Object *oPtr = (Object *) object;
    Tcl_HashEntry *hPtr;
    int isNew;

    /*
     * Attach the metadata store if not done already.
     */

    if (oPtr->metadataPtr == NULL) {
	if (metadata == NULL) {
	    return;
	}
	oPtr->metadataPtr = ckalloc(sizeof(Tcl_HashTable));
	Tcl_InitHashTable(oPtr->metadataPtr, TCL_ONE_WORD_KEYS);
    }

    /*
     * If the metadata is NULL, we're deleting the metadata for the type.
     */

    if (metadata == NULL) {
	hPtr = Tcl_FindHashEntry(oPtr->metadataPtr, (char *) typePtr);
	if (hPtr != NULL) {
	    typePtr->deleteProc(Tcl_GetHashValue(hPtr));
	    Tcl_DeleteHashEntry(hPtr);
	}
	return;
    }

    /*
     * Otherwise we're attaching the metadata. Note that if there was already
     * some metadata attached of this type, we delete that first.
     */

    hPtr = Tcl_CreateHashEntry(oPtr->metadataPtr, (char *) typePtr, &isNew);
    if (!isNew) {
	typePtr->deleteProc(Tcl_GetHashValue(hPtr));
    }
    Tcl_SetHashValue(hPtr, metadata);
}

/*
 * ----------------------------------------------------------------------
 *
 * PublicObjectCmd, PrivateObjectCmd, TclOOInvokeObject --
 *
 *	Main entry point for object invocations. The Public* and Private*
 *	wrapper functions (implementations of both object instance commands
 *	and [my]) are just thin wrappers round the main TclOOObjectCmdCore
 *	function. Note that the core is function is NRE-aware.
 *
 * ----------------------------------------------------------------------
 */

static int
PublicObjectCmd(
    ClientData clientData,
    Tcl_Interp *interp,
    int objc,
    Tcl_Obj *const *objv)
{
    return Tcl_NRCallObjProc(interp, PublicNRObjectCmd, clientData,objc,objv);
}

static int
PublicNRObjectCmd(
    ClientData clientData,
    Tcl_Interp *interp,
    int objc,
    Tcl_Obj *const *objv)
{
    return TclOOObjectCmdCore(clientData, interp, objc, objv, PUBLIC_METHOD,
	    NULL);
}

static int
PrivateObjectCmd(
    ClientData clientData,
    Tcl_Interp *interp,
    int objc,
    Tcl_Obj *const *objv)
{
    return Tcl_NRCallObjProc(interp, PrivateNRObjectCmd,clientData,objc,objv);
}

static int
PrivateNRObjectCmd(
    ClientData clientData,
    Tcl_Interp *interp,
    int objc,
    Tcl_Obj *const *objv)
{
    return TclOOObjectCmdCore(clientData, interp, objc, objv, 0, NULL);
}

int
TclOOInvokeObject(
    Tcl_Interp *interp,		/* Interpreter for commands, variables,
				 * results, error reporting, etc. */
    Tcl_Object object,		/* The object to invoke. */
    Tcl_Class startCls,		/* Where in the class chain to start the
				 * invoke from, or NULL to traverse the whole
				 * chain including filters. */
    int publicPrivate,		/* Whether this is an invoke from a public
				 * context (PUBLIC_METHOD), a private context
				 * (PRIVATE_METHOD), or a *really* private
				 * context (any other value; conventionally
				 * 0). */
    int objc,			/* Number of arguments. */
    Tcl_Obj *const *objv)	/* Array of argument objects. It is assumed
				 * that the name of the method to invoke will
				 * be at index 1. */
{
    switch (publicPrivate) {
    case PUBLIC_METHOD:
	return TclOOObjectCmdCore((Object *) object, interp, objc, objv,
		PUBLIC_METHOD, (Class *) startCls);
    case PRIVATE_METHOD:
	return TclOOObjectCmdCore((Object *) object, interp, objc, objv,
		PRIVATE_METHOD, (Class *) startCls);
    default:
	return TclOOObjectCmdCore((Object *) object, interp, objc, objv, 0,
		(Class *) startCls);
    }
}

/*
 * ----------------------------------------------------------------------
 *
 * TclOOObjectCmdCore, FinalizeObjectCall --
 *
 *	Main function for object invocations. Does call chain creation,
 *	management and invocation. The function FinalizeObjectCall exists to
 *	clean up after the non-recursive processing of TclOOObjectCmdCore.
 *
 * ----------------------------------------------------------------------
 */

int
TclOOObjectCmdCore(
    Object *oPtr,		/* The object being invoked. */
    Tcl_Interp *interp,		/* The interpreter containing the object. */
    int objc,			/* How many arguments are being passed in. */
    Tcl_Obj *const *objv,	/* The array of arguments. */
    int flags,			/* Whether this is an invocation through the
				 * public or the private command interface. */
    Class *startCls)		/* Where to start in the call chain, or NULL
				 * if we are to start at the front with
				 * filters and the object's methods (which is
				 * the normal case). */
{
    CallContext *contextPtr;
    Tcl_Obj *methodNamePtr;
    int result;

    /*
     * If we've no method name, throw this directly into the unknown
     * processing.
     */

    if (objc < 2) {
	flags |= FORCE_UNKNOWN;
	methodNamePtr = NULL;
	goto noMapping;
    }

    /*
     * Give plugged in code a chance to remap the method name.
     */

    methodNamePtr = objv[1];
    if (oPtr->mapMethodNameProc != NULL) {
	register Class **startClsPtr = &startCls;
	Tcl_Obj *mappedMethodName = Tcl_DuplicateObj(methodNamePtr);

	result = oPtr->mapMethodNameProc(interp, (Tcl_Object) oPtr,
		(Tcl_Class *) startClsPtr, mappedMethodName);
	if (result != TCL_OK) {
	    TclDecrRefCount(mappedMethodName);
	    if (result == TCL_BREAK) {
		goto noMapping;
	    } else if (result == TCL_ERROR) {
		Tcl_AddErrorInfo(interp, "\n    (while mapping method name)");
	    }
	    return result;
	}

	/*
	 * Get the call chain for the remapped name.
	 */

	Tcl_IncrRefCount(mappedMethodName);
	contextPtr = TclOOGetCallContext(oPtr, mappedMethodName,
		flags | (oPtr->flags & FILTER_HANDLING), methodNamePtr);
	TclDecrRefCount(mappedMethodName);
	if (contextPtr == NULL) {
	    Tcl_SetObjResult(interp, Tcl_ObjPrintf(
		    "impossible to invoke method \"%s\": no defined method or"
		    " unknown method", TclGetString(methodNamePtr)));
	    Tcl_SetErrorCode(interp, "TCL", "LOOKUP", "METHOD_MAPPED",
		    TclGetString(methodNamePtr), NULL);
	    return TCL_ERROR;
	}
    } else {
	/*
	 * Get the call chain.
	 */

    noMapping:
	contextPtr = TclOOGetCallContext(oPtr, methodNamePtr,
		flags | (oPtr->flags & FILTER_HANDLING), NULL);
	if (contextPtr == NULL) {
	    Tcl_SetObjResult(interp, Tcl_ObjPrintf(
		    "impossible to invoke method \"%s\": no defined method or"
		    " unknown method", TclGetString(methodNamePtr)));
	    Tcl_SetErrorCode(interp, "TCL", "LOOKUP", "METHOD",
		    TclGetString(methodNamePtr), NULL);
	    return TCL_ERROR;
	}
    }

    /*
     * Check to see if we need to apply magical tricks to start part way
     * through the call chain.
     */

    if (startCls != NULL) {
	for (; contextPtr->index < contextPtr->callPtr->numChain;
		contextPtr->index++) {
	    register struct MInvoke *miPtr =
		    &contextPtr->callPtr->chain[contextPtr->index];

	    if (miPtr->isFilter) {
		continue;
	    }
	    if (miPtr->mPtr->declaringClassPtr == startCls) {
		break;
	    }
	}
	if (contextPtr->index >= contextPtr->callPtr->numChain) {
	    Tcl_SetObjResult(interp, Tcl_NewStringObj(
		    "no valid method implementation", -1));
	    Tcl_SetErrorCode(interp, "TCL", "LOOKUP", "METHOD",
		    TclGetString(methodNamePtr), NULL);
	    TclOODeleteContext(contextPtr);
	    return TCL_ERROR;
	}
    }

    /*
     * Invoke the call chain, locking the object structure against deletion
     * for the duration.
     */

    TclNRAddCallback(interp, FinalizeObjectCall, contextPtr, NULL,NULL,NULL);
    return TclOOInvokeContext(contextPtr, interp, objc, objv);
}

static int
FinalizeObjectCall(
    ClientData data[],
    Tcl_Interp *interp,
    int result)
{
    /*
     * Dispose of the call chain, which drops the lock on the object's
     * structure.
     */

    TclOODeleteContext(data[0]);
    return result;
}

/*
 * ----------------------------------------------------------------------
 *
 * Tcl_ObjectContextInvokeNext, TclNRObjectContextInvokeNext, FinalizeNext --
 *
 *	Invokes the next stage of the call chain described in an object
 *	context. This is the core of the implementation of the [next] command.
 *	Does not do management of the call-frame stack. Available in public
 *	(standard API) and private (NRE-aware) forms. FinalizeNext is a
 *	private function used to clean up in the NRE case.
 *
 * ----------------------------------------------------------------------
 */

int
Tcl_ObjectContextInvokeNext(
    Tcl_Interp *interp,
    Tcl_ObjectContext context,
    int objc,
    Tcl_Obj *const *objv,
    int skip)
{
    CallContext *contextPtr = (CallContext *) context;
    int savedIndex = contextPtr->index;
    int savedSkip = contextPtr->skip;
    int result;

    if (contextPtr->index+1 >= contextPtr->callPtr->numChain) {
	/*
	 * We're at the end of the chain; generate an error message unless the
	 * interpreter is being torn down, in which case we might be getting
	 * here because of methods/destructors doing a [next] (or equivalent)
	 * unexpectedly.
	 */

	const char *methodType;

	if (Tcl_InterpDeleted(interp)) {
	    return TCL_OK;
	}

	if (contextPtr->callPtr->flags & CONSTRUCTOR) {
	    methodType = "constructor";
	} else if (contextPtr->callPtr->flags & DESTRUCTOR) {
	    methodType = "destructor";
	} else {
	    methodType = "method";
	}

	Tcl_SetObjResult(interp, Tcl_ObjPrintf(
		"no next %s implementation", methodType));
	Tcl_SetErrorCode(interp, "TCL", "OO", "NOTHING_NEXT", NULL);
	return TCL_ERROR;
    }

    /*
     * Advance to the next method implementation in the chain in the method
     * call context while we process the body. However, need to adjust the
     * argument-skip control because we're guaranteed to have a single prefix
     * arg (i.e., 'next') and not the variable amount that can happen because
     * method invocations (i.e., '$obj meth' and 'my meth'), constructors
     * (i.e., '$cls new' and '$cls create obj') and destructors (no args at
     * all) come through the same code.
     */

    contextPtr->index++;
    contextPtr->skip = skip;

    /*
     * Invoke the (advanced) method call context in the caller context.
     */

    result = Tcl_NRCallObjProc(interp, TclOOInvokeContext, contextPtr, objc,
	    objv);

    /*
     * Restore the call chain context index as we've finished the inner invoke
     * and want to operate in the outer context again.
     */

    contextPtr->index = savedIndex;
    contextPtr->skip = savedSkip;

    return result;
}

int
TclNRObjectContextInvokeNext(
    Tcl_Interp *interp,
    Tcl_ObjectContext context,
    int objc,
    Tcl_Obj *const *objv,
    int skip)
{
    register CallContext *contextPtr = (CallContext *) context;

    if (contextPtr->index+1 >= contextPtr->callPtr->numChain) {
	/*
	 * We're at the end of the chain; generate an error message unless the
	 * interpreter is being torn down, in which case we might be getting
	 * here because of methods/destructors doing a [next] (or equivalent)
	 * unexpectedly.
	 */

	const char *methodType;

	if (Tcl_InterpDeleted(interp)) {
	    return TCL_OK;
	}

	if (contextPtr->callPtr->flags & CONSTRUCTOR) {
	    methodType = "constructor";
	} else if (contextPtr->callPtr->flags & DESTRUCTOR) {
	    methodType = "destructor";
	} else {
	    methodType = "method";
	}

	Tcl_SetObjResult(interp, Tcl_ObjPrintf(
		"no next %s implementation", methodType));
	Tcl_SetErrorCode(interp, "TCL", "OO", "NOTHING_NEXT", NULL);
	return TCL_ERROR;
    }

    /*
     * Advance to the next method implementation in the chain in the method
     * call context while we process the body. However, need to adjust the
     * argument-skip control because we're guaranteed to have a single prefix
     * arg (i.e., 'next') and not the variable amount that can happen because
     * method invocations (i.e., '$obj meth' and 'my meth'), constructors
     * (i.e., '$cls new' and '$cls create obj') and destructors (no args at
     * all) come through the same code.
     */

    TclNRAddCallback(interp, FinalizeNext, contextPtr,
	    INT2PTR(contextPtr->index), INT2PTR(contextPtr->skip), NULL);
    contextPtr->index++;
    contextPtr->skip = skip;

    /*
     * Invoke the (advanced) method call context in the caller context.
     */

    return TclOOInvokeContext(contextPtr, interp, objc, objv);
}

static int
FinalizeNext(
    ClientData data[],
    Tcl_Interp *interp,
    int result)
{
    CallContext *contextPtr = data[0];

    /*
     * Restore the call chain context index as we've finished the inner invoke
     * and want to operate in the outer context again.
     */

    contextPtr->index = PTR2INT(data[1]);
    contextPtr->skip = PTR2INT(data[2]);
    return result;
}

/*
 * ----------------------------------------------------------------------
 *
 * Tcl_GetObjectFromObj --
 *
 *	Utility function to get an object from a Tcl_Obj containing its name.
 *
 * ----------------------------------------------------------------------
 */

Tcl_Object
Tcl_GetObjectFromObj(
    Tcl_Interp *interp,		/* Interpreter in which to locate the object.
				 * Will have an error message placed in it if
				 * the name does not refer to an object. */
    Tcl_Obj *objPtr)		/* The name of the object to look up, which is
				 * exactly the name of its public command. */
{
    Command *cmdPtr = (Command *) Tcl_GetCommandFromObj(interp, objPtr);

    if (cmdPtr == NULL) {
	goto notAnObject;
    }
    if (cmdPtr->objProc != PublicObjectCmd) {
	cmdPtr = (Command *) TclGetOriginalCommand((Tcl_Command) cmdPtr);
	if (cmdPtr == NULL || cmdPtr->objProc != PublicObjectCmd) {
	    goto notAnObject;
	}
    }
    return cmdPtr->objClientData;

  notAnObject:
    Tcl_SetObjResult(interp, Tcl_ObjPrintf(
	    "%s does not refer to an object", TclGetString(objPtr)));
    Tcl_SetErrorCode(interp, "TCL", "LOOKUP", "OBJECT", TclGetString(objPtr),
	    NULL);
    return NULL;
}

/*
 * ----------------------------------------------------------------------
 *
 * TclOOIsReachable --
 *
 *	Utility function that tests whether a class is a subclass (whether
 *	directly or indirectly) of another class.
 *
 * ----------------------------------------------------------------------
 */

int
TclOOIsReachable(
    Class *targetPtr,
    Class *startPtr)
{
    int i;
    Class *superPtr;

  tailRecurse:
    if (startPtr == targetPtr) {
	return 1;
    }
    if (startPtr->superclasses.num == 1 && startPtr->mixins.num == 0) {
	startPtr = startPtr->superclasses.list[0];
	goto tailRecurse;
    }
    FOREACH(superPtr, startPtr->superclasses) {
	if (TclOOIsReachable(targetPtr, superPtr)) {
	    return 1;
	}
    }
    FOREACH(superPtr, startPtr->mixins) {
	if (TclOOIsReachable(targetPtr, superPtr)) {
	    return 1;
	}
    }
    return 0;
}

/*
 * ----------------------------------------------------------------------
 *
 * TclOOObjectName, Tcl_GetObjectName --
 *
 *	Utility function that returns the name of the object. Note that this
 *	simplifies cache management by keeping the code to do it in one place
 *	and not sprayed all over. The value returned always has a reference
 *	count of at least one.
 *
 * ----------------------------------------------------------------------
 */

Tcl_Obj *
TclOOObjectName(
    Tcl_Interp *interp,
    Object *oPtr)
{
    Tcl_Obj *namePtr;

    if (oPtr->cachedNameObj) {
	return oPtr->cachedNameObj;
    }
    namePtr = Tcl_NewObj();
    Tcl_GetCommandFullName(interp, oPtr->command, namePtr);
    Tcl_IncrRefCount(namePtr);
    oPtr->cachedNameObj = namePtr;
    return namePtr;
}

Tcl_Obj *
Tcl_GetObjectName(
    Tcl_Interp *interp,
    Tcl_Object object)
{
    return TclOOObjectName(interp, (Object *) object);
}

/*
 * ----------------------------------------------------------------------
 *
 * assorted trivial 'getter' functions
 *
 * ----------------------------------------------------------------------
 */

Tcl_Method
Tcl_ObjectContextMethod(
    Tcl_ObjectContext context)
{
    CallContext *contextPtr = (CallContext *) context;
    return (Tcl_Method) contextPtr->callPtr->chain[contextPtr->index].mPtr;
}

int
Tcl_ObjectContextIsFiltering(
    Tcl_ObjectContext context)
{
    CallContext *contextPtr = (CallContext *) context;
    return contextPtr->callPtr->chain[contextPtr->index].isFilter;
}

Tcl_Object
Tcl_ObjectContextObject(
    Tcl_ObjectContext context)
{
    return (Tcl_Object) ((CallContext *)context)->oPtr;
}

int
Tcl_ObjectContextSkippedArgs(
    Tcl_ObjectContext context)
{
    return ((CallContext *)context)->skip;
}

Tcl_Namespace *
Tcl_GetObjectNamespace(
    Tcl_Object object)
{
    return ((Object *)object)->namespacePtr;
}

Tcl_Command
Tcl_GetObjectCommand(
    Tcl_Object object)
{
    return ((Object *)object)->command;
}

Tcl_Class
Tcl_GetObjectAsClass(
    Tcl_Object object)
{
    return (Tcl_Class) ((Object *)object)->classPtr;
}

int
Tcl_ObjectDeleted(
    Tcl_Object object)
{
    return ((Object *)object)->command == NULL;
}

Tcl_Object
Tcl_GetClassAsObject(
    Tcl_Class clazz)
{
    return (Tcl_Object) ((Class *)clazz)->thisPtr;
}

Tcl_ObjectMapMethodNameProc *
Tcl_ObjectGetMethodNameMapper(
    Tcl_Object object)
{
    return ((Object *) object)->mapMethodNameProc;
}

void
Tcl_ObjectSetMethodNameMapper(
    Tcl_Object object,
    Tcl_ObjectMapMethodNameProc *mapMethodNameProc)
{
    ((Object *) object)->mapMethodNameProc = mapMethodNameProc;
}

/*
 * Local Variables:
 * mode: c
 * c-basic-offset: 4
 * fill-column: 78
 * End:
 */<|MERGE_RESOLUTION|>--- conflicted
+++ resolved
@@ -682,12 +682,7 @@
     Object *oPtr;
     Command *cmdPtr;
     CommandTrace *tracePtr;
-<<<<<<< HEAD
     size_t creationEpoch;
-    int ignored;
-=======
-    int creationEpoch;
->>>>>>> 455f5dca
 
     oPtr = ckalloc(sizeof(Object));
     memset(oPtr, 0, sizeof(Object));
