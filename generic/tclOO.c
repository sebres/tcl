--- conflicted
+++ resolved
@@ -96,9 +96,6 @@
 static int		PrivateNRObjectCmd(ClientData clientData,
 			    Tcl_Interp *interp, int objc,
 			    Tcl_Obj *const *objv);
-static int		MyClassObjCmd(ClientData clientData,
-			    Tcl_Interp *interp, int objc,
-			    Tcl_Obj *const *objv);
 static int		MyClassNRObjCmd(ClientData clientData,
 			    Tcl_Interp *interp, int objc,
 			    Tcl_Obj *const *objv);
@@ -717,35 +714,14 @@
      */
 
     if (!nameStr) {
-<<<<<<< HEAD
-	oPtr->command = Tcl_CreateObjCommand(interp,
-		oPtr->namespacePtr->fullName, TclOOPublicObjectCmd, oPtr,
-		NULL);
-    } else if (nameStr[0] == ':' && nameStr[1] == ':') {
-	oPtr->command = Tcl_CreateObjCommand(interp, nameStr,
-		TclOOPublicObjectCmd, oPtr, NULL);
-    } else {
-	Tcl_DString buffer;
-
-	Tcl_DStringInit(&buffer);
-	Tcl_DStringAppend(&buffer,
-		Tcl_GetCurrentNamespace(interp)->fullName, -1);
-	TclDStringAppendLiteral(&buffer, "::");
-	Tcl_DStringAppend(&buffer, nameStr, -1);
-	oPtr->command = Tcl_CreateObjCommand(interp,
-		Tcl_DStringValue(&buffer), TclOOPublicObjectCmd, oPtr, NULL);
-	Tcl_DStringFree(&buffer);
-=======
 	nameStr = oPtr->namespacePtr->name;
 	nsPtr = (Namespace *)oPtr->namespacePtr;
 	if (nsPtr->parentPtr != NULL) {
 	    nsPtr = nsPtr->parentPtr;
 	}
-
->>>>>>> 7ae21f24
     }
     oPtr->command = TclCreateObjCommandInNs(interp, nameStr,
-	(Tcl_Namespace *)nsPtr, PublicObjectCmd, oPtr, NULL);
+	(Tcl_Namespace *)nsPtr, TclOOPublicObjectCmd, oPtr, NULL);
 
     /*
      * Add the NRE command and trace directly. While this breaks a number of
@@ -761,34 +737,11 @@
     tracePtr->nextPtr = NULL;
     tracePtr->refCount = 1;
 
-<<<<<<< HEAD
-    /*
-     * Access the namespace command table directly when creating "my" to avoid
-     * a bottleneck in string manipulation. Another abstraction-buster.
-     */
-
-    cmdPtr = ckalloc(sizeof(Command));
-    memset(cmdPtr, 0, sizeof(Command));
-    cmdPtr->nsPtr = (Namespace *) oPtr->namespacePtr;
-    cmdPtr->hPtr = Tcl_CreateHashEntry(&cmdPtr->nsPtr->cmdTable, "my",
-	    &ignored);
-    cmdPtr->refCount = 1;
-    cmdPtr->objProc = TclOOPrivateObjectCmd;
-    cmdPtr->deleteProc = MyDeleted;
-    cmdPtr->objClientData = cmdPtr->deleteData = oPtr;
-    cmdPtr->proc = TclInvokeObjectCommand;
-    cmdPtr->clientData = cmdPtr;
-    cmdPtr->nreProc = PrivateNRObjectCmd;
-    Tcl_SetHashValue(cmdPtr->hPtr, cmdPtr);
-    oPtr->myCommand = (Tcl_Command) cmdPtr;
-
-=======
     oPtr->myCommand = TclNRCreateCommandInNs(interp, "my", oPtr->namespacePtr,
-	    PrivateObjectCmd, PrivateNRObjectCmd, oPtr, MyDeleted);
+	    TclOOPrivateObjectCmd, PrivateNRObjectCmd, oPtr, MyDeleted);
     oPtr->myclassCommand = TclNRCreateCommandInNs(interp, "myclass",
-	    oPtr->namespacePtr, MyClassObjCmd, MyClassNRObjCmd, oPtr,
+	    oPtr->namespacePtr, TclOOMyClassObjCmd, MyClassNRObjCmd, oPtr,
             MyClassDeleted);
->>>>>>> 7ae21f24
     return oPtr;
 }
 @@ -2563,15 +2516,15 @@
 /*
  * ----------------------------------------------------------------------
  *
- * MyClassObjCmd, MyClassNRObjCmd --
+ * TclOOMyClassObjCmd, MyClassNRObjCmd --
  *
  *	Special trap door to allow an object to delegate simply to its class.
  *
  * ----------------------------------------------------------------------
  */
 
-static int
-MyClassObjCmd(
+int
+TclOOMyClassObjCmd(
     ClientData clientData,
     Tcl_Interp *interp,
     int objc,
