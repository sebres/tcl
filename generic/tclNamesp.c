--- conflicted
+++ resolved
@@ -6517,7 +6517,6 @@
     /*
      * Populate the internal rep.
      */
-<<<<<<< HEAD
 
     ensembleCmd->nsPtr = ensemblePtr->nsPtr;
     ensembleCmd->epoch = ensemblePtr->epoch;
@@ -6550,39 +6549,6 @@
  *
  *----------------------------------------------------------------------
  */
-=======
-
-    ensembleCmd->nsPtr = ensemblePtr->nsPtr;
-    ensembleCmd->epoch = ensemblePtr->epoch;
-    ensembleCmd->token = ensemblePtr->token;
-    ensemblePtr->nsPtr->refCount++;
-    ensembleCmd->realPrefixObj = prefixObjPtr;
-    length = strlen(subcommandName)+1;
-    ensembleCmd->fullSubcmdName = ckalloc((unsigned) length);
-    memcpy(ensembleCmd->fullSubcmdName, subcommandName, (unsigned) length);
-    Tcl_IncrRefCount(ensembleCmd->realPrefixObj);
-}
--
-/*
- *----------------------------------------------------------------------
- *
- * DeleteEnsembleConfig --
- *
- *	Destroys the data structure used to represent an ensemble. This is
- *	called when the ensemble's command is deleted (which happens
- *	automatically if the ensemble's namespace is deleted.) Maintainers
- *	should note that ensembles should be deleted by deleting their
- *	commands.
- *
- * Results:
- *	None.
- *
- * Side effects:
- *	Memory is (eventually) deallocated.
- *
- *----------------------------------------------------------------------
- */
 
 static void
 ClearTable(
@@ -6603,7 +6569,6 @@
     }
     Tcl_DeleteHashTable(hash);
 }
->>>>>>> a8ab3aa0
 
 static void
 DeleteEnsembleConfig(
@@ -6611,11 +6576,6 @@
 {
     EnsembleConfig *ensemblePtr = clientData;
     Namespace *nsPtr = ensemblePtr->nsPtr;
-<<<<<<< HEAD
-    Tcl_HashSearch search;
-    Tcl_HashEntry *hEnt;
-=======
->>>>>>> a8ab3aa0
 
     /*
      * Unlink from the ensemble chain if it has not been marked as having been
@@ -6648,18 +6608,8 @@
      * Kill the pointer-containing fields.
      */
 
-<<<<<<< HEAD
-    if (ensemblePtr->subcommandTable.numEntries != 0) {
-	ckfree((char *) ensemblePtr->subcommandArrayPtr);
-    }
-    hEnt = Tcl_FirstHashEntry(&ensemblePtr->subcommandTable, &search);
-    while (hEnt != NULL) {
-	Tcl_Obj *prefixObj = Tcl_GetHashValue(hEnt);
-
-	Tcl_DecrRefCount(prefixObj);
-	hEnt = Tcl_NextHashEntry(&search);
-    }
-    Tcl_DeleteHashTable(&ensemblePtr->subcommandTable);
+    ClearTable(ensemblePtr);
+
     if (ensemblePtr->subcmdList != NULL) {
 	Tcl_DecrRefCount(ensemblePtr->subcmdList);
     }
@@ -6703,53 +6653,6 @@
  *----------------------------------------------------------------------
  */
 
-=======
-    ClearTable(ensemblePtr);
-
-    if (ensemblePtr->subcmdList != NULL) {
-	Tcl_DecrRefCount(ensemblePtr->subcmdList);
-    }
-    if (ensemblePtr->subcommandDict != NULL) {
-	Tcl_DecrRefCount(ensemblePtr->subcommandDict);
-    }
-    if (ensemblePtr->unknownHandler != NULL) {
-	Tcl_DecrRefCount(ensemblePtr->unknownHandler);
-    }
-
-    /*
-     * Arrange for the structure to be reclaimed. Note that this is complex
-     * because we have to make sure that we can react sensibly when an
-     * ensemble is deleted during the process of initialising the ensemble
-     * (especially the unknown callback.)
-     */
-
-    Tcl_EventuallyFree(ensemblePtr, TCL_DYNAMIC);
-}
--
-/*
- *----------------------------------------------------------------------
- *
- * BuildEnsembleConfig --
- *
- *	Create the internal data structures that describe how an ensemble
- *	looks, being a hash mapping from the full command name to the Tcl list
- *	that describes the implementation prefix words, and a sorted array of
- *	all the full command names to allow for reasonably efficient
- *	unambiguous prefix handling.
- *
- * Results:
- *	None.
- *
- * Side effects:
- *	Reallocates and rebuilds the hash table and array stored at the
- *	ensemblePtr argument. For large ensembles or large namespaces, this is
- *	a potentially expensive operation.
- *
- *----------------------------------------------------------------------
- */
-
->>>>>>> a8ab3aa0
 static void
 BuildEnsembleConfig(
     EnsembleConfig *ensemblePtr)
@@ -6760,8 +6663,6 @@
     int i, j, isNew;
     Tcl_HashTable *hash = &ensemblePtr->subcommandTable;
     Tcl_HashEntry *hPtr;
-<<<<<<< HEAD
-=======
     Tcl_Obj *mapDict = ensemblePtr->subcommandDict;
     Tcl_Obj *subList = ensemblePtr->subcmdList;
 
@@ -6772,104 +6673,8 @@
 	int subc;
 	Tcl_Obj **subv, *target, *cmdObj, *cmdPrefixObj;
 	char *name;
->>>>>>> a8ab3aa0
-
-    if (hash->numEntries != 0) {
+
 	/*
-<<<<<<< HEAD
-	 * Remove pre-existing table.
-	 */
-
-	Tcl_HashSearch search;
-
-	ckfree((char *) ensemblePtr->subcommandArrayPtr);
-	hPtr = Tcl_FirstHashEntry(hash, &search);
-	while (hPtr != NULL) {
-	    Tcl_Obj *prefixObj = Tcl_GetHashValue(hPtr);
-	    Tcl_DecrRefCount(prefixObj);
-	    hPtr = Tcl_NextHashEntry(&search);
-	}
-	Tcl_DeleteHashTable(hash);
-	Tcl_InitHashTable(hash, TCL_STRING_KEYS);
-    }
-
-    /*
-     * See if we've got an export list. If so, we will only export exactly
-     * those commands, which may be either implemented by the prefix in the
-     * subcommandDict or mapped directly onto the namespace's commands.
-     */
-
-    if (ensemblePtr->subcmdList != NULL) {
-	Tcl_Obj **subcmdv, *target, *cmdObj, *cmdPrefixObj;
-	int subcmdc;
-
-	TclListObjGetElements(NULL, ensemblePtr->subcmdList, &subcmdc,
-		&subcmdv);
-	for (i=0 ; i<subcmdc ; i++) {
-	    char *name = TclGetString(subcmdv[i]);
-
-	    hPtr = Tcl_CreateHashEntry(hash, name, &isNew);
-
-	    /*
-	     * Skip non-unique cases.
-	     */
-
-	    if (!isNew) {
-		continue;
-	    }
-
-	    /*
-	     * Look in our dictionary (if present) for the command.
-	     */
-
-	    if (ensemblePtr->subcommandDict != NULL) {
-		Tcl_DictObjGet(NULL, ensemblePtr->subcommandDict, subcmdv[i],
-			&target);
-		if (target != NULL) {
-		    Tcl_SetHashValue(hPtr, target);
-		    Tcl_IncrRefCount(target);
-		    continue;
-		}
-	    }
-
-	    /*
-	     * Not there, so map onto the namespace. Note in this case that we
-	     * do not guarantee that the command is actually there; that is
-	     * the programmer's responsibility (or [::unknown] of course).
-	     */
-
-	    cmdObj = Tcl_NewStringObj(ensemblePtr->nsPtr->fullName, -1);
-	    if (ensemblePtr->nsPtr->parentPtr != NULL) {
-		Tcl_AppendStringsToObj(cmdObj, "::", name, NULL);
-	    } else {
-		Tcl_AppendStringsToObj(cmdObj, name, NULL);
-	    }
-	    cmdPrefixObj = Tcl_NewListObj(1, &cmdObj);
-	    Tcl_SetHashValue(hPtr, cmdPrefixObj);
-	    Tcl_IncrRefCount(cmdPrefixObj);
-	}
-    } else if (ensemblePtr->subcommandDict != NULL) {
-	/*
-	 * No subcmd list, but we do have a mapping dictionary so we should
-	 * use the keys of that. Convert the dictionary's contents into the
-	 * form required for the ensemble's internal hashtable.
-	 */
-
-	Tcl_DictSearch dictSearch;
-	Tcl_Obj *keyObj, *valueObj;
-	int done;
-
-	Tcl_DictObjFirst(NULL, ensemblePtr->subcommandDict, &dictSearch,
-		&keyObj, &valueObj, &done);
-	while (!done) {
-	    char *name = TclGetString(keyObj);
-
-	    hPtr = Tcl_CreateHashEntry(hash, name, &isNew);
-	    Tcl_SetHashValue(hPtr, valueObj);
-	    Tcl_IncrRefCount(valueObj);
-	    Tcl_DictObjNext(&dictSearch, &keyObj, &valueObj, &done);
-	}
-=======
 	 * There is a list of exactly what subcommands go in the table.
 	 * Must determine the target for each.
 	 */
@@ -6963,7 +6768,6 @@
             Tcl_IncrRefCount(valueObj);
             Tcl_DictObjNext(&dictSearch, &keyObj, &valueObj, &done);
         }
->>>>>>> a8ab3aa0
     } else {
 	/*
 	 * Discover what commands are actually exported by the namespace.
