--- conflicted
+++ resolved
@@ -71,26 +71,26 @@
  * Declarations for functions local to this file:
  */
 
-static void		DeleteImportedCmd(ClientData clientData);
+static void		DeleteImportedCmd(void *clientData);
 static int		DoImport(Tcl_Interp *interp,
 			    Namespace *nsPtr, Tcl_HashEntry *hPtr,
 			    const char *cmdName, const char *pattern,
 			    Namespace *importNsPtr, int allowOverwrite);
 static void		DupNsNameInternalRep(Tcl_Obj *objPtr,Tcl_Obj *copyPtr);
-static char *		ErrorCodeRead(ClientData clientData,Tcl_Interp *interp,
+static char *		ErrorCodeRead(void *clientData,Tcl_Interp *interp,
 			    const char *name1, const char *name2, int flags);
-static char *		ErrorInfoRead(ClientData clientData,Tcl_Interp *interp,
+static char *		ErrorInfoRead(void *clientData,Tcl_Interp *interp,
 			    const char *name1, const char *name2, int flags);
-static char *		EstablishErrorCodeTraces(ClientData clientData,
+static char *		EstablishErrorCodeTraces(void *clientData,
 			    Tcl_Interp *interp, const char *name1,
 			    const char *name2, int flags);
-static char *		EstablishErrorInfoTraces(ClientData clientData,
+static char *		EstablishErrorInfoTraces(void *clientData,
 			    Tcl_Interp *interp, const char *name1,
 			    const char *name2, int flags);
 static void		FreeNsNameInternalRep(Tcl_Obj *objPtr);
 static int		GetNamespaceFromObj(Tcl_Interp *interp,
 			    Tcl_Obj *objPtr, Tcl_Namespace **nsPtrPtr);
-static int		InvokeImportedNRCmd(ClientData clientData,
+static int		InvokeImportedNRCmd(void *clientData,
 			    Tcl_Interp *interp,int objc,Tcl_Obj *const objv[]);
 static Tcl_ObjCmdProc	NamespaceChildrenCmd;
 static Tcl_ObjCmdProc	NamespaceCodeCmd;
@@ -501,7 +501,7 @@
 
 static char *
 EstablishErrorCodeTraces(
-    TCL_UNUSED(ClientData),
+    TCL_UNUSED(void *),
     Tcl_Interp *interp,
     TCL_UNUSED(const char *) /*name1*/,
     TCL_UNUSED(const char *) /*name2*/,
@@ -534,7 +534,7 @@
 
 static char *
 ErrorCodeRead(
-    TCL_UNUSED(ClientData),
+    TCL_UNUSED(void *),
     Tcl_Interp *interp,
     TCL_UNUSED(const char *) /*name1*/,
     TCL_UNUSED(const char *) /*name2*/,
@@ -579,7 +579,7 @@
 
 static char *
 EstablishErrorInfoTraces(
-    TCL_UNUSED(ClientData),
+    TCL_UNUSED(void *),
     Tcl_Interp *interp,
     TCL_UNUSED(const char *) /*name1*/,
     TCL_UNUSED(const char *) /*name2*/,
@@ -612,7 +612,7 @@
 
 static char *
 ErrorInfoRead(
-    TCL_UNUSED(ClientData),
+    TCL_UNUSED(void *),
     Tcl_Interp *interp,
     TCL_UNUSED(const char *) /*name1*/,
     TCL_UNUSED(const char *) /*name2*/,
@@ -667,7 +667,7 @@
     const char *name,		/* Name for the new namespace. May be a
 				 * qualified name with names of ancestor
 				 * namespaces separated by "::"s. */
-    ClientData clientData,	/* One-word value to store with namespace. */
+    void *clientData,	/* One-word value to store with namespace. */
     Tcl_NamespaceDeleteProc *deleteProc)
 				/* Function called to delete client data when
 				 * the namespace is deleted. NULL if no
@@ -682,11 +682,7 @@
     Tcl_DString buffer1, buffer2;
     Tcl_DString *namePtr, *buffPtr;
     int newEntry;
-<<<<<<< HEAD
     size_t nameLen;
-=======
-    int nameLen;
->>>>>>> 708954c7
     ThreadSpecificData *tsdPtr = TCL_TSD_INIT(&dataKey);
     const char *nameStr;
     Tcl_DString tmpBuffer;
@@ -1548,11 +1544,7 @@
 				 * export pattern list is appended. */
 {
     Namespace *nsPtr;
-<<<<<<< HEAD
     Tcl_Size i;
-=======
-    int i;
->>>>>>> 708954c7
     int result;
 
     /*
@@ -2070,7 +2062,7 @@
 
 static int
 InvokeImportedNRCmd(
-    ClientData clientData,	/* Points to the imported command's
+    void *clientData,	/* Points to the imported command's
 				 * ImportedCmdData structure. */
     Tcl_Interp *interp,		/* Current interpreter. */
     int objc,			/* Number of arguments. */
@@ -2085,7 +2077,7 @@
 
 int
 TclInvokeImportedCmd(
-    ClientData clientData,	/* Points to the imported command's
+    void *clientData,	/* Points to the imported command's
 				 * ImportedCmdData structure. */
     Tcl_Interp *interp,		/* Current interpreter. */
     int objc,			/* Number of arguments. */
@@ -2119,7 +2111,7 @@
 
 static void
 DeleteImportedCmd(
-    ClientData clientData)	/* Points to the imported command's
+    void *clientData)	/* Points to the imported command's
 				 * ImportedCmdData structure. */
 {
     ImportedCmdData *dataPtr = (ImportedCmdData *)clientData;
@@ -3063,7 +3055,7 @@
 
 static int
 NamespaceChildrenCmd(
-    TCL_UNUSED(ClientData),
+    TCL_UNUSED(void *),
     Tcl_Interp *interp,		/* Current interpreter. */
     int objc,			/* Number of arguments. */
     Tcl_Obj *const objv[])	/* Argument objects. */
@@ -3193,7 +3185,7 @@
 
 static int
 NamespaceCodeCmd(
-    TCL_UNUSED(ClientData),
+    TCL_UNUSED(void *),
     Tcl_Interp *interp,		/* Current interpreter. */
     int objc,			/* Number of arguments. */
     Tcl_Obj *const objv[])	/* Argument objects. */
@@ -3275,7 +3267,7 @@
 
 static int
 NamespaceCurrentCmd(
-    TCL_UNUSED(ClientData),
+    TCL_UNUSED(void *),
     Tcl_Interp *interp,		/* Current interpreter. */
     int objc,			/* Number of arguments. */
     Tcl_Obj *const objv[])	/* Argument objects. */
@@ -3339,7 +3331,7 @@
 
 static int
 NamespaceDeleteCmd(
-    TCL_UNUSED(ClientData),
+    TCL_UNUSED(void *),
     Tcl_Interp *interp,		/* Current interpreter. */
     int objc,			/* Number of arguments. */
     Tcl_Obj *const objv[])	/* Argument objects. */
@@ -3417,7 +3409,7 @@
 
 static int
 NamespaceEvalCmd(
-    ClientData clientData,	/* Arbitrary value passed to cmd. */
+    void *clientData,	/* Arbitrary value passed to cmd. */
     Tcl_Interp *interp,		/* Current interpreter. */
     int objc,			/* Number of arguments. */
     Tcl_Obj *const objv[])	/* Argument objects. */
@@ -3428,7 +3420,7 @@
 
 static int
 NRNamespaceEvalCmd(
-    TCL_UNUSED(ClientData),
+    TCL_UNUSED(void *),
     Tcl_Interp *interp,		/* Current interpreter. */
     int objc,			/* Number of arguments. */
     Tcl_Obj *const objv[])	/* Argument objects. */
@@ -3510,7 +3502,7 @@
 
 static int
 NsEval_Callback(
-    ClientData data[],
+    void *data[],
     Tcl_Interp *interp,
     int result)
 {
@@ -3561,7 +3553,7 @@
 
 static int
 NamespaceExistsCmd(
-    TCL_UNUSED(ClientData),
+    TCL_UNUSED(void *),
     Tcl_Interp *interp,		/* Current interpreter. */
     int objc,			/* Number of arguments. */
     Tcl_Obj *const objv[])	/* Argument objects. */
@@ -3617,7 +3609,7 @@
 
 static int
 NamespaceExportCmd(
-    TCL_UNUSED(ClientData),
+    TCL_UNUSED(void *),
     Tcl_Interp *interp,		/* Current interpreter. */
     int objc,			/* Number of arguments. */
     Tcl_Obj *const objv[])	/* Argument objects. */
@@ -3648,7 +3640,7 @@
      */
 
     firstArg = 1;
-    if (strcmp("-clear", Tcl_GetString(objv[firstArg])) == 0) {
+    if (strcmp("-clear", TclGetString(objv[firstArg])) == 0) {
 	Tcl_Export(interp, NULL, "::", 1);
 	Tcl_ResetResult(interp);
 	firstArg++;
@@ -3659,7 +3651,7 @@
      */
 
     for (i = firstArg;  i < objc;  i++) {
-	int result = Tcl_Export(interp, NULL, Tcl_GetString(objv[i]), 0);
+	int result = Tcl_Export(interp, NULL, TclGetString(objv[i]), 0);
 	if (result != TCL_OK) {
 	    return result;
 	}
@@ -3700,7 +3692,7 @@
 
 static int
 NamespaceForgetCmd(
-    TCL_UNUSED(ClientData),
+    TCL_UNUSED(void *),
     Tcl_Interp *interp,		/* Current interpreter. */
     int objc,			/* Number of arguments. */
     Tcl_Obj *const objv[])	/* Argument objects. */
@@ -3766,7 +3758,7 @@
 
 static int
 NamespaceImportCmd(
-    TCL_UNUSED(ClientData),
+    TCL_UNUSED(void *),
     Tcl_Interp *interp,		/* Current interpreter. */
     int objc,			/* Number of arguments. */
     Tcl_Obj *const objv[])	/* Argument objects. */
@@ -3871,7 +3863,7 @@
 
 static int
 NamespaceInscopeCmd(
-    ClientData clientData,	/* Arbitrary value passed to cmd. */
+    void *clientData,	/* Arbitrary value passed to cmd. */
     Tcl_Interp *interp,		/* Current interpreter. */
     int objc,			/* Number of arguments. */
     Tcl_Obj *const objv[])	/* Argument objects. */
@@ -3882,7 +3874,7 @@
 
 static int
 NRNamespaceInscopeCmd(
-    TCL_UNUSED(ClientData),
+    TCL_UNUSED(void *),
     Tcl_Interp *interp,		/* Current interpreter. */
     int objc,			/* Number of arguments. */
     Tcl_Obj *const objv[])	/* Argument objects. */
@@ -3980,7 +3972,7 @@
 
 static int
 NamespaceOriginCmd(
-    TCL_UNUSED(ClientData),
+    TCL_UNUSED(void *),
     Tcl_Interp *interp,		/* Current interpreter. */
     int objc,			/* Number of arguments. */
     Tcl_Obj *const objv[])	/* Argument objects. */
@@ -4041,7 +4033,7 @@
 
 static int
 NamespaceParentCmd(
-    TCL_UNUSED(ClientData),
+    TCL_UNUSED(void *),
     Tcl_Interp *interp,		/* Current interpreter. */
     int objc,			/* Number of arguments. */
     Tcl_Obj *const objv[])	/* Argument objects. */
@@ -4100,17 +4092,13 @@
 
 static int
 NamespacePathCmd(
-    TCL_UNUSED(ClientData),
+    TCL_UNUSED(void *),
     Tcl_Interp *interp,		/* Current interpreter. */
     int objc,			/* Number of arguments. */
     Tcl_Obj *const objv[])	/* Argument objects. */
 {
     Namespace *nsPtr = (Namespace *) TclGetCurrentNamespace(interp);
-<<<<<<< HEAD
     Tcl_Size nsObjc, i;
-=======
-    int nsObjc, i;
->>>>>>> 708954c7
     int result = TCL_ERROR;
     Tcl_Obj **nsObjv;
     Tcl_Namespace **namespaceList = NULL;
@@ -4335,7 +4323,7 @@
 
 static int
 NamespaceQualifiersCmd(
-    TCL_UNUSED(ClientData),
+    TCL_UNUSED(void *),
     Tcl_Interp *interp,		/* Current interpreter. */
     int objc,			/* Number of arguments. */
     Tcl_Obj *const objv[])	/* Argument objects. */
@@ -4404,7 +4392,7 @@
 
 static int
 NamespaceUnknownCmd(
-    TCL_UNUSED(ClientData),
+    TCL_UNUSED(void *),
     Tcl_Interp *interp,		/* Current interpreter. */
     int objc,			/* Number of arguments. */
     Tcl_Obj *const objv[])	/* Argument objects. */
@@ -4594,7 +4582,7 @@
 
 static int
 NamespaceTailCmd(
-    TCL_UNUSED(ClientData),
+    TCL_UNUSED(void *),
     Tcl_Interp *interp,		/* Current interpreter. */
     int objc,			/* Number of arguments. */
     Tcl_Obj *const objv[])	/* Argument objects. */
@@ -4653,7 +4641,7 @@
 
 static int
 NamespaceUpvarCmd(
-    TCL_UNUSED(ClientData),
+    TCL_UNUSED(void *),
     Tcl_Interp *interp,		/* Current interpreter. */
     int objc,			/* Number of arguments. */
     Tcl_Obj *const objv[])	/* Argument objects. */
@@ -4728,7 +4716,7 @@
 
 static int
 NamespaceWhichCmd(
-    TCL_UNUSED(ClientData),
+    TCL_UNUSED(void *),
     Tcl_Interp *interp,		/* Current interpreter. */
     int objc,			/* Number of arguments. */
     Tcl_Obj *const objv[])	/* Argument objects. */
