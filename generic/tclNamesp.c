/*
 * tclNamesp.c --
 *
 *	Contains support for namespaces, which provide a separate context of
 *	commands and global variables. The global :: namespace is the
 *	traditional Tcl "global" scope. Other namespaces are created as
 *	children of the global namespace. These other namespaces contain
 *	special-purpose commands and variables for packages.
 *
 * Copyright (c) 1993-1997 Lucent Technologies.
 * Copyright (c) 1997 Sun Microsystems, Inc.
 * Copyright (c) 1998-1999 by Scriptics Corporation.
 * Copyright (c) 2002-2005 Donal K. Fellows.
 * Copyright (c) 2006 Neil Madden.
 * Contributions from Don Porter, NIST, 2007. (not subject to US copyright)
 *
 * Originally implemented by
 *   Michael J. McLennan
 *   Bell Labs Innovations for Lucent Technologies
 *   mmclennan@lucent.com
 *
 * See the file "license.terms" for information on usage and redistribution of
 * this file, and for a DISCLAIMER OF ALL WARRANTIES.
 */

#include "tclInt.h"
#include "tclCompile.h" /* for TclLogCommandInfo visibility */

/*
 * Thread-local storage used to avoid having a global lock on data that is not
 * limited to a single interpreter.
 */

typedef struct {
    size_t numNsCreated;	/* Count of the number of namespaces created
				 * within the thread. This value is used as a
				 * unique id for each namespace. Cannot be
				 * per-interp because the nsId is used to
				 * distinguish objects which can be passed
				 * around between interps in the same thread,
				 * but does not need to be global because
				 * object internal reps are always per-thread
				 * anyway. */
} ThreadSpecificData;

static Tcl_ThreadDataKey dataKey;

/*
 * This structure contains a cached pointer to a namespace that is the result
 * of resolving the namespace's name in some other namespace. It is the
 * internal representation for a nsName object. It contains the pointer along
 * with some information that is used to check the cached pointer's validity.
 */

typedef struct {
    Namespace *nsPtr;		/* A cached pointer to the Namespace that the
				 * name resolved to. */
    Namespace *refNsPtr;	/* Points to the namespace context in which
				 * the name was resolved. NULL if the name is
				 * fully qualified and thus the resolution
				 * does not depend on the context. */
    size_t refCount;		/* Reference count: 1 for each nsName object
				 * that has a pointer to this ResolvedNsName
				 * structure as its internal rep. This
				 * structure can be freed when refCount
				 * becomes zero. */
} ResolvedNsName;

/*
 * Declarations for functions local to this file:
 */

static void		DeleteImportedCmd(ClientData clientData);
static int		DoImport(Tcl_Interp *interp,
			    Namespace *nsPtr, Tcl_HashEntry *hPtr,
			    const char *cmdName, const char *pattern,
			    Namespace *importNsPtr, int allowOverwrite);
static void		DupNsNameInternalRep(Tcl_Obj *objPtr,Tcl_Obj *copyPtr);
static char *		ErrorCodeRead(ClientData clientData,Tcl_Interp *interp,
			    const char *name1, const char *name2, int flags);
static char *		ErrorInfoRead(ClientData clientData,Tcl_Interp *interp,
			    const char *name1, const char *name2, int flags);
static char *		EstablishErrorCodeTraces(ClientData clientData,
			    Tcl_Interp *interp, const char *name1,
			    const char *name2, int flags);
static char *		EstablishErrorInfoTraces(ClientData clientData,
			    Tcl_Interp *interp, const char *name1,
			    const char *name2, int flags);
static void		FreeNsNameInternalRep(Tcl_Obj *objPtr);
static int		GetNamespaceFromObj(Tcl_Interp *interp,
			    Tcl_Obj *objPtr, Tcl_Namespace **nsPtrPtr);
static int		InvokeImportedNRCmd(ClientData clientData,
			    Tcl_Interp *interp,int objc,Tcl_Obj *const objv[]);
static int		NamespaceChildrenCmd(ClientData dummy,
			    Tcl_Interp *interp,int objc,Tcl_Obj *const objv[]);
static int		NamespaceCodeCmd(ClientData dummy, Tcl_Interp *interp,
			    int objc, Tcl_Obj *const objv[]);
static int		NamespaceCurrentCmd(ClientData dummy,
			    Tcl_Interp *interp,int objc,Tcl_Obj *const objv[]);
static int		NamespaceDeleteCmd(ClientData dummy,Tcl_Interp *interp,
			    int objc, Tcl_Obj *const objv[]);
static int		NamespaceEvalCmd(ClientData dummy, Tcl_Interp *interp,
			    int objc, Tcl_Obj *const objv[]);
static int		NRNamespaceEvalCmd(ClientData dummy,
			    Tcl_Interp *interp,int objc,Tcl_Obj *const objv[]);
static int		NamespaceExistsCmd(ClientData dummy,Tcl_Interp *interp,
			    int objc, Tcl_Obj *const objv[]);
static int		NamespaceExportCmd(ClientData dummy,Tcl_Interp *interp,
			    int objc, Tcl_Obj *const objv[]);
static int		NamespaceForgetCmd(ClientData dummy,Tcl_Interp *interp,
			    int objc, Tcl_Obj *const objv[]);
static void		NamespaceFree(Namespace *nsPtr);
static int		NamespaceImportCmd(ClientData dummy,Tcl_Interp *interp,
			    int objc, Tcl_Obj *const objv[]);
static int		NamespaceInscopeCmd(ClientData dummy,
			    Tcl_Interp *interp,int objc,Tcl_Obj *const objv[]);
static int		NRNamespaceInscopeCmd(ClientData dummy,
			    Tcl_Interp *interp,int objc,Tcl_Obj *const objv[]);
static int		NamespaceOriginCmd(ClientData dummy,Tcl_Interp *interp,
			    int objc, Tcl_Obj *const objv[]);
static int		NamespaceParentCmd(ClientData dummy,Tcl_Interp *interp,
			    int objc, Tcl_Obj *const objv[]);
static int		NamespacePathCmd(ClientData dummy, Tcl_Interp *interp,
			    int objc, Tcl_Obj *const objv[]);
static int		NamespaceQualifiersCmd(ClientData dummy,
			    Tcl_Interp *interp,int objc,Tcl_Obj *const objv[]);
static int		NamespaceTailCmd(ClientData dummy, Tcl_Interp *interp,
			    int objc, Tcl_Obj *const objv[]);
static int		NamespaceUpvarCmd(ClientData dummy, Tcl_Interp *interp,
			    int objc, Tcl_Obj *const objv[]);
static int		NamespaceUnknownCmd(ClientData dummy,
			    Tcl_Interp *interp,int objc,Tcl_Obj *const objv[]);
static int		NamespaceWhichCmd(ClientData dummy, Tcl_Interp *interp,
			    int objc, Tcl_Obj *const objv[]);
static int		SetNsNameFromAny(Tcl_Interp *interp, Tcl_Obj *objPtr);
static void		UnlinkNsPath(Namespace *nsPtr);

static Tcl_NRPostProc NsEval_Callback;

/*
 * This structure defines a Tcl object type that contains a namespace
 * reference. It is used in commands that take the name of a namespace as an
 * argument. The namespace reference is resolved, and the result in cached in
 * the object.
 */

static const Tcl_ObjType nsNameType = {
    "nsName",			/* the type's name */
    FreeNsNameInternalRep,	/* freeIntRepProc */
    DupNsNameInternalRep,	/* dupIntRepProc */
    NULL,			/* updateStringProc */
    SetNsNameFromAny		/* setFromAnyProc */
};

/*
 * Array of values describing how to implement each standard subcommand of the
 * "namespace" command.
 */

static const EnsembleImplMap defaultNamespaceMap[] = {
    {"children",   NamespaceChildrenCmd, TclCompileBasic0To2ArgCmd, NULL, NULL, 0},
    {"code",	   NamespaceCodeCmd,	TclCompileNamespaceCodeCmd, NULL, NULL, 0},
    {"current",	   NamespaceCurrentCmd,	TclCompileNamespaceCurrentCmd, NULL, NULL, 0},
    {"delete",	   NamespaceDeleteCmd,	TclCompileBasicMin0ArgCmd, NULL, NULL, 0},
    {"ensemble",   TclNamespaceEnsembleCmd, NULL, NULL, NULL, 0},
    {"eval",	   NamespaceEvalCmd,	NULL, NRNamespaceEvalCmd, NULL, 0},
    {"exists",	   NamespaceExistsCmd,	TclCompileBasic1ArgCmd, NULL, NULL, 0},
    {"export",	   NamespaceExportCmd,	TclCompileBasicMin0ArgCmd, NULL, NULL, 0},
    {"forget",	   NamespaceForgetCmd,	TclCompileBasicMin0ArgCmd, NULL, NULL, 0},
    {"import",	   NamespaceImportCmd,	TclCompileBasicMin0ArgCmd, NULL, NULL, 0},
    {"inscope",	   NamespaceInscopeCmd,	NULL, NRNamespaceInscopeCmd, NULL, 0},
    {"origin",	   NamespaceOriginCmd,	TclCompileNamespaceOriginCmd, NULL, NULL, 0},
    {"parent",	   NamespaceParentCmd,	TclCompileBasic0Or1ArgCmd, NULL, NULL, 0},
    {"path",	   NamespacePathCmd,	TclCompileBasic0Or1ArgCmd, NULL, NULL, 0},
    {"qualifiers", NamespaceQualifiersCmd, TclCompileNamespaceQualifiersCmd, NULL, NULL, 0},
    {"tail",	   NamespaceTailCmd,	TclCompileNamespaceTailCmd, NULL, NULL, 0},
    {"unknown",	   NamespaceUnknownCmd, TclCompileBasic0Or1ArgCmd, NULL, NULL, 0},
    {"upvar",	   NamespaceUpvarCmd,	TclCompileNamespaceUpvarCmd, NULL, NULL, 0},
    {"which",	   NamespaceWhichCmd,	TclCompileNamespaceWhichCmd, NULL, NULL, 0},
    {NULL, NULL, NULL, NULL, NULL, 0}
};

/*
 *----------------------------------------------------------------------
 *
 * TclInitNamespaceSubsystem --
 *
 *	This function is called to initialize all the structures that are used
 *	by namespaces on a per-process basis.
 *
 * Results:
 *	None.
 *
 * Side effects:
 *	None.
 *
 *----------------------------------------------------------------------
 */

void
TclInitNamespaceSubsystem(void)
{
    /*
     * Does nothing for now.
     */
}

/*
 *----------------------------------------------------------------------
 *
 * Tcl_GetCurrentNamespace --
 *
 *	Returns a pointer to an interpreter's currently active namespace.
 *
 * Results:
 *	Returns a pointer to the interpreter's current namespace.
 *
 * Side effects:
 *	None.
 *
 *----------------------------------------------------------------------
 */

Tcl_Namespace *
Tcl_GetCurrentNamespace(
    register Tcl_Interp *interp)/* Interpreter whose current namespace is
				 * being queried. */
{
    return TclGetCurrentNamespace(interp);
}

/*
 *----------------------------------------------------------------------
 *
 * Tcl_GetGlobalNamespace --
 *
 *	Returns a pointer to an interpreter's global :: namespace.
 *
 * Results:
 *	Returns a pointer to the specified interpreter's global namespace.
 *
 * Side effects:
 *	None.
 *
 *----------------------------------------------------------------------
 */

Tcl_Namespace *
Tcl_GetGlobalNamespace(
    register Tcl_Interp *interp)/* Interpreter whose global namespace should
				 * be returned. */
{
    return TclGetGlobalNamespace(interp);
}

/*
 *----------------------------------------------------------------------
 *
 * Tcl_PushCallFrame --
 *
 *	Pushes a new call frame onto the interpreter's Tcl call stack. Called
 *	when executing a Tcl procedure or a "namespace eval" or "namespace
 *	inscope" command.
 *
 * Results:
 *	Returns TCL_OK if successful, or TCL_ERROR (along with an error
 *	message in the interpreter's result object) if something goes wrong.
 *
 * Side effects:
 *	Modifies the interpreter's Tcl call stack.
 *
 *----------------------------------------------------------------------
 */

int
Tcl_PushCallFrame(
    Tcl_Interp *interp,		/* Interpreter in which the new call frame is
				 * to be pushed. */
    Tcl_CallFrame *callFramePtr,/* Points to a call frame structure to push.
				 * Storage for this has already been allocated
				 * by the caller; typically this is the
				 * address of a CallFrame structure allocated
				 * on the caller's C stack. The call frame
				 * will be initialized by this function. The
				 * caller can pop the frame later with
				 * Tcl_PopCallFrame, and it is responsible for
				 * freeing the frame's storage. */
    Tcl_Namespace *namespacePtr,/* Points to the namespace in which the frame
				 * will execute. If NULL, the interpreter's
				 * current namespace will be used. */
    int isProcCallFrame)	/* If nonzero, the frame represents a called
				 * Tcl procedure and may have local vars. Vars
				 * will ordinarily be looked up in the frame.
				 * If new variables are created, they will be
				 * created in the frame. If 0, the frame is
				 * for a "namespace eval" or "namespace
				 * inscope" command and var references are
				 * treated as references to namespace
				 * variables. */
{
    Interp *iPtr = (Interp *) interp;
    register CallFrame *framePtr = (CallFrame *) callFramePtr;
    register Namespace *nsPtr;

    if (namespacePtr == NULL) {
	nsPtr = (Namespace *) TclGetCurrentNamespace(interp);
    } else {
	nsPtr = (Namespace *) namespacePtr;

	/*
	 * TODO: Examine whether it would be better to guard based on NS_DYING
	 * or NS_KILLED. It appears that these are not tested because they can
	 * be set in a global interp that has been [namespace delete]d, but
	 * which never really completely goes away because of lingering global
	 * things like ::errorInfo and [::unknown] and hidden commands.
	 * Review of those designs might permit stricter checking here.
	 */

	if (nsPtr->flags & NS_DEAD) {
	    Tcl_Panic("Trying to push call frame for dead namespace");
	    /*NOTREACHED*/
	}
    }

    nsPtr->activationCount++;
    framePtr->nsPtr = nsPtr;
    framePtr->isProcCallFrame = isProcCallFrame;
    framePtr->objc = 0;
    framePtr->objv = NULL;
    framePtr->callerPtr = iPtr->framePtr;
    framePtr->callerVarPtr = iPtr->varFramePtr;
    if (iPtr->varFramePtr != NULL) {
	framePtr->level = (iPtr->varFramePtr->level + 1);
    } else {
	framePtr->level = 0;
    }
    framePtr->procPtr = NULL;		/* no called procedure */
    framePtr->varTablePtr = NULL;	/* and no local variables */
    framePtr->numCompiledLocals = 0;
    framePtr->compiledLocals = NULL;
    framePtr->clientData = NULL;
    framePtr->localCachePtr = NULL;
    framePtr->tailcallPtr = NULL;

    /*
     * Push the new call frame onto the interpreter's stack of procedure call
     * frames making it the current frame.
     */

    iPtr->framePtr = framePtr;
    iPtr->varFramePtr = framePtr;

    return TCL_OK;
}

/*
 *----------------------------------------------------------------------
 *
 * Tcl_PopCallFrame --
 *
 *	Removes a call frame from the Tcl call stack for the interpreter.
 *	Called to remove a frame previously pushed by Tcl_PushCallFrame.
 *
 * Results:
 *	None.
 *
 * Side effects:
 *	Modifies the call stack of the interpreter. Resets various fields of
 *	the popped call frame. If a namespace has been deleted and has no more
 *	activations on the call stack, the namespace is destroyed.
 *
 *----------------------------------------------------------------------
 */

void
Tcl_PopCallFrame(
    Tcl_Interp *interp)		/* Interpreter with call frame to pop. */
{
    register Interp *iPtr = (Interp *) interp;
    register CallFrame *framePtr = iPtr->framePtr;
    Namespace *nsPtr;

    /*
     * It's important to remove the call frame from the interpreter's stack of
     * call frames before deleting local variables, so that traces invoked by
     * the variable deletion don't see the partially-deleted frame.
     */

    if (framePtr->callerPtr) {
	iPtr->framePtr = framePtr->callerPtr;
	iPtr->varFramePtr = framePtr->callerVarPtr;
    } else {
	/* Tcl_PopCallFrame: trying to pop rootCallFrame! */
    }

    if (framePtr->varTablePtr != NULL) {
	TclDeleteVars(iPtr, framePtr->varTablePtr);
	Tcl_Free(framePtr->varTablePtr);
	framePtr->varTablePtr = NULL;
    }
    if (framePtr->numCompiledLocals > 0) {
	TclDeleteCompiledLocalVars(iPtr, framePtr);
	if (framePtr->localCachePtr->refCount-- <= 1) {
	    TclFreeLocalCache(interp, framePtr->localCachePtr);
	}
	framePtr->localCachePtr = NULL;
    }

    /*
     * Decrement the namespace's count of active call frames. If the namespace
     * is "dying" and there are no more active call frames, call
     * Tcl_DeleteNamespace to destroy it.
     */

    nsPtr = framePtr->nsPtr;
    if ((--nsPtr->activationCount <= (nsPtr == iPtr->globalNsPtr))
	    && (nsPtr->flags & NS_DYING)) {
	Tcl_DeleteNamespace((Tcl_Namespace *) nsPtr);
    }
    framePtr->nsPtr = NULL;

    if (framePtr->tailcallPtr) {
	TclSetTailcall(interp, framePtr->tailcallPtr);
    }
}

/*
 *----------------------------------------------------------------------
 *
 * TclPushStackFrame --
 *
 *	Allocates a new call frame in the interpreter's execution stack, then
 *	pushes it onto the interpreter's Tcl call stack. Called when executing
 *	a Tcl procedure or a "namespace eval" or "namespace inscope" command.
 *
 * Results:
 *	Returns TCL_OK if successful, or TCL_ERROR (along with an error
 *	message in the interpreter's result object) if something goes wrong.
 *
 * Side effects:
 *	Modifies the interpreter's Tcl call stack.
 *
 *----------------------------------------------------------------------
 */

int
TclPushStackFrame(
    Tcl_Interp *interp,		/* Interpreter in which the new call frame is
				 * to be pushed. */
    Tcl_CallFrame **framePtrPtr,/* Place to store a pointer to the stack
				 * allocated call frame. */
    Tcl_Namespace *namespacePtr,/* Points to the namespace in which the frame
				 * will execute. If NULL, the interpreter's
				 * current namespace will be used. */
    int isProcCallFrame)	/* If nonzero, the frame represents a called
				 * Tcl procedure and may have local vars. Vars
				 * will ordinarily be looked up in the frame.
				 * If new variables are created, they will be
				 * created in the frame. If 0, the frame is
				 * for a "namespace eval" or "namespace
				 * inscope" command and var references are
				 * treated as references to namespace
				 * variables. */
{
    *framePtrPtr = TclStackAlloc(interp, sizeof(CallFrame));
    return Tcl_PushCallFrame(interp, *framePtrPtr, namespacePtr,
	    isProcCallFrame);
}

void
TclPopStackFrame(
    Tcl_Interp *interp)		/* Interpreter with call frame to pop. */
{
    CallFrame *freePtr = ((Interp *) interp)->framePtr;

    Tcl_PopCallFrame(interp);
    TclStackFree(interp, freePtr);
}

/*
 *----------------------------------------------------------------------
 *
 * EstablishErrorCodeTraces --
 *
 *	Creates traces on the ::errorCode variable to keep its value
 *	consistent with the expectations of legacy code.
 *
 * Results:
 *	None.
 *
 * Side effects:
 *	Read and unset traces are established on ::errorCode.
 *
 *----------------------------------------------------------------------
 */

static char *
EstablishErrorCodeTraces(
    ClientData clientData,
    Tcl_Interp *interp,
    const char *name1,
    const char *name2,
    int flags)
{
    Tcl_TraceVar2(interp, "errorCode", NULL, TCL_GLOBAL_ONLY|TCL_TRACE_READS,
	    ErrorCodeRead, NULL);
    Tcl_TraceVar2(interp, "errorCode", NULL, TCL_GLOBAL_ONLY|TCL_TRACE_UNSETS,
	    EstablishErrorCodeTraces, NULL);
    return NULL;
}

/*
 *----------------------------------------------------------------------
 *
 * ErrorCodeRead --
 *
 *	Called when the ::errorCode variable is read. Copies the current value
 *	of the interp's errorCode field into ::errorCode.
 *
 * Results:
 *	None.
 *
 * Side effects:
 *	None.
 *
 *----------------------------------------------------------------------
 */

static char *
ErrorCodeRead(
    ClientData clientData,
    Tcl_Interp *interp,
    const char *name1,
    const char *name2,
    int flags)
{
    Interp *iPtr = (Interp *) interp;

    if (Tcl_InterpDeleted(interp) || !(iPtr->flags & ERR_LEGACY_COPY)) {
	return NULL;
    }
    if (iPtr->errorCode) {
	Tcl_ObjSetVar2(interp, iPtr->ecVar, NULL,
		iPtr->errorCode, TCL_GLOBAL_ONLY);
	return NULL;
    }
    if (NULL == Tcl_ObjGetVar2(interp, iPtr->ecVar, NULL, TCL_GLOBAL_ONLY)) {
	Tcl_ObjSetVar2(interp, iPtr->ecVar, NULL,
		Tcl_NewObj(), TCL_GLOBAL_ONLY);
    }
    return NULL;
}

/*
 *----------------------------------------------------------------------
 *
 * EstablishErrorInfoTraces --
 *
 *	Creates traces on the ::errorInfo variable to keep its value
 *	consistent with the expectations of legacy code.
 *
 * Results:
 *	None.
 *
 * Side effects:
 *	Read and unset traces are established on ::errorInfo.
 *
 *----------------------------------------------------------------------
 */

static char *
EstablishErrorInfoTraces(
    ClientData clientData,
    Tcl_Interp *interp,
    const char *name1,
    const char *name2,
    int flags)
{
    Tcl_TraceVar2(interp, "errorInfo", NULL, TCL_GLOBAL_ONLY|TCL_TRACE_READS,
	    ErrorInfoRead, NULL);
    Tcl_TraceVar2(interp, "errorInfo", NULL, TCL_GLOBAL_ONLY|TCL_TRACE_UNSETS,
	    EstablishErrorInfoTraces, NULL);
    return NULL;
}

/*
 *----------------------------------------------------------------------
 *
 * ErrorInfoRead --
 *
 *	Called when the ::errorInfo variable is read. Copies the current value
 *	of the interp's errorInfo field into ::errorInfo.
 *
 * Results:
 *	None.
 *
 * Side effects:
 *	None.
 *
 *----------------------------------------------------------------------
 */

static char *
ErrorInfoRead(
    ClientData clientData,
    Tcl_Interp *interp,
    const char *name1,
    const char *name2,
    int flags)
{
    Interp *iPtr = (Interp *) interp;

    if (Tcl_InterpDeleted(interp) || !(iPtr->flags & ERR_LEGACY_COPY)) {
	return NULL;
    }
    if (iPtr->errorInfo) {
	Tcl_ObjSetVar2(interp, iPtr->eiVar, NULL,
		iPtr->errorInfo, TCL_GLOBAL_ONLY);
	return NULL;
    }
    if (NULL == Tcl_ObjGetVar2(interp, iPtr->eiVar, NULL, TCL_GLOBAL_ONLY)) {
	Tcl_ObjSetVar2(interp, iPtr->eiVar, NULL,
		Tcl_NewObj(), TCL_GLOBAL_ONLY);
    }
    return NULL;
}

/*
 *----------------------------------------------------------------------
 *
 * Tcl_CreateNamespace --
 *
 *	Creates a new namespace with the given name. If there is no active
 *	namespace (i.e., the interpreter is being initialized), the global ::
 *	namespace is created and returned.
 *
 * Results:
 *	Returns a pointer to the new namespace if successful. If the namespace
 *	already exists or if another error occurs, this routine returns NULL,
 *	along with an error message in the interpreter's result object.
 *
 * Side effects:
 *	If the name contains "::" qualifiers and a parent namespace does not
 *	already exist, it is automatically created.
 *
 *----------------------------------------------------------------------
 */

Tcl_Namespace *
Tcl_CreateNamespace(
    Tcl_Interp *interp,		/* Interpreter in which a new namespace is
				 * being created. Also used for error
				 * reporting. */
    const char *name,		/* Name for the new namespace. May be a
				 * qualified name with names of ancestor
				 * namespaces separated by "::"s. */
    ClientData clientData,	/* One-word value to store with namespace. */
    Tcl_NamespaceDeleteProc *deleteProc)
				/* Function called to delete client data when
				 * the namespace is deleted. NULL if no
				 * function should be called. */
{
    Interp *iPtr = (Interp *) interp;
    register Namespace *nsPtr, *ancestorPtr;
    Namespace *parentPtr, *dummy1Ptr, *dummy2Ptr;
    Namespace *globalNsPtr = iPtr->globalNsPtr;
    const char *simpleName;
    Tcl_HashEntry *entryPtr;
    Tcl_DString buffer1, buffer2;
    Tcl_DString *namePtr, *buffPtr;
    int newEntry, nameLen;
    ThreadSpecificData *tsdPtr = TCL_TSD_INIT(&dataKey);
    const char *nameStr;
    Tcl_DString tmpBuffer;

    Tcl_DStringInit(&tmpBuffer);

    /*
     * If there is no active namespace, the interpreter is being initialized.
     */

    if ((globalNsPtr == NULL) && (iPtr->varFramePtr == NULL)) {
	/*
	 * Treat this namespace as the global namespace, and avoid looking for
	 * a parent.
	 */

	parentPtr = NULL;
	simpleName = "";
	goto doCreate;
    }

    /*
     * Ensure that there are no trailing colons as that causes chaos when a
     * deleteProc is specified. [Bug d614d63989]
     */

    if (deleteProc != NULL) {
	nameStr = name + strlen(name) - 2;
	if (nameStr >= name && nameStr[1] == ':' && nameStr[0] == ':') {
	    Tcl_DStringAppend(&tmpBuffer, name, -1);
	    while ((nameLen = Tcl_DStringLength(&tmpBuffer)) > 0
		    && Tcl_DStringValue(&tmpBuffer)[nameLen-1] == ':') {
		Tcl_DStringSetLength(&tmpBuffer, nameLen-1);
	    }
	    name = Tcl_DStringValue(&tmpBuffer);
	}
    }

    /*
     * If we've ended up with an empty string now, we're attempting to create
     * the global namespace despite the global namespace existing. That's
     * naughty!
     */

    if (*name == '\0') {
	Tcl_SetObjResult(interp, Tcl_NewStringObj("can't create namespace"
                " \"\": only global namespace can have empty name", -1));
	Tcl_SetErrorCode(interp, "TCL", "OPERATION", "NAMESPACE",
		"CREATEGLOBAL", NULL);
	Tcl_DStringFree(&tmpBuffer);
	return NULL;
    }

    /*
     * Find the parent for the new namespace.
     */

    TclGetNamespaceForQualName(interp, name, NULL, TCL_CREATE_NS_IF_UNKNOWN,
	    &parentPtr, &dummy1Ptr, &dummy2Ptr, &simpleName);

    /*
     * If the unqualified name at the end is empty, there were trailing "::"s
     * after the namespace's name which we ignore. The new namespace was
     * already (recursively) created and is pointed to by parentPtr.
     */

    if (*simpleName == '\0') {
	Tcl_DStringFree(&tmpBuffer);
	return (Tcl_Namespace *) parentPtr;
    }

    /*
     * Check for a bad namespace name and make sure that the name does not
     * already exist in the parent namespace.
     */

    if (
#ifndef BREAK_NAMESPACE_COMPAT
	Tcl_FindHashEntry(&parentPtr->childTable, simpleName) != NULL
#else
	parentPtr->childTablePtr != NULL &&
	Tcl_FindHashEntry(parentPtr->childTablePtr, simpleName) != NULL
#endif
    ) {
	Tcl_SetObjResult(interp, Tcl_ObjPrintf(
		"can't create namespace \"%s\": already exists", name));
	Tcl_SetErrorCode(interp, "TCL", "OPERATION", "NAMESPACE",
		"CREATEEXISTING", NULL);
	Tcl_DStringFree(&tmpBuffer);
	return NULL;
    }

    /*
     * Create the new namespace and root it in its parent. Increment the count
     * of namespaces created.
     */

  doCreate:
    nsPtr = Tcl_Alloc(sizeof(Namespace));
    nameLen = strlen(simpleName) + 1;
    nsPtr->name = Tcl_Alloc(nameLen);
    memcpy(nsPtr->name, simpleName, nameLen);
    nsPtr->fullName = NULL;		/* Set below. */
    nsPtr->clientData = clientData;
    nsPtr->deleteProc = deleteProc;
    nsPtr->parentPtr = parentPtr;
#ifndef BREAK_NAMESPACE_COMPAT
    Tcl_InitHashTable(&nsPtr->childTable, TCL_STRING_KEYS);
#else
    nsPtr->childTablePtr = NULL;
#endif
    nsPtr->nsId = ++(tsdPtr->numNsCreated);
    nsPtr->interp = interp;
    nsPtr->flags = 0;
    nsPtr->activationCount = 0;
    nsPtr->refCount = 0;
    Tcl_InitHashTable(&nsPtr->cmdTable, TCL_STRING_KEYS);
    TclInitVarHashTable(&nsPtr->varTable, nsPtr);
    nsPtr->exportPatternList = NULL;
    nsPtr->cmdRefEpoch = 0;
    nsPtr->resolverEpoch = 0;
    nsPtr->cmdResProc = NULL;
    nsPtr->varResProc = NULL;
    nsPtr->compiledVarResProc = NULL;
    nsPtr->exportLookupEpoch = 0;
    nsPtr->ensembles = NULL;
    nsPtr->unknownHandlerPtr = NULL;
    nsPtr->commandPathLength = 0;
    nsPtr->commandPathArray = NULL;
    nsPtr->commandPathSourceList = NULL;
    nsPtr->earlyDeleteProc = NULL;

    if (parentPtr != NULL) {
	entryPtr = Tcl_CreateHashEntry(
		TclGetNamespaceChildTable((Tcl_Namespace *) parentPtr),
		simpleName, &newEntry);
	Tcl_SetHashValue(entryPtr, nsPtr);
    } else {
	/*
	 * In the global namespace create traces to maintain the ::errorInfo
	 * and ::errorCode variables.
	 */

	iPtr->globalNsPtr = nsPtr;
	EstablishErrorInfoTraces(NULL, interp, NULL, NULL, 0);
	EstablishErrorCodeTraces(NULL, interp, NULL, NULL, 0);
    }

    /*
     * Build the fully qualified name for this namespace.
     */

    Tcl_DStringInit(&buffer1);
    Tcl_DStringInit(&buffer2);
    namePtr = &buffer1;
    buffPtr = &buffer2;
    for (ancestorPtr = nsPtr; ancestorPtr != NULL;
	    ancestorPtr = ancestorPtr->parentPtr) {
	if (ancestorPtr != globalNsPtr) {
	    register Tcl_DString *tempPtr = namePtr;

	    TclDStringAppendLiteral(buffPtr, "::");
	    Tcl_DStringAppend(buffPtr, ancestorPtr->name, -1);
	    TclDStringAppendDString(buffPtr, namePtr);

	    /*
	     * Clear the unwanted buffer or we end up appending to previous
	     * results, making the namespace fullNames of nested namespaces
	     * very wrong (and strange).
	     */

	    TclDStringClear(namePtr);

	    /*
	     * Now swap the buffer pointers so that we build in the other
	     * buffer. This is faster than repeated copying back and forth
	     * between buffers.
	     */

	    namePtr = buffPtr;
	    buffPtr = tempPtr;
	}
    }

    name = Tcl_DStringValue(namePtr);
    nameLen = Tcl_DStringLength(namePtr);
    nsPtr->fullName = Tcl_Alloc(nameLen + 1);
    memcpy(nsPtr->fullName, name, (unsigned) nameLen + 1);

    Tcl_DStringFree(&buffer1);
    Tcl_DStringFree(&buffer2);
    Tcl_DStringFree(&tmpBuffer);

    /*
     * If compilation of commands originating from the parent NS is
     * suppressed, suppress it for commands originating in this one too.
     */

    if (nsPtr->parentPtr != NULL &&
	    nsPtr->parentPtr->flags & NS_SUPPRESS_COMPILATION) {
	nsPtr->flags |= NS_SUPPRESS_COMPILATION;
    }

    /*
     * Return a pointer to the new namespace.
     */

    return (Tcl_Namespace *) nsPtr;
}

/*
 *----------------------------------------------------------------------
 *
 * Tcl_DeleteNamespace --
 *
 *	Deletes a namespace and all of the commands, variables, and other
 *	namespaces within it.
 *
 * Results:
 *	None.
 *
 * Side effects:
 *	When a namespace is deleted, it is automatically removed as a child of
 *	its parent namespace. Also, all its commands, variables and child
 *	namespaces are deleted.
 *
 *----------------------------------------------------------------------
 */

void
Tcl_DeleteNamespace(
    Tcl_Namespace *namespacePtr)/* Points to the namespace to delete. */
{
    register Namespace *nsPtr = (Namespace *) namespacePtr;
    Interp *iPtr = (Interp *) nsPtr->interp;
    Namespace *globalNsPtr = (Namespace *)
	    TclGetGlobalNamespace((Tcl_Interp *) iPtr);
    Tcl_HashEntry *entryPtr;
    Tcl_HashSearch search;
    Command *cmdPtr;

    /*
     * Ensure that this namespace doesn't get deallocated in the meantime.
     */
    nsPtr->refCount++;

    /*
     * Give anyone interested - notably TclOO - a chance to use this namespace
     * normally despite the fact that the namespace is going to go. Allows the
     * calling of destructors. Will only be called once (unless re-established
     * by the called function). [Bug 2950259]
     *
     * Note that setting this field requires access to the internal definition
     * of namespaces, so it should only be accessed by code that knows about
     * being careful with reentrancy.
     */

    if (nsPtr->earlyDeleteProc != NULL) {
	Tcl_NamespaceDeleteProc *earlyDeleteProc = nsPtr->earlyDeleteProc;

	nsPtr->earlyDeleteProc = NULL;
	nsPtr->activationCount++;
	earlyDeleteProc(nsPtr->clientData);
	nsPtr->activationCount--;
    }

    /*
     * Delete all coroutine commands now: break the circular ref cycle between
     * the namespace and the coroutine command [Bug 2724403]. This code is
     * essentially duplicated in TclTeardownNamespace() for all other
     * commands. Don't optimize to Tcl_NextHashEntry() because of traces.
     *
     * NOTE: we could avoid traversing the ns's command list by keeping a
     * separate list of coros.
     */

    for (entryPtr = Tcl_FirstHashEntry(&nsPtr->cmdTable, &search);
	    entryPtr != NULL;) {
	cmdPtr = Tcl_GetHashValue(entryPtr);
	if (cmdPtr->nreProc == TclNRInterpCoroutine) {
	    Tcl_DeleteCommandFromToken((Tcl_Interp *) iPtr,
		    (Tcl_Command) cmdPtr);
	    entryPtr = Tcl_FirstHashEntry(&nsPtr->cmdTable, &search);
	} else {
	    entryPtr = Tcl_NextHashEntry(&search);
	}
    }

    /*
     * If the namespace has associated ensemble commands, delete them first.
     * This leaves the actual contents of the namespace alone (unless they are
     * linked ensemble commands, of course). Note that this code is actually
     * reentrant so command delete traces won't purturb things badly.
     */

    while (nsPtr->ensembles != NULL) {
	EnsembleConfig *ensemblePtr = (EnsembleConfig *) nsPtr->ensembles;

	/*
	 * Splice out and link to indicate that we've already been killed.
	 */

	nsPtr->ensembles = (Tcl_Ensemble *) ensemblePtr->next;
	ensemblePtr->next = ensemblePtr;
	Tcl_DeleteCommandFromToken(nsPtr->interp, ensemblePtr->token);
    }

    /*
     * If the namespace has a registered unknown handler (TIP 181), then free
     * it here.
     */

    if (nsPtr->unknownHandlerPtr != NULL) {
	Tcl_DecrRefCount(nsPtr->unknownHandlerPtr);
	nsPtr->unknownHandlerPtr = NULL;
    }

    /*
     * If the namespace is on the call frame stack, it is marked as "dying"
     * (NS_DYING is OR'd into its flags): the namespace can't be looked up by
     * name but its commands and variables are still usable by those active
     * call frames. When all active call frames referring to the namespace
     * have been popped from the Tcl stack, Tcl_PopCallFrame will call this
     * function again to delete everything in the namespace. If no nsName
     * objects refer to the namespace (i.e., if its refCount is zero), its
     * commands and variables are deleted and the storage for its namespace
     * structure is freed. Otherwise, if its refCount is nonzero, the
     * namespace's commands and variables are deleted but the structure isn't
     * freed. Instead, NS_DEAD is OR'd into the structure's flags to allow the
     * namespace resolution code to recognize that the namespace is "deleted".
     * The structure's storage is freed by FreeNsNameInternalRep when its
     * refCount reaches 0.
     */

    if (nsPtr->activationCount > (nsPtr == globalNsPtr)) {
	nsPtr->flags |= NS_DYING;
	if (nsPtr->parentPtr != NULL) {
	    entryPtr = Tcl_FindHashEntry(
		    TclGetNamespaceChildTable((Tcl_Namespace *)
			    nsPtr->parentPtr), nsPtr->name);
	    if (entryPtr != NULL) {
		Tcl_DeleteHashEntry(entryPtr);
	    }
	}
	nsPtr->parentPtr = NULL;
    } else if (!(nsPtr->flags & NS_KILLED)) {
	/*
	 * Delete the namespace and everything in it. If this is the global
	 * namespace, then clear it but don't free its storage unless the
	 * interpreter is being torn down. Set the NS_KILLED flag to avoid
	 * recursive calls here - if the namespace is really in the process of
	 * being deleted, ignore any second call.
	 */

	nsPtr->flags |= (NS_DYING|NS_KILLED);

	TclTeardownNamespace(nsPtr);

	if ((nsPtr != globalNsPtr) || (iPtr->flags & DELETED)) {
	    /*
	     * If this is the global namespace, then it may have residual
	     * "errorInfo" and "errorCode" variables for errors that occurred
	     * while it was being torn down. Try to clear the variable list
	     * one last time.
	     */

	    TclDeleteNamespaceVars(nsPtr);

#ifndef BREAK_NAMESPACE_COMPAT
	    Tcl_DeleteHashTable(&nsPtr->childTable);
#else
	    if (nsPtr->childTablePtr != NULL) {
		Tcl_DeleteHashTable(nsPtr->childTablePtr);
		Tcl_Free(nsPtr->childTablePtr);
	    }
#endif
	    Tcl_DeleteHashTable(&nsPtr->cmdTable);

	    nsPtr ->flags |= NS_DEAD;
	} else {
	    /*
	     * Restore the ::errorInfo and ::errorCode traces.
	     */

	    EstablishErrorInfoTraces(NULL, nsPtr->interp, NULL, NULL, 0);
	    EstablishErrorCodeTraces(NULL, nsPtr->interp, NULL, NULL, 0);

	    /*
	     * We didn't really kill it, so remove the KILLED marks, so it can
	     * get killed later, avoiding mem leaks.
	     */

	    nsPtr->flags &= ~(NS_DYING|NS_KILLED);
	}
    }
    TclNsDecrRefCount(nsPtr);
}

/*
 *----------------------------------------------------------------------
 *
 * TclTeardownNamespace --
 *
 *	Used internally to dismantle and unlink a namespace when it is
 *	deleted. Divorces the namespace from its parent, and deletes all
 *	commands, variables, and child namespaces.
 *
 *	This is kept separate from Tcl_DeleteNamespace so that the global
 *	namespace can be handled specially.
 *
 * Results:
 *	None.
 *
 * Side effects:
 *	Removes this namespace from its parent's child namespace hashtable.
 *	Deletes all commands, variables and namespaces in this namespace.
 *
 *----------------------------------------------------------------------
 */

void
TclTeardownNamespace(
    register Namespace *nsPtr)	/* Points to the namespace to be dismantled
				 * and unlinked from its parent. */
{
    Interp *iPtr = (Interp *) nsPtr->interp;
    register Tcl_HashEntry *entryPtr;
    Tcl_HashSearch search;
    size_t i;

    /*
     * Start by destroying the namespace's variable table, since variables
     * might trigger traces. Variable table should be cleared but not freed!
     * TclDeleteNamespaceVars frees it, so we reinitialize it afterwards.
     */

    TclDeleteNamespaceVars(nsPtr);
    TclInitVarHashTable(&nsPtr->varTable, nsPtr);

    /*
     * Delete all commands in this namespace. Be careful when traversing the
     * hash table: when each command is deleted, it removes itself from the
     * command table. Because of traces (and the desire to avoid the quadratic
     * problems of just using Tcl_FirstHashEntry over and over, [Bug
     * f97d4ee020]) we copy to a temporary array and then delete all those
     * commands.
     */

    while (nsPtr->cmdTable.numEntries > 0) {
	size_t length = nsPtr->cmdTable.numEntries;
	Command **cmds = TclStackAlloc((Tcl_Interp *) iPtr,
		sizeof(Command *) * length);

	i = 0;
	for (entryPtr = Tcl_FirstHashEntry(&nsPtr->cmdTable, &search);
		entryPtr != NULL;
		entryPtr = Tcl_NextHashEntry(&search)) {
	    cmds[i] = Tcl_GetHashValue(entryPtr);
	    cmds[i]->refCount++;
	    i++;
	}
	for (i = 0 ; i < length ; i++) {
	    Tcl_DeleteCommandFromToken((Tcl_Interp *) iPtr,
		    (Tcl_Command) cmds[i]);
	    TclCleanupCommandMacro(cmds[i]);
	}
	TclStackFree((Tcl_Interp *) iPtr, cmds);
    }
    Tcl_DeleteHashTable(&nsPtr->cmdTable);
    Tcl_InitHashTable(&nsPtr->cmdTable, TCL_STRING_KEYS);

    /*
     * Remove the namespace from its parent's child hashtable.
     */

    if (nsPtr->parentPtr != NULL) {
	entryPtr = Tcl_FindHashEntry(
		TclGetNamespaceChildTable((Tcl_Namespace *)
			nsPtr->parentPtr), nsPtr->name);
	if (entryPtr != NULL) {
	    Tcl_DeleteHashEntry(entryPtr);
	}
    }
    nsPtr->parentPtr = NULL;

    /*
     * Delete the namespace path if one is installed.
     */

    if (nsPtr->commandPathLength != 0) {
	UnlinkNsPath(nsPtr);
	nsPtr->commandPathLength = 0;
    }
    if (nsPtr->commandPathSourceList != NULL) {
	NamespacePathEntry *nsPathPtr = nsPtr->commandPathSourceList;

	do {
	    if (nsPathPtr->nsPtr != NULL && nsPathPtr->creatorNsPtr != NULL) {
		nsPathPtr->creatorNsPtr->cmdRefEpoch++;
	    }
	    nsPathPtr->nsPtr = NULL;
	    nsPathPtr = nsPathPtr->nextPtr;
	} while (nsPathPtr != NULL);
	nsPtr->commandPathSourceList = NULL;
    }

    /*
     * Delete all the child namespaces.
     *
     * BE CAREFUL: When each child is deleted, it will divorce itself from its
     * parent. You can't traverse a hash table properly if its elements are
     * being deleted.  Because of traces (and the desire to avoid the
     * quadratic problems of just using Tcl_FirstHashEntry over and over, [Bug
     * f97d4ee020]) we copy to a temporary array and then delete all those
     * namespaces.
     *
     * Important: leave the hash table itself still live.
     */

#ifndef BREAK_NAMESPACE_COMPAT
    while (nsPtr->childTable.numEntries > 0) {
	size_t length = nsPtr->childTable.numEntries;
	Namespace **children = TclStackAlloc((Tcl_Interp *) iPtr,
		sizeof(Namespace *) * length);

	i = 0;
	for (entryPtr = Tcl_FirstHashEntry(&nsPtr->childTable, &search);
		entryPtr != NULL;
		entryPtr = Tcl_NextHashEntry(&search)) {
	    children[i] = Tcl_GetHashValue(entryPtr);
	    children[i]->refCount++;
	    i++;
	}
	for (i = 0 ; i < length ; i++) {
	    Tcl_DeleteNamespace((Tcl_Namespace *) children[i]);
	    TclNsDecrRefCount(children[i]);
	}
	TclStackFree((Tcl_Interp *) iPtr, children);
    }
#else
    if (nsPtr->childTablePtr != NULL) {
	while (nsPtr->childTablePtr->numEntries > 0) {
	    int length = nsPtr->childTablePtr->numEntries;
	    Namespace **children = TclStackAlloc((Tcl_Interp *) iPtr,
		    sizeof(Namespace *) * length);

	    i = 0;
	    for (entryPtr = Tcl_FirstHashEntry(nsPtr->childTablePtr, &search);
		    entryPtr != NULL;
		    entryPtr = Tcl_NextHashEntry(&search)) {
		children[i] = Tcl_GetHashValue(entryPtr);
		children[i]->refCount++;
		i++;
	    }
	    for (i = 0 ; i < length ; i++) {
		Tcl_DeleteNamespace((Tcl_Namespace *) children[i]);
		TclNsDecrRefCount(children[i]);
	    }
	    TclStackFree((Tcl_Interp *) iPtr, children);
	}
    }
#endif

    /*
     * Free the namespace's export pattern array.
     */

<<<<<<< HEAD
    if (nsPtr->exportPatternList != NULL) {
	Tcl_DecrRefCount(nsPtr->exportPatternList);
	nsPtr->exportPatternList = NULL;
=======
    if (nsPtr->exportArrayPtr != NULL) {
	for (i = 0;  i < nsPtr->numExportPatterns;  i++) {
	    Tcl_Free(nsPtr->exportArrayPtr[i]);
	}
	Tcl_Free(nsPtr->exportArrayPtr);
	nsPtr->exportArrayPtr = NULL;
	nsPtr->numExportPatterns = 0;
	nsPtr->maxExportPatterns = 0;
>>>>>>> be10783a
    }

    /*
     * Free any client data associated with the namespace.
     */

    if (nsPtr->deleteProc != NULL) {
	nsPtr->deleteProc(nsPtr->clientData);
    }
    nsPtr->deleteProc = NULL;
    nsPtr->clientData = NULL;

    /*
     * Reset the namespace's id field to ensure that this namespace won't be
     * interpreted as valid by, e.g., the cache validation code for cached
     * command references in Tcl_GetCommandFromObj.
     */

    nsPtr->nsId = 0;
}

/*
 *----------------------------------------------------------------------
 *
 * NamespaceFree --
 *
 *	Called after a namespace has been deleted, when its reference count
 *	reaches 0. Frees the data structure representing the namespace.
 *
 * Results:
 *	None.
 *
 * Side effects:
 *	None.
 *
 *----------------------------------------------------------------------
 */

static void
NamespaceFree(
    register Namespace *nsPtr)	/* Points to the namespace to free. */
{
    /*
     * Most of the namespace's contents are freed when the namespace is
     * deleted by Tcl_DeleteNamespace. All that remains is to free its names
     * (for error messages), and the structure itself.
     */

    Tcl_Free(nsPtr->name);
    Tcl_Free(nsPtr->fullName);
    Tcl_Free(nsPtr);
}

/*
 *----------------------------------------------------------------------
 *
 * TclNsDecrRefCount --
 *
 *	Drops a reference to a namespace and frees it if the namespace has
 *	been deleted and the last reference has just been dropped.
 *
 * Results:
 *	None.
 *
 * Side effects:
 *	None.
 *
 *----------------------------------------------------------------------
 */

void
TclNsDecrRefCount(
    Namespace *nsPtr)
{
    if ((nsPtr->refCount-- <= 1) && (nsPtr->flags & NS_DEAD)) {
	NamespaceFree(nsPtr);
    }
}

/*
 *----------------------------------------------------------------------
 *
 * Tcl_Export --
 *
 *	Makes all the commands matching a pattern available to later be
 *	imported from the namespace specified by namespacePtr (or the current
 *	namespace if namespacePtr is NULL). The specified pattern is appended
 *	onto the namespace's export pattern list, which is optionally cleared
 *	beforehand.
 *
 * Results:
 *	Returns TCL_OK if successful, or TCL_ERROR (along with an error
 *	message in the interpreter's result) if something goes wrong.
 *
 * Side effects:
 *	Appends the export pattern onto the namespace's export list.
 *	Optionally reset the namespace's export pattern list.
 *
 *----------------------------------------------------------------------
 */

int
Tcl_Export(
    Tcl_Interp *interp,		/* Current interpreter. */
    Tcl_Namespace *namespacePtr,/* Points to the namespace from which commands
				 * are to be exported. NULL for the current
				 * namespace. */
    const char *pattern,	/* String pattern indicating which commands to
				 * export. This pattern may not include any
				 * namespace qualifiers; only commands in the
				 * specified namespace may be exported. */
    int resetListFirst)		/* If nonzero, resets the namespace's export
				 * list before appending. */
{
    Namespace *nsPtr, *exportNsPtr, *dummyPtr;
    Namespace *currNsPtr = (Namespace *) TclGetCurrentNamespace(interp);
    const char *simplePattern;
<<<<<<< HEAD
=======
    char *patternCpy;
    size_t neededElems, len, i;
>>>>>>> be10783a

    /*
     * If the specified namespace is NULL, use the current namespace.
     */

    if (namespacePtr == NULL) {
	nsPtr = (Namespace *) currNsPtr;
    } else {
	nsPtr = (Namespace *) namespacePtr;
    }

    /*
     * If resetListFirst is true (nonzero), clear the namespace's export
     * pattern list.
     */

<<<<<<< HEAD
    if (resetListFirst && nsPtr->exportPatternList) {
	TclInvalidateNsCmdLookup(nsPtr);
	Tcl_DecrRefCount(nsPtr->exportPatternList);
	nsPtr->exportPatternList = NULL;
=======
    if (resetListFirst) {
	if (nsPtr->exportArrayPtr != NULL) {
	    for (i = 0;  i < nsPtr->numExportPatterns;  i++) {
		Tcl_Free(nsPtr->exportArrayPtr[i]);
	    }
	    Tcl_Free(nsPtr->exportArrayPtr);
	    nsPtr->exportArrayPtr = NULL;
	    TclInvalidateNsCmdLookup(nsPtr);
	    nsPtr->numExportPatterns = 0;
	    nsPtr->maxExportPatterns = 0;
	}
>>>>>>> be10783a
    }

    /*
     * Check that the pattern doesn't have namespace qualifiers.
     */

    TclGetNamespaceForQualName(interp, pattern, nsPtr, TCL_NAMESPACE_ONLY,
	    &exportNsPtr, &dummyPtr, &dummyPtr, &simplePattern);

    if ((exportNsPtr != nsPtr) || (strcmp(pattern, simplePattern) != 0)) {
	Tcl_SetObjResult(interp, Tcl_ObjPrintf("invalid export pattern"
                " \"%s\": pattern can't specify a namespace", pattern));
	Tcl_SetErrorCode(interp, "TCL", "EXPORT", "INVALID", NULL);
	return TCL_ERROR;
    }

    /*
     * Make sure that we don't already have the pattern in the array
     */

    if (nsPtr->exportPatternList != NULL) {
	int objc;
	Tcl_Obj **objv;

	Tcl_ListObjGetElements(NULL, nsPtr->exportPatternList, &objc, &objv);
	while (objc--) {
	    if (strcmp(pattern, Tcl_GetString(*objv++)) == 0) {
		/*
		 * The pattern already exists in the list.
		 */

		return TCL_OK;
	    }
	}
    } else {
	nsPtr->exportPatternList = Tcl_NewObj();
    }

    /*
<<<<<<< HEAD
     * Add the pattern to the namespace's list of export patterns.
     */

    Tcl_ListObjAppendElement(NULL, nsPtr->exportPatternList,
	    Tcl_NewStringObj(pattern, -1));
=======
     * Make sure there is room in the namespace's pattern array for the new
     * pattern.
     */

    neededElems = nsPtr->numExportPatterns + 1;
    if (neededElems > nsPtr->maxExportPatterns) {
	nsPtr->maxExportPatterns = nsPtr->maxExportPatterns ?
		2 * nsPtr->maxExportPatterns : INIT_EXPORT_PATTERNS;
	nsPtr->exportArrayPtr = Tcl_Realloc(nsPtr->exportArrayPtr,
		sizeof(char *) * nsPtr->maxExportPatterns);
    }

    /*
     * Add the pattern to the namespace's array of export patterns.
     */

    len = strlen(pattern);
    patternCpy = Tcl_Alloc(len + 1);
    memcpy(patternCpy, pattern, (unsigned) len + 1);

    nsPtr->exportArrayPtr[nsPtr->numExportPatterns] = patternCpy;
    nsPtr->numExportPatterns++;
>>>>>>> be10783a

    /*
     * The list of commands actually exported from the namespace might have
     * changed (probably will have!) However, we do not need to recompute this
     * just yet; next time we need the info will be soon enough.
     */

    TclInvalidateNsCmdLookup(nsPtr);

    return TCL_OK;
}

/*
 *----------------------------------------------------------------------
 *
 * Tcl_AppendExportList --
 *
 *	Appends onto the argument object the list of export patterns for the
 *	specified namespace.
 *
 * Results:
 *	The return value is normally TCL_OK; in this case the object
 *	referenced by objPtr has each export pattern appended to it. If an
 *	error occurs, TCL_ERROR is returned and the interpreter's result holds
 *	an error message.
 *
 * Side effects:
 *	If necessary, the object referenced by objPtr is converted into a list
 *	object.
 *
 *----------------------------------------------------------------------
 */

int
Tcl_AppendExportList(
    Tcl_Interp *interp,		/* Interpreter used for error reporting. */
    Tcl_Namespace *namespacePtr,/* Points to the namespace whose export
				 * pattern list is appended onto objPtr. NULL
				 * for the current namespace. */
    Tcl_Obj *objPtr)		/* Points to the Tcl object onto which the
				 * export pattern list is appended. */
{
    Namespace *nsPtr;
<<<<<<< HEAD
=======
    size_t i;
    int result;
>>>>>>> be10783a

    /*
     * If the specified namespace is NULL, use the current namespace.
     */

    if (namespacePtr == NULL) {
	nsPtr = (Namespace *) TclGetCurrentNamespace(interp);
    } else {
	nsPtr = (Namespace *) namespacePtr;
    }

    /*
     * Append the export pattern list onto objPtr.
     */

    if (nsPtr->exportPatternList == NULL) {
	return TCL_OK;
    }
    return Tcl_ListObjAppendList(interp, objPtr, nsPtr->exportPatternList);
}

/*
 *----------------------------------------------------------------------
 *
 * TclFillTableWithExports --
 *
 *	Discover what commands are actually exported by *nsPtr.
 *	What we have is an array of patterns and a hash table whose keys
 *	are the command names defined in the namespace (the contents do
 *	not matter here.) We must find out what commands are actually
 *	exported by filtering each command in the namespace against each of
 *	the patterns in the export list.  Store the exported command
 * 	set in hash, with fully qualified command prefix as value.
 *
 *	Suggestion for future enhancement: compute the unique prefixes and
 *	place them in the hash too, which should make for even faster
 *	matching.
 *
 * Results:
 *
 * Side effects:
 *
 *----------------------------------------------------------------------
 */

void
TclFillTableWithExports(
    Namespace *nsPtr,
    Tcl_HashTable *hash)
{
    Tcl_HashSearch search;
    Tcl_HashEntry *hPtr;

    if (nsPtr->exportPatternList == NULL) {
	return;
    }

    hPtr = Tcl_FirstHashEntry(&nsPtr->cmdTable, &search);
    for (; hPtr != NULL; hPtr = Tcl_NextHashEntry(&search)) {
	int objc;
	Tcl_Obj **objv;
	char *nsCmdName = Tcl_GetHashKey(&nsPtr->cmdTable, hPtr);

	Tcl_ListObjGetElements(NULL, nsPtr->exportPatternList, &objc, &objv);
	while (objc--) {
	    if (Tcl_StringMatch(nsCmdName, Tcl_GetString(*objv++))) {
		int isNew;
		Tcl_HashEntry *exportPtr = Tcl_CreateHashEntry(hash,
			nsCmdName, &isNew);

		/*
		 * Remember, hash entries have a full reference to the
		 * substituted part of the command (as a list) as their
		 * content!
		 */

		if (isNew) {
		    Tcl_Obj *cmdObj, *cmdPrefixObj;

#if 0
		    TclNewObj(cmdObj);
		    Tcl_AppendStringsToObj(cmdObj, nsPtr->fullName,
			    (nsPtr->parentPtr ? "::" : ""), nsCmdName, NULL);
#else
		    cmdObj = Tcl_NewStringObj(nsCmdName, -1);
#endif
		    cmdPrefixObj = Tcl_NewListObj(1, &cmdObj);
		    Tcl_SetHashValue(exportPtr, cmdPrefixObj);
		    Tcl_IncrRefCount(cmdPrefixObj);
		}
		break;
	    }
	}
    }
}

/*
 *----------------------------------------------------------------------
 *
 * Tcl_Import --
 *
 *	Imports all of the commands matching a pattern into the namespace
 *	specified by namespacePtr (or the current namespace if contextNsPtr is
 *	NULL). This is done by creating a new command (the "imported command")
 *	that points to the real command in its original namespace.
 *
 *	If matching commands are on the autoload path but haven't been loaded
 *	yet, this command forces them to be loaded, then creates the links to
 *	them.
 *
 * Results:
 *	Returns TCL_OK if successful, or TCL_ERROR (along with an error
 *	message in the interpreter's result) if something goes wrong.
 *
 * Side effects:
 *	Creates new commands in the importing namespace. These indirect calls
 *	back to the real command and are deleted if the real commands are
 *	deleted.
 *
 *----------------------------------------------------------------------
 */

int
Tcl_Import(
    Tcl_Interp *interp,		/* Current interpreter. */
    Tcl_Namespace *namespacePtr,/* Points to the namespace into which the
				 * commands are to be imported. NULL for the
				 * current namespace. */
    const char *pattern,	/* String pattern indicating which commands to
				 * import. This pattern should be qualified by
				 * the name of the namespace from which to
				 * import the command(s). */
    int allowOverwrite)		/* If nonzero, allow existing commands to be
				 * overwritten by imported commands. If 0,
				 * return an error if an imported cmd
				 * conflicts with an existing one. */
{
    Namespace *nsPtr, *importNsPtr, *dummyPtr;
    const char *simplePattern;
    register Tcl_HashEntry *hPtr;
    Tcl_HashSearch search;

    /*
     * If the specified namespace is NULL, use the current namespace.
     */

    if (namespacePtr == NULL) {
	nsPtr = (Namespace *) TclGetCurrentNamespace(interp);
    } else {
	nsPtr = (Namespace *) namespacePtr;
    }

    /*
     * First, invoke the "auto_import" command with the pattern being
     * imported. This command is part of the Tcl library. It looks for
     * imported commands in autoloaded libraries and loads them in. That way,
     * they will be found when we try to create links below.
     *
     * Note that we don't just call Tcl_EvalObjv() directly because we do not
     * want absence of the command to be a failure case.
     */

    if (Tcl_FindCommand(interp,"auto_import",NULL,TCL_GLOBAL_ONLY) != NULL) {
	Tcl_Obj *objv[2];
	int result;

	TclNewLiteralStringObj(objv[0], "auto_import");
	objv[1] = Tcl_NewStringObj(pattern, -1);

	Tcl_IncrRefCount(objv[0]);
	Tcl_IncrRefCount(objv[1]);
	result = Tcl_EvalObjv(interp, 2, objv, TCL_GLOBAL_ONLY);
	Tcl_DecrRefCount(objv[0]);
	Tcl_DecrRefCount(objv[1]);

	if (result != TCL_OK) {
	    return TCL_ERROR;
	}
	Tcl_ResetResult(interp);
    }

    /*
     * From the pattern, find the namespace from which we are importing and
     * get the simple pattern (no namespace qualifiers or ::'s) at the end.
     */

    if (strlen(pattern) == 0) {
	Tcl_SetObjResult(interp, Tcl_NewStringObj("empty import pattern",-1));
	Tcl_SetErrorCode(interp, "TCL", "IMPORT", "EMPTY", NULL);
	return TCL_ERROR;
    }
    TclGetNamespaceForQualName(interp, pattern, nsPtr, TCL_NAMESPACE_ONLY,
	    &importNsPtr, &dummyPtr, &dummyPtr, &simplePattern);

    if (importNsPtr == NULL) {
	Tcl_SetObjResult(interp, Tcl_ObjPrintf(
                "unknown namespace in import pattern \"%s\"", pattern));
	Tcl_SetErrorCode(interp, "TCL", "LOOKUP", "NAMESPACE", pattern, NULL);
	return TCL_ERROR;
    }
    if (importNsPtr == nsPtr) {
	if (pattern == simplePattern) {
	    Tcl_SetObjResult(interp, Tcl_ObjPrintf(
		    "no namespace specified in import pattern \"%s\"",
                    pattern));
	    Tcl_SetErrorCode(interp, "TCL", "IMPORT", "ORIGIN", NULL);
	} else {
	    Tcl_SetObjResult(interp, Tcl_ObjPrintf(
                    "import pattern \"%s\" tries to import from namespace"
                    " \"%s\" into itself", pattern, importNsPtr->name));
	    Tcl_SetErrorCode(interp, "TCL", "IMPORT", "SELF", NULL);
	}
	return TCL_ERROR;
    }

    /*
     * Scan through the command table in the source namespace and look for
     * exported commands that match the string pattern. Create an "imported
     * command" in the current namespace for each imported command; these
     * commands redirect their invocations to the "real" command.
     */

    if ((simplePattern != NULL) && TclMatchIsTrivial(simplePattern)) {
	hPtr = Tcl_FindHashEntry(&importNsPtr->cmdTable, simplePattern);
	if (hPtr == NULL) {
	    return TCL_OK;
	}
	return DoImport(interp, nsPtr, hPtr, simplePattern, pattern,
		importNsPtr, allowOverwrite);
    }
    for (hPtr = Tcl_FirstHashEntry(&importNsPtr->cmdTable, &search);
	    (hPtr != NULL); hPtr = Tcl_NextHashEntry(&search)) {
	char *cmdName = Tcl_GetHashKey(&importNsPtr->cmdTable, hPtr);

	if (Tcl_StringMatch(cmdName, simplePattern) &&
		DoImport(interp, nsPtr, hPtr, cmdName, pattern, importNsPtr,
		allowOverwrite) == TCL_ERROR) {
	    return TCL_ERROR;
	}
    }
    return TCL_OK;
}

/*
 *----------------------------------------------------------------------
 *
 * DoImport --
 *
 *	Import a particular command from one namespace into another. Helper
 *	for Tcl_Import().
 *
 * Results:
 *	Standard Tcl result code. If TCL_ERROR, appends an error message to
 *	the interpreter result.
 *
 * Side effects:
 *	A new command is created in the target namespace unless this is a
 *	reimport of exactly the same command as before.
 *
 *----------------------------------------------------------------------
 */

static int
DoImport(
    Tcl_Interp *interp,
    Namespace *nsPtr,
    Tcl_HashEntry *hPtr,
    const char *cmdName,
    const char *pattern,
    Namespace *importNsPtr,
    int allowOverwrite)
{
<<<<<<< HEAD
    int objc;
    size_t exported = 0;
    Tcl_Obj **objv;
=======
    size_t i = 0, exported = 0;
>>>>>>> be10783a
    Tcl_HashEntry *found;

    /*
     * The command cmdName in the source namespace matches the pattern. Check
     * whether it was exported. If it wasn't, we ignore it.
     */

    if (importNsPtr->exportPatternList == NULL) {
	return TCL_OK;
    }

    Tcl_ListObjGetElements(NULL, importNsPtr->exportPatternList, &objc, &objv);
    while (!exported && objc--) {
	exported |= Tcl_StringMatch(cmdName, Tcl_GetString(*objv++));
    }
    if (!exported) {
	return TCL_OK;
    }

    /*
     * Unless there is a name clash, create an imported command in the current
     * namespace that refers to cmdPtr.
     */

    found = Tcl_FindHashEntry(&nsPtr->cmdTable, cmdName);
    if ((found == NULL) || allowOverwrite) {
	/*
	 * Create the imported command and its client data. To create the new
	 * command in the current namespace, generate a fully qualified name
	 * for it.
	 */

	Tcl_DString ds;
	Tcl_Command importedCmd;
	ImportedCmdData *dataPtr;
	Command *cmdPtr;
	ImportRef *refPtr;

	Tcl_DStringInit(&ds);
	Tcl_DStringAppend(&ds, nsPtr->fullName, -1);
	if (nsPtr != ((Interp *) interp)->globalNsPtr) {
	    TclDStringAppendLiteral(&ds, "::");
	}
	Tcl_DStringAppend(&ds, cmdName, -1);

	/*
	 * Check whether creating the new imported command in the current
	 * namespace would create a cycle of imported command references.
	 */

	cmdPtr = Tcl_GetHashValue(hPtr);
	if (found != NULL && cmdPtr->deleteProc == DeleteImportedCmd) {
	    Command *overwrite = Tcl_GetHashValue(found);
	    Command *linkCmd = cmdPtr;

	    while (linkCmd->deleteProc == DeleteImportedCmd) {
		dataPtr = linkCmd->objClientData;
		linkCmd = dataPtr->realCmdPtr;
		if (overwrite == linkCmd) {
		    Tcl_SetObjResult(interp, Tcl_ObjPrintf(
                            "import pattern \"%s\" would create a loop"
                            " containing command \"%s\"",
                            pattern, Tcl_DStringValue(&ds)));
		    Tcl_DStringFree(&ds);
		    Tcl_SetErrorCode(interp, "TCL", "IMPORT", "LOOP", NULL);
		    return TCL_ERROR;
		}
	    }
	}

	dataPtr = Tcl_Alloc(sizeof(ImportedCmdData));
	importedCmd = Tcl_NRCreateCommand(interp, Tcl_DStringValue(&ds),
		TclInvokeImportedCmd, InvokeImportedNRCmd, dataPtr,
		DeleteImportedCmd);
	dataPtr->realCmdPtr = cmdPtr;
	dataPtr->selfPtr = (Command *) importedCmd;
	dataPtr->selfPtr->compileProc = cmdPtr->compileProc;
	Tcl_DStringFree(&ds);

	/*
	 * Create an ImportRef structure describing this new import command
	 * and add it to the import ref list in the "real" command.
	 */

	refPtr = Tcl_Alloc(sizeof(ImportRef));
	refPtr->importedCmdPtr = (Command *) importedCmd;
	refPtr->nextPtr = cmdPtr->importRefPtr;
	cmdPtr->importRefPtr = refPtr;
    } else {
	Command *overwrite = Tcl_GetHashValue(found);

	if (overwrite->deleteProc == DeleteImportedCmd) {
	    ImportedCmdData *dataPtr = overwrite->objClientData;

	    if (dataPtr->realCmdPtr == Tcl_GetHashValue(hPtr)) {
		/*
		 * Repeated import of same command is acceptable.
		 */

		return TCL_OK;
	    }
	}
	Tcl_SetObjResult(interp, Tcl_ObjPrintf(
                "can't import command \"%s\": already exists", cmdName));
	Tcl_SetErrorCode(interp, "TCL", "IMPORT", "OVERWRITE", NULL);
	return TCL_ERROR;
    }
    return TCL_OK;
}

/*
 *----------------------------------------------------------------------
 *
 * Tcl_ForgetImport --
 *
 *	Deletes commands previously imported into the namespace indicated.
 *	The by namespacePtr, or the current namespace of interp, when
 *	namespacePtr is NULL. The pattern controls which imported commands are
 *	deleted. A simple pattern, one without namespace separators, matches
 *	the current command names of imported commands in the namespace.
 *	Matching imported commands are deleted. A qualified pattern is
 *	interpreted as deletion selection on the basis of where the command is
 *	imported from. The original command and "first link" command for each
 *	imported command are determined, and they are matched against the
 *	pattern. A match leads to deletion of the imported command.
 *
 * Results:
 *	Returns TCL_ERROR and records an error message in the interp result if
 *	a namespace qualified pattern refers to a namespace that does not
 *	exist. Otherwise, returns TCL_OK.
 *
 * Side effects:
 *	May delete commands.
 *
 *----------------------------------------------------------------------
 */

int
Tcl_ForgetImport(
    Tcl_Interp *interp,		/* Current interpreter. */
    Tcl_Namespace *namespacePtr,/* Points to the namespace from which
				 * previously imported commands should be
				 * removed. NULL for current namespace. */
    const char *pattern)	/* String pattern indicating which imported
				 * commands to remove. */
{
    Namespace *nsPtr, *sourceNsPtr, *dummyPtr;
    const char *simplePattern;
    char *cmdName;
    register Tcl_HashEntry *hPtr;
    Tcl_HashSearch search;

    /*
     * If the specified namespace is NULL, use the current namespace.
     */

    if (namespacePtr == NULL) {
	nsPtr = (Namespace *) TclGetCurrentNamespace(interp);
    } else {
	nsPtr = (Namespace *) namespacePtr;
    }

    /*
     * Parse the pattern into its namespace-qualification (if any) and the
     * simple pattern.
     */

    TclGetNamespaceForQualName(interp, pattern, nsPtr, TCL_NAMESPACE_ONLY,
	    &sourceNsPtr, &dummyPtr, &dummyPtr, &simplePattern);

    if (sourceNsPtr == NULL) {
	Tcl_SetObjResult(interp, Tcl_ObjPrintf(
		"unknown namespace in namespace forget pattern \"%s\"",
		pattern));
	Tcl_SetErrorCode(interp, "TCL", "LOOKUP", "NAMESPACE", pattern, NULL);
	return TCL_ERROR;
    }

    if (strcmp(pattern, simplePattern) == 0) {
	/*
	 * The pattern is simple. Delete any imported commands that match it.
	 */

	if (TclMatchIsTrivial(simplePattern)) {
	    hPtr = Tcl_FindHashEntry(&nsPtr->cmdTable, simplePattern);
	    if (hPtr != NULL) {
		Command *cmdPtr = Tcl_GetHashValue(hPtr);

		if (cmdPtr && (cmdPtr->deleteProc == DeleteImportedCmd)) {
		    Tcl_DeleteCommandFromToken(interp, (Tcl_Command) cmdPtr);
		}
	    }
	    return TCL_OK;
	}
	for (hPtr = Tcl_FirstHashEntry(&nsPtr->cmdTable, &search);
		(hPtr != NULL); hPtr = Tcl_NextHashEntry(&search)) {
	    Command *cmdPtr = Tcl_GetHashValue(hPtr);

	    if (cmdPtr->deleteProc != DeleteImportedCmd) {
		continue;
	    }
	    cmdName = Tcl_GetHashKey(&nsPtr->cmdTable, hPtr);
	    if (Tcl_StringMatch(cmdName, simplePattern)) {
		Tcl_DeleteCommandFromToken(interp, (Tcl_Command) cmdPtr);
	    }
	}
	return TCL_OK;
    }

    /*
     * The pattern was namespace-qualified.
     */

    for (hPtr = Tcl_FirstHashEntry(&nsPtr->cmdTable, &search); (hPtr != NULL);
	    hPtr = Tcl_NextHashEntry(&search)) {
	Tcl_CmdInfo info;
	Tcl_Command token = Tcl_GetHashValue(hPtr);
	Tcl_Command origin = TclGetOriginalCommand(token);

	if (Tcl_GetCommandInfoFromToken(origin, &info) == 0) {
	    continue;			/* Not an imported command. */
	}
	if (info.namespacePtr != (Tcl_Namespace *) sourceNsPtr) {
	    /*
	     * Original not in namespace we're matching. Check the first link
	     * in the import chain.
	     */

	    Command *cmdPtr = (Command *) token;
	    ImportedCmdData *dataPtr = cmdPtr->objClientData;
	    Tcl_Command firstToken = (Tcl_Command) dataPtr->realCmdPtr;

	    if (firstToken == origin) {
		continue;
	    }
	    Tcl_GetCommandInfoFromToken(firstToken, &info);
	    if (info.namespacePtr != (Tcl_Namespace *) sourceNsPtr) {
		continue;
	    }
	    origin = firstToken;
	}
	if (Tcl_StringMatch(Tcl_GetCommandName(NULL, origin), simplePattern)){
	    Tcl_DeleteCommandFromToken(interp, token);
	}
    }
    return TCL_OK;
}

/*
 *----------------------------------------------------------------------
 *
 * TclGetOriginalCommand --
 *
 *	An imported command is created in an namespace when a "real" command
 *	is imported from another namespace. If the specified command is an
 *	imported command, this function returns the original command it refers
 *	to.
 *
 * Results:
 *	If the command was imported into a sequence of namespaces a, b,...,n
 *	where each successive namespace just imports the command from the
 *	previous namespace, this function returns the Tcl_Command token in the
 *	first namespace, a. Otherwise, if the specified command is not an
 *	imported command, the function returns NULL.
 *
 * Side effects:
 *	None.
 *
 *----------------------------------------------------------------------
 */

Tcl_Command
TclGetOriginalCommand(
    Tcl_Command command)	/* The imported command for which the original
				 * command should be returned. */
{
    register Command *cmdPtr = (Command *) command;
    ImportedCmdData *dataPtr;

    if (cmdPtr->deleteProc != DeleteImportedCmd) {
	return NULL;
    }

    while (cmdPtr->deleteProc == DeleteImportedCmd) {
	dataPtr = cmdPtr->objClientData;
	cmdPtr = dataPtr->realCmdPtr;
    }
    return (Tcl_Command) cmdPtr;
}

/*
 *----------------------------------------------------------------------
 *
 * TclInvokeImportedCmd --
 *
 *	Invoked by Tcl whenever the user calls an imported command that was
 *	created by Tcl_Import. Finds the "real" command (in another
 *	namespace), and passes control to it.
 *
 * Results:
 *	Returns TCL_OK if successful, and TCL_ERROR if anything goes wrong.
 *
 * Side effects:
 *	Returns a result in the interpreter's result object. If anything goes
 *	wrong, the result object is set to an error message.
 *
 *----------------------------------------------------------------------
 */

static int
InvokeImportedNRCmd(
    ClientData clientData,	/* Points to the imported command's
				 * ImportedCmdData structure. */
    Tcl_Interp *interp,		/* Current interpreter. */
    int objc,			/* Number of arguments. */
    Tcl_Obj *const objv[])	/* The argument objects. */
{
    ImportedCmdData *dataPtr = clientData;
    Command *realCmdPtr = dataPtr->realCmdPtr;

    TclSkipTailcall(interp);
    return TclNREvalObjv(interp, objc, objv, TCL_EVAL_NOERR, realCmdPtr);
}

int
TclInvokeImportedCmd(
    ClientData clientData,	/* Points to the imported command's
				 * ImportedCmdData structure. */
    Tcl_Interp *interp,		/* Current interpreter. */
    int objc,			/* Number of arguments. */
    Tcl_Obj *const objv[])	/* The argument objects. */
{
    return Tcl_NRCallObjProc(interp, InvokeImportedNRCmd, clientData,
	    objc, objv);
}

/*
 *----------------------------------------------------------------------
 *
 * DeleteImportedCmd --
 *
 *	Invoked by Tcl whenever an imported command is deleted. The "real"
 *	command keeps a list of all the imported commands that refer to it, so
 *	those imported commands can be deleted when the real command is
 *	deleted. This function removes the imported command reference from the
 *	real command's list, and frees up the memory associated with the
 *	imported command.
 *
 * Results:
 *	None.
 *
 * Side effects:
 *	Removes the imported command from the real command's import list.
 *
 *----------------------------------------------------------------------
 */

static void
DeleteImportedCmd(
    ClientData clientData)	/* Points to the imported command's
				 * ImportedCmdData structure. */
{
    ImportedCmdData *dataPtr = clientData;
    Command *realCmdPtr = dataPtr->realCmdPtr;
    Command *selfPtr = dataPtr->selfPtr;
    register ImportRef *refPtr, *prevPtr;

    prevPtr = NULL;
    for (refPtr = realCmdPtr->importRefPtr; refPtr != NULL;
	    refPtr = refPtr->nextPtr) {
	if (refPtr->importedCmdPtr == selfPtr) {
	    /*
	     * Remove *refPtr from real command's list of imported commands
	     * that refer to it.
	     */

	    if (prevPtr == NULL) { /* refPtr is first in list. */
		realCmdPtr->importRefPtr = refPtr->nextPtr;
	    } else {
		prevPtr->nextPtr = refPtr->nextPtr;
	    }
	    Tcl_Free(refPtr);
	    Tcl_Free(dataPtr);
	    return;
	}
	prevPtr = refPtr;
    }

    Tcl_Panic("DeleteImportedCmd: did not find cmd in real cmd's list of import references");
}

/*
 *----------------------------------------------------------------------
 *
 * TclGetNamespaceForQualName --
 *
 *	Given a qualified name specifying a command, variable, or namespace,
 *	and a namespace in which to resolve the name, this function returns a
 *	pointer to the namespace that contains the item. A qualified name
 *	consists of the "simple" name of an item qualified by the names of an
 *	arbitrary number of containing namespace separated by "::"s. If the
 *	qualified name starts with "::", it is interpreted absolutely from the
 *	global namespace. Otherwise, it is interpreted relative to the
 *	namespace specified by cxtNsPtr if it is non-NULL. If cxtNsPtr is
 *	NULL, the name is interpreted relative to the current namespace.
 *
 *	A relative name like "foo::bar::x" can be found starting in either the
 *	current namespace or in the global namespace. So each search usually
 *	follows two tracks, and two possible namespaces are returned. If the
 *	function sets either *nsPtrPtr or *altNsPtrPtr to NULL, then that path
 *	failed.
 *
 *	If "flags" contains TCL_GLOBAL_ONLY, the relative qualified name is
 *	sought only in the global :: namespace. The alternate search (also)
 *	starting from the global namespace is ignored and *altNsPtrPtr is set
 *	NULL.
 *
 *	If "flags" contains TCL_NAMESPACE_ONLY, the relative qualified name is
 *	sought only in the namespace specified by cxtNsPtr. The alternate
 *	search starting from the global namespace is ignored and *altNsPtrPtr
 *	is set NULL. If both TCL_GLOBAL_ONLY and TCL_NAMESPACE_ONLY are
 *	specified, TCL_GLOBAL_ONLY is ignored and the search starts from the
 *	namespace specified by cxtNsPtr.
 *
 *	If "flags" contains TCL_CREATE_NS_IF_UNKNOWN, all namespace components
 *	of the qualified name that cannot be found are automatically created
 *	within their specified parent. This makes sure that functions like
 *	Tcl_CreateCommand always succeed. There is no alternate search path,
 *	so *altNsPtrPtr is set NULL.
 *
 *	If "flags" contains TCL_FIND_ONLY_NS, the qualified name is treated as
 *	a reference to a namespace, and the entire qualified name is followed.
 *	If the name is relative, the namespace is looked up only in the
 *	current namespace. A pointer to the namespace is stored in *nsPtrPtr
 *	and NULL is stored in *simpleNamePtr. Otherwise, if TCL_FIND_ONLY_NS
 *	is not specified, only the leading components are treated as namespace
 *	names, and a pointer to the simple name of the final component is
 *	stored in *simpleNamePtr.
 *
 * Results:
 *	It sets *nsPtrPtr and *altNsPtrPtr to point to the two possible
 *	namespaces which represent the last (containing) namespace in the
 *	qualified name. If the function sets either *nsPtrPtr or *altNsPtrPtr
 *	to NULL, then the search along that path failed. The function also
 *	stores a pointer to the simple name of the final component in
 *	*simpleNamePtr. If the qualified name is "::" or was treated as a
 *	namespace reference (TCL_FIND_ONLY_NS), the function stores a pointer
 *	to the namespace in *nsPtrPtr, NULL in *altNsPtrPtr, and sets
 *	*simpleNamePtr to point to an empty string.
 *
 *	If there is an error, this function returns TCL_ERROR. If "flags"
 *	contains TCL_LEAVE_ERR_MSG, an error message is returned in the
 *	interpreter's result object. Otherwise, the interpreter's result
 *	object is left unchanged.
 *
 *	*actualCxtPtrPtr is set to the actual context namespace. It is set to
 *	the input context namespace pointer in cxtNsPtr. If cxtNsPtr is NULL,
 *	it is set to the current namespace context.
 *
 *	For backwards compatibility with the TclPro byte code loader, this
 *	function always returns TCL_OK.
 *
 * Side effects:
 *	If "flags" contains TCL_CREATE_NS_IF_UNKNOWN, new namespaces may be
 *	created.
 *
 *----------------------------------------------------------------------
 */

int
TclGetNamespaceForQualName(
    Tcl_Interp *interp,		/* Interpreter in which to find the namespace
				 * containing qualName. */
    const char *qualName,	/* A namespace-qualified name of an command,
				 * variable, or namespace. */
    Namespace *cxtNsPtr,	/* The namespace in which to start the search
				 * for qualName's namespace. If NULL start
				 * from the current namespace. Ignored if
				 * TCL_GLOBAL_ONLY is set. */
    int flags,			/* Flags controlling the search: an OR'd
				 * combination of TCL_GLOBAL_ONLY,
				 * TCL_NAMESPACE_ONLY, TCL_FIND_ONLY_NS, and
				 * TCL_CREATE_NS_IF_UNKNOWN. */
    Namespace **nsPtrPtr,	/* Address where function stores a pointer to
				 * containing namespace if qualName is found
				 * starting from *cxtNsPtr or, if
				 * TCL_GLOBAL_ONLY is set, if qualName is
				 * found in the global :: namespace. NULL is
				 * stored otherwise. */
    Namespace **altNsPtrPtr,	/* Address where function stores a pointer to
				 * containing namespace if qualName is found
				 * starting from the global :: namespace.
				 * NULL is stored if qualName isn't found
				 * starting from :: or if the TCL_GLOBAL_ONLY,
				 * TCL_NAMESPACE_ONLY, TCL_FIND_ONLY_NS,
				 * TCL_CREATE_NS_IF_UNKNOWN flag is set. */
    Namespace **actualCxtPtrPtr,/* Address where function stores a pointer to
				 * the actual namespace from which the search
				 * started. This is either cxtNsPtr, the ::
				 * namespace if TCL_GLOBAL_ONLY was specified,
				 * or the current namespace if cxtNsPtr was
				 * NULL. */
    const char **simpleNamePtr) /* Address where function stores the simple
				 * name at end of the qualName, or NULL if
				 * qualName is "::" or the flag
				 * TCL_FIND_ONLY_NS was specified. */
{
    Interp *iPtr = (Interp *) interp;
    Namespace *nsPtr = cxtNsPtr;
    Namespace *altNsPtr;
    Namespace *globalNsPtr = iPtr->globalNsPtr;
    const char *start, *end;
    const char *nsName;
    Tcl_HashEntry *entryPtr;
    Tcl_DString buffer;
    int len;

    /*
     * Determine the context namespace nsPtr in which to start the primary
     * search. If the qualName name starts with a "::" or TCL_GLOBAL_ONLY was
     * specified, search from the global namespace. Otherwise, use the
     * namespace given in cxtNsPtr, or if that is NULL, use the current
     * namespace context. Note that we always treat two or more adjacent ":"s
     * as a namespace separator.
     */

    if (flags & TCL_GLOBAL_ONLY) {
	nsPtr = globalNsPtr;
    } else if (nsPtr == NULL) {
	nsPtr = iPtr->varFramePtr->nsPtr;
    }

    start = qualName;			/* Points to start of qualifying
					 * namespace. */
    if ((*qualName == ':') && (*(qualName+1) == ':')) {
	start = qualName+2;		/* Skip over the initial :: */
	while (*start == ':') {
	    start++;			/* Skip over a subsequent : */
	}
	nsPtr = globalNsPtr;
	if (*start == '\0') {		/* qualName is just two or more
					 * ":"s. */
	    *nsPtrPtr = globalNsPtr;
	    *altNsPtrPtr = NULL;
	    *actualCxtPtrPtr = globalNsPtr;
	    *simpleNamePtr = start;	/* Points to empty string. */
	    return TCL_OK;
	}
    }
    *actualCxtPtrPtr = nsPtr;

    /*
     * Start an alternate search path starting with the global namespace.
     * However, if the starting context is the global namespace, or if the
     * flag is set to search only the namespace *cxtNsPtr, ignore the
     * alternate search path.
     */

    altNsPtr = globalNsPtr;
    if ((nsPtr == globalNsPtr)
	    || (flags & (TCL_NAMESPACE_ONLY | TCL_FIND_ONLY_NS))) {
	altNsPtr = NULL;
    }

    /*
     * Loop to resolve each namespace qualifier in qualName.
     */

    Tcl_DStringInit(&buffer);
    end = start;
    while (*start != '\0') {
	/*
	 * Find the next namespace qualifier (i.e., a name ending in "::") or
	 * the end of the qualified name (i.e., a name ending in "\0"). Set
	 * len to the number of characters, starting from start, in the name;
	 * set end to point after the "::"s or at the "\0".
	 */

	len = 0;
	for (end = start;  *end != '\0';  end++) {
	    if ((*end == ':') && (*(end+1) == ':')) {
		end += 2;		/* Skip over the initial :: */
		while (*end == ':') {
		    end++;		/* Skip over the subsequent : */
		}
		break;			/* Exit for loop; end is after ::'s */
	    }
	    len++;
	}

	if (*end=='\0' && !(end-start>=2 && *(end-1)==':' && *(end-2)==':')) {
	    /*
	     * qualName ended with a simple name at start. If TCL_FIND_ONLY_NS
	     * was specified, look this up as a namespace. Otherwise, start is
	     * the name of a cmd or var and we are done.
	     */

	    if (flags & TCL_FIND_ONLY_NS) {
		nsName = start;
	    } else {
		*nsPtrPtr = nsPtr;
		*altNsPtrPtr = altNsPtr;
		*simpleNamePtr = start;
		Tcl_DStringFree(&buffer);
		return TCL_OK;
	    }
	} else {
	    /*
	     * start points to the beginning of a namespace qualifier ending
	     * in "::". end points to the start of a name in that namespace
	     * that might be empty. Copy the namespace qualifier to a buffer
	     * so it can be null terminated. We can't modify the incoming
	     * qualName since it may be a string constant.
	     */

	    TclDStringClear(&buffer);
	    Tcl_DStringAppend(&buffer, start, len);
	    nsName = Tcl_DStringValue(&buffer);
	}

	/*
	 * Look up the namespace qualifier nsName in the current namespace
	 * context. If it isn't found but TCL_CREATE_NS_IF_UNKNOWN is set,
	 * create that qualifying namespace. This is needed for functions like
	 * Tcl_CreateCommand that cannot fail.
	 */

	if (nsPtr != NULL) {
#ifndef BREAK_NAMESPACE_COMPAT
	    entryPtr = Tcl_FindHashEntry(&nsPtr->childTable, nsName);
#else
	    if (nsPtr->childTablePtr == NULL) {
		entryPtr = NULL;
	    } else {
		entryPtr = Tcl_FindHashEntry(nsPtr->childTablePtr, nsName);
	    }
#endif
	    if (entryPtr != NULL) {
		nsPtr = Tcl_GetHashValue(entryPtr);
	    } else if (flags & TCL_CREATE_NS_IF_UNKNOWN) {
		Tcl_CallFrame *framePtr;

		(void) TclPushStackFrame(interp, &framePtr,
			(Tcl_Namespace *) nsPtr, /*isProcCallFrame*/ 0);

		nsPtr = (Namespace *)
			Tcl_CreateNamespace(interp, nsName, NULL, NULL);
		TclPopStackFrame(interp);

		if (nsPtr == NULL) {
		    Tcl_Panic("Could not create namespace '%s'", nsName);
		}
	    } else {			/* Namespace not found and was not
					 * created. */
		nsPtr = NULL;
	    }
	}

	/*
	 * Look up the namespace qualifier in the alternate search path too.
	 */

	if (altNsPtr != NULL) {
#ifndef BREAK_NAMESPACE_COMPAT
	    entryPtr = Tcl_FindHashEntry(&altNsPtr->childTable, nsName);
#else
	    if (altNsPtr->childTablePtr != NULL) {
		entryPtr = Tcl_FindHashEntry(altNsPtr->childTablePtr, nsName);
	    } else {
		entryPtr = NULL;
	    }
#endif
	    if (entryPtr != NULL) {
		altNsPtr = Tcl_GetHashValue(entryPtr);
	    } else {
		altNsPtr = NULL;
	    }
	}

	/*
	 * If both search paths have failed, return NULL results.
	 */

	if ((nsPtr == NULL) && (altNsPtr == NULL)) {
	    *nsPtrPtr = NULL;
	    *altNsPtrPtr = NULL;
	    *simpleNamePtr = NULL;
	    Tcl_DStringFree(&buffer);
	    return TCL_OK;
	}

	start = end;
    }

    /*
     * We ignore trailing "::"s in a namespace name, but in a command or
     * variable name, trailing "::"s refer to the cmd or var named {}.
     */

    if ((flags & TCL_FIND_ONLY_NS) || (end>start && *(end-1)!=':')) {
	*simpleNamePtr = NULL;		/* Found namespace name. */
    } else {
	*simpleNamePtr = end;		/* Found cmd/var: points to empty
					 * string. */
    }

    /*
     * As a special case, if we are looking for a namespace and qualName is ""
     * and the current active namespace (nsPtr) is not the global namespace,
     * return NULL (no namespace was found). This is because namespaces can
     * not have empty names except for the global namespace.
     */

    if ((flags & TCL_FIND_ONLY_NS) && (*qualName == '\0')
	    && (nsPtr != globalNsPtr)) {
	nsPtr = NULL;
    }

    *nsPtrPtr = nsPtr;
    *altNsPtrPtr = altNsPtr;
    Tcl_DStringFree(&buffer);
    return TCL_OK;
}

/*
 *----------------------------------------------------------------------
 *
 * TclEnsureNamespace --
 *
 *	Provide a namespace that is not deleted.
 *
 * Value
 *
 *	namespacePtr, if it is not scheduled for deletion, or a pointer to a
 *	new namespace with the same name otherwise.
 *
 * Effect
 *	None.
 *
 *----------------------------------------------------------------------
 */
Tcl_Namespace *
TclEnsureNamespace(
    Tcl_Interp *interp,
    Tcl_Namespace *namespacePtr)
{
    Namespace *nsPtr = (Namespace *) namespacePtr;
    if (!(nsPtr->flags & NS_DYING)) {
	    return namespacePtr;
    }
    return Tcl_CreateNamespace(interp, nsPtr->fullName, NULL, NULL);
}

/*
 *----------------------------------------------------------------------
 *
 * Tcl_FindNamespace --
 *
 *	Searches for a namespace.
 *
 * Results:
 *	Returns a pointer to the namespace if it is found. Otherwise, returns
 *	NULL and leaves an error message in the interpreter's result object if
 *	"flags" contains TCL_LEAVE_ERR_MSG.
 *
 * Side effects:
 *	None.
 *
 *----------------------------------------------------------------------
 */

Tcl_Namespace *
Tcl_FindNamespace(
    Tcl_Interp *interp,		/* The interpreter in which to find the
				 * namespace. */
    const char *name,		/* Namespace name. If it starts with "::",
				 * will be looked up in global namespace.
				 * Else, looked up first in contextNsPtr
				 * (current namespace if contextNsPtr is
				 * NULL), then in global namespace. */
    Tcl_Namespace *contextNsPtr,/* Ignored if TCL_GLOBAL_ONLY flag is set or
				 * if the name starts with "::". Otherwise,
				 * points to namespace in which to resolve
				 * name; if NULL, look up name in the current
				 * namespace. */
    register int flags)		/* Flags controlling namespace lookup: an OR'd
				 * combination of TCL_GLOBAL_ONLY and
				 * TCL_LEAVE_ERR_MSG flags. */
{
    Namespace *nsPtr, *dummy1Ptr, *dummy2Ptr;
    const char *dummy;

    /*
     * Find the namespace(s) that contain the specified namespace name. Add
     * the TCL_FIND_ONLY_NS flag to resolve the name all the way down to its
     * last component, a namespace.
     */

    TclGetNamespaceForQualName(interp, name, (Namespace *) contextNsPtr,
	    flags|TCL_FIND_ONLY_NS, &nsPtr, &dummy1Ptr, &dummy2Ptr, &dummy);

    if (nsPtr != NULL) {
	return (Tcl_Namespace *) nsPtr;
    }

    if (flags & TCL_LEAVE_ERR_MSG) {
	Tcl_SetObjResult(interp, Tcl_ObjPrintf(
                "unknown namespace \"%s\"", name));
	Tcl_SetErrorCode(interp, "TCL", "LOOKUP", "NAMESPACE", name, NULL);
    }
    return NULL;
}

/*
 *----------------------------------------------------------------------
 *
 * Tcl_FindCommand --
 *
 *	Searches for a command.
 *
 * Results:
 *	Returns a token for the command if it is found. Otherwise, if it can't
 *	be found or there is an error, returns NULL and leaves an error
 *	message in the interpreter's result object if "flags" contains
 *	TCL_LEAVE_ERR_MSG.
 *
 * Side effects:
 *	None.
 *
 *----------------------------------------------------------------------
 */

Tcl_Command
Tcl_FindCommand(
    Tcl_Interp *interp,		/* The interpreter in which to find the
				 * command and to report errors. */
    const char *name,		/* Command's name. If it starts with "::",
				 * will be looked up in global namespace.
				 * Else, looked up first in contextNsPtr
				 * (current namespace if contextNsPtr is
				 * NULL), then in global namespace. */
    Tcl_Namespace *contextNsPtr,/* Ignored if TCL_GLOBAL_ONLY flag set.
				 * Otherwise, points to namespace in which to
				 * resolve name. If NULL, look up name in the
				 * current namespace. */
    int flags)			/* An OR'd combination of flags:
				 * TCL_GLOBAL_ONLY (look up name only in
				 * global namespace), TCL_NAMESPACE_ONLY (look
				 * up only in contextNsPtr, or the current
				 * namespace if contextNsPtr is NULL), and
				 * TCL_LEAVE_ERR_MSG. If both TCL_GLOBAL_ONLY
				 * and TCL_NAMESPACE_ONLY are given,
				 * TCL_GLOBAL_ONLY is ignored. */
{
    Interp *iPtr = (Interp *) interp;
    Namespace *cxtNsPtr;
    register Tcl_HashEntry *entryPtr;
    register Command *cmdPtr;
    const char *simpleName;
    int result;

    /*
     * If this namespace has a command resolver, then give it first crack at
     * the command resolution. If the interpreter has any command resolvers,
     * consult them next. The command resolver functions may return a
     * Tcl_Command value, they may signal to continue onward, or they may
     * signal an error.
     */

    if ((flags & TCL_GLOBAL_ONLY) || !strncmp(name, "::", 2)) {
	cxtNsPtr = (Namespace *) TclGetGlobalNamespace(interp);
    } else if (contextNsPtr != NULL) {
	cxtNsPtr = (Namespace *) contextNsPtr;
    } else {
	cxtNsPtr = (Namespace *) TclGetCurrentNamespace(interp);
    }

    if (cxtNsPtr->cmdResProc != NULL || iPtr->resolverPtr != NULL) {
	ResolverScheme *resPtr = iPtr->resolverPtr;
	Tcl_Command cmd;

	if (cxtNsPtr->cmdResProc) {
	    result = cxtNsPtr->cmdResProc(interp, name,
		    (Tcl_Namespace *) cxtNsPtr, flags, &cmd);
	} else {
	    result = TCL_CONTINUE;
	}

	while (result == TCL_CONTINUE && resPtr) {
	    if (resPtr->cmdResProc) {
		result = resPtr->cmdResProc(interp, name,
			(Tcl_Namespace *) cxtNsPtr, flags, &cmd);
	    }
	    resPtr = resPtr->nextPtr;
	}

	if (result == TCL_OK) {
	    ((Command *)cmd)->flags |= CMD_VIA_RESOLVER;
	    return cmd;

	} else if (result != TCL_CONTINUE) {
	    return NULL;
	}
    }

    /*
     * Find the namespace(s) that contain the command.
     */

    cmdPtr = NULL;
    if (cxtNsPtr->commandPathLength!=0 && strncmp(name, "::", 2)
	    && !(flags & TCL_NAMESPACE_ONLY)) {
	size_t i;
	Namespace *pathNsPtr, *realNsPtr, *dummyNsPtr;

	(void) TclGetNamespaceForQualName(interp, name, cxtNsPtr,
		TCL_NAMESPACE_ONLY, &realNsPtr, &dummyNsPtr, &dummyNsPtr,
		&simpleName);
	if ((realNsPtr != NULL) && (simpleName != NULL)) {
	    if ((cxtNsPtr == realNsPtr)
		    || !(realNsPtr->flags & NS_DYING)) {
		entryPtr = Tcl_FindHashEntry(&realNsPtr->cmdTable, simpleName);
		if (entryPtr != NULL) {
		    cmdPtr = Tcl_GetHashValue(entryPtr);
		}
	    }
	}

	/*
	 * Next, check along the path.
	 */

	for (i=0 ; i<cxtNsPtr->commandPathLength && cmdPtr==NULL ; i++) {
	    pathNsPtr = cxtNsPtr->commandPathArray[i].nsPtr;
	    if (pathNsPtr == NULL) {
		continue;
	    }
	    (void) TclGetNamespaceForQualName(interp, name, pathNsPtr,
		    TCL_NAMESPACE_ONLY, &realNsPtr, &dummyNsPtr, &dummyNsPtr,
		    &simpleName);
	    if ((realNsPtr != NULL) && (simpleName != NULL)
		    && !(realNsPtr->flags & NS_DYING)) {
		entryPtr = Tcl_FindHashEntry(&realNsPtr->cmdTable, simpleName);
		if (entryPtr != NULL) {
		    cmdPtr = Tcl_GetHashValue(entryPtr);
		}
	    }
	}

	/*
	 * If we've still not found the command, look in the global namespace
	 * as a last resort.
	 */

	if (cmdPtr == NULL) {
	    (void) TclGetNamespaceForQualName(interp, name, NULL,
		    TCL_GLOBAL_ONLY, &realNsPtr, &dummyNsPtr, &dummyNsPtr,
		    &simpleName);
	    if ((realNsPtr != NULL) && (simpleName != NULL)
		    && !(realNsPtr->flags & NS_DYING)) {
		entryPtr = Tcl_FindHashEntry(&realNsPtr->cmdTable, simpleName);
		if (entryPtr != NULL) {
		    cmdPtr = Tcl_GetHashValue(entryPtr);
		}
	    }
	}
    } else {
	Namespace *nsPtr[2];
	register int search;

	TclGetNamespaceForQualName(interp, name, cxtNsPtr,
		flags, &nsPtr[0], &nsPtr[1], &cxtNsPtr, &simpleName);

	/*
	 * Look for the command in the command table of its namespace. Be sure
	 * to check both possible search paths: from the specified namespace
	 * context and from the global namespace.
	 */

	for (search = 0;  (search < 2) && (cmdPtr == NULL);  search++) {
	    if ((nsPtr[search] != NULL) && (simpleName != NULL)) {
		entryPtr = Tcl_FindHashEntry(&nsPtr[search]->cmdTable,
			simpleName);
		if (entryPtr != NULL) {
		    cmdPtr = Tcl_GetHashValue(entryPtr);
		}
	    }
	}
    }

    if (cmdPtr != NULL) {
	cmdPtr->flags  &= ~CMD_VIA_RESOLVER;
	return (Tcl_Command) cmdPtr;
    }

    if (flags & TCL_LEAVE_ERR_MSG) {
	Tcl_SetObjResult(interp, Tcl_ObjPrintf(
                "unknown command \"%s\"", name));
	Tcl_SetErrorCode(interp, "TCL", "LOOKUP", "COMMAND", name, NULL);
    }
    return NULL;
}

/*
 *----------------------------------------------------------------------
 *
 * TclResetShadowedCmdRefs --
 *
 *	Called when a command is added to a namespace to check for existing
 *	command references that the new command may invalidate. Consider the
 *	following cases that could happen when you add a command "foo" to a
 *	namespace "b":
 *	   1. It could shadow a command named "foo" at the global scope. If
 *	      it does, all command references in the namespace "b" are
 *	      suspect.
 *	   2. Suppose the namespace "b" resides in a namespace "a". Then to
 *	      "a" the new command "b::foo" could shadow another command
 *	      "b::foo" in the global namespace. If so, then all command
 *	      references in "a" * are suspect.
 *	The same checks are applied to all parent namespaces, until we reach
 *	the global :: namespace.
 *
 * Results:
 *	None.
 *
 * Side effects:
 *	If the new command shadows an existing command, the cmdRefEpoch
 *	counter is incremented in each namespace that sees the shadow. This
 *	invalidates all command references that were previously cached in that
 *	namespace. The next time the commands are used, they are resolved from
 *	scratch.
 *
 *----------------------------------------------------------------------
 */

void
TclResetShadowedCmdRefs(
    Tcl_Interp *interp,		/* Interpreter containing the new command. */
    Command *newCmdPtr)		/* Points to the new command. */
{
    char *cmdName;
    Tcl_HashEntry *hPtr;
    register Namespace *nsPtr;
    Namespace *trailNsPtr, *shadowNsPtr;
    Namespace *globalNsPtr = (Namespace *) TclGetGlobalNamespace(interp);
    int found, i;
    int trailFront = -1;
    int trailSize = 5;		/* Formerly NUM_TRAIL_ELEMS. */
    Namespace **trailPtr = TclStackAlloc(interp,
	    trailSize * sizeof(Namespace *));

    /*
     * Start at the namespace containing the new command, and work up through
     * the list of parents. Stop just before the global namespace, since the
     * global namespace can't "shadow" its own entries.
     *
     * The namespace "trail" list we build consists of the names of each
     * namespace that encloses the new command, in order from outermost to
     * innermost: for example, "a" then "b". Each iteration of this loop
     * eventually extends the trail upwards by one namespace, nsPtr. We use
     * this trail list to see if nsPtr (e.g. "a" in 2. above) could have
     * now-invalid cached command references. This will happen if nsPtr
     * (e.g. "a") contains a sequence of child namespaces (e.g. "b") such that
     * there is a identically-named sequence of child namespaces starting from
     * :: (e.g. "::b") whose tail namespace contains a command also named
     * cmdName.
     */

    cmdName = Tcl_GetHashKey(newCmdPtr->hPtr->tablePtr, newCmdPtr->hPtr);
    for (nsPtr=newCmdPtr->nsPtr ; (nsPtr!=NULL) && (nsPtr!=globalNsPtr) ;
	    nsPtr=nsPtr->parentPtr) {
	/*
	 * Find the maximal sequence of child namespaces contained in nsPtr
	 * such that there is a identically-named sequence of child namespaces
	 * starting from ::. shadowNsPtr will be the tail of this sequence, or
	 * the deepest namespace under :: that might contain a command now
	 * shadowed by cmdName. We check below if shadowNsPtr actually
	 * contains a command cmdName.
	 */

	found = 1;
	shadowNsPtr = globalNsPtr;

	for (i = trailFront;  i >= 0;  i--) {
	    trailNsPtr = trailPtr[i];
#ifndef BREAK_NAMESPACE_COMPAT
	    hPtr = Tcl_FindHashEntry(&shadowNsPtr->childTable,
		    trailNsPtr->name);
#else
	    if (shadowNsPtr->childTablePtr != NULL) {
		hPtr = Tcl_FindHashEntry(shadowNsPtr->childTablePtr,
			trailNsPtr->name);
	    } else {
		hPtr = NULL;
	    }
#endif
	    if (hPtr != NULL) {
		shadowNsPtr = Tcl_GetHashValue(hPtr);
	    } else {
		found = 0;
		break;
	    }
	}

	/*
	 * If shadowNsPtr contains a command named cmdName, we invalidate all
	 * of the command refs cached in nsPtr. As a boundary case,
	 * shadowNsPtr is initially :: and we check for case 1. above.
	 */

	if (found) {
	    hPtr = Tcl_FindHashEntry(&shadowNsPtr->cmdTable, cmdName);
	    if (hPtr != NULL) {
		nsPtr->cmdRefEpoch++;
		TclInvalidateNsPath(nsPtr);

		/*
		 * If the shadowed command was compiled to bytecodes, we
		 * invalidate all the bytecodes in nsPtr, to force a new
		 * compilation. We use the resolverEpoch to signal the need
		 * for a fresh compilation of every bytecode.
		 */

		if (((Command *)Tcl_GetHashValue(hPtr))->compileProc != NULL){
		    nsPtr->resolverEpoch++;
		}
	    }
	}

	/*
	 * Insert nsPtr at the front of the trail list: i.e., at the end of
	 * the trailPtr array.
	 */

	trailFront++;
	if (trailFront == trailSize) {
	    int newSize = 2 * trailSize;

	    trailPtr = TclStackRealloc(interp, trailPtr,
		    newSize * sizeof(Namespace *));
	    trailSize = newSize;
	}
	trailPtr[trailFront] = nsPtr;
    }
    TclStackFree(interp, trailPtr);
}

/*
 *----------------------------------------------------------------------
 *
 * TclGetNamespaceFromObj, GetNamespaceFromObj --
 *
 *	Gets the namespace specified by the name in a Tcl_Obj.
 *
 * Results:
 *	Returns TCL_OK if the namespace was resolved successfully, and stores
 *	a pointer to the namespace in the location specified by nsPtrPtr. If
 *	the namespace can't be found, or anything else goes wrong, this
 *	function returns TCL_ERROR and writes an error message to interp,
 *	if non-NULL.
 *
 * Side effects:
 *	May update the internal representation for the object, caching the
 *	namespace reference. The next time this function is called, the
 *	namespace value can be found quickly.
 *
 *----------------------------------------------------------------------
 */

int
TclGetNamespaceFromObj(
    Tcl_Interp *interp,		/* The current interpreter. */
    Tcl_Obj *objPtr,		/* The object to be resolved as the name of a
				 * namespace. */
    Tcl_Namespace **nsPtrPtr)	/* Result namespace pointer goes here. */
{
    if (GetNamespaceFromObj(interp, objPtr, nsPtrPtr) == TCL_ERROR) {
	const char *name = TclGetString(objPtr);

	if ((name[0] == ':') && (name[1] == ':')) {
	    Tcl_SetObjResult(interp, Tcl_ObjPrintf(
		    "namespace \"%s\" not found", name));
	} else {
	    /*
	     * Get the current namespace name.
	     */

	    NamespaceCurrentCmd(NULL, interp, 1, NULL);
	    Tcl_SetObjResult(interp, Tcl_ObjPrintf(
		    "namespace \"%s\" not found in \"%s\"", name,
		    Tcl_GetStringResult(interp)));
	}
	Tcl_SetErrorCode(interp, "TCL", "LOOKUP", "NAMESPACE", name, NULL);
	return TCL_ERROR;
    }
    return TCL_OK;
}

static int
GetNamespaceFromObj(
    Tcl_Interp *interp,		/* The current interpreter. */
    Tcl_Obj *objPtr,		/* The object to be resolved as the name of a
				 * namespace. */
    Tcl_Namespace **nsPtrPtr)	/* Result namespace pointer goes here. */
{
    ResolvedNsName *resNamePtr;
    Namespace *nsPtr, *refNsPtr;

    if (objPtr->typePtr == &nsNameType) {
	/*
	 * Check that the ResolvedNsName is still valid; avoid letting the ref
	 * cross interps.
	 */

	resNamePtr = objPtr->internalRep.twoPtrValue.ptr1;
	nsPtr = resNamePtr->nsPtr;
	refNsPtr = resNamePtr->refNsPtr;
	if (!(nsPtr->flags & NS_DYING) && (interp == nsPtr->interp)
		&& (!refNsPtr || (refNsPtr ==
		(Namespace *) TclGetCurrentNamespace(interp)))) {
	    *nsPtrPtr = (Tcl_Namespace *) nsPtr;
	    return TCL_OK;
	}
    }
    if (SetNsNameFromAny(interp, objPtr) == TCL_OK) {
	resNamePtr = objPtr->internalRep.twoPtrValue.ptr1;
	*nsPtrPtr = (Tcl_Namespace *) resNamePtr->nsPtr;
	return TCL_OK;
    }
    return TCL_ERROR;
}

/*
 *----------------------------------------------------------------------
 *
 * TclInitNamespaceCmd --
 *
 *	This function is called to create the "namespace" Tcl command. See the
 *	user documentation for details on what it does.
 *
 * Results:
 *	Handle for the namespace command, or NULL on failure.
 *
 * Side effects:
 *	none
 *
 *----------------------------------------------------------------------
 */

Tcl_Command
TclInitNamespaceCmd(
    Tcl_Interp *interp)		/* Current interpreter. */
{
    return TclMakeEnsemble(interp, "namespace", defaultNamespaceMap);
}

/*
 *----------------------------------------------------------------------
 *
 * NamespaceChildrenCmd --
 *
 *	Invoked to implement the "namespace children" command that returns a
 *	list containing the fully-qualified names of the child namespaces of a
 *	given namespace. Handles the following syntax:
 *
 *	    namespace children ?name? ?pattern?
 *
 * Results:
 *	Returns TCL_OK if successful, and TCL_ERROR if anything goes wrong.
 *
 * Side effects:
 *	Returns a result in the interpreter's result object. If anything goes
 *	wrong, the result is an error message.
 *
 *----------------------------------------------------------------------
 */

static int
NamespaceChildrenCmd(
    ClientData dummy,		/* Not used. */
    Tcl_Interp *interp,		/* Current interpreter. */
    int objc,			/* Number of arguments. */
    Tcl_Obj *const objv[])	/* Argument objects. */
{
    Tcl_Namespace *namespacePtr;
    Namespace *nsPtr, *childNsPtr;
    Namespace *globalNsPtr = (Namespace *) TclGetGlobalNamespace(interp);
    const char *pattern = NULL;
    Tcl_DString buffer;
    register Tcl_HashEntry *entryPtr;
    Tcl_HashSearch search;
    Tcl_Obj *listPtr, *elemPtr;

    /*
     * Get a pointer to the specified namespace, or the current namespace.
     */

    if (objc == 1) {
	nsPtr = (Namespace *) TclGetCurrentNamespace(interp);
    } else if ((objc == 2) || (objc == 3)) {
	if (TclGetNamespaceFromObj(interp, objv[1], &namespacePtr) != TCL_OK){
	    return TCL_ERROR;
	}
	nsPtr = (Namespace *) namespacePtr;
    } else {
	Tcl_WrongNumArgs(interp, 1, objv, "?name? ?pattern?");
	return TCL_ERROR;
    }

    /*
     * Get the glob-style pattern, if any, used to narrow the search.
     */

    Tcl_DStringInit(&buffer);
    if (objc == 3) {
	const char *name = TclGetString(objv[2]);

	if ((*name == ':') && (*(name+1) == ':')) {
	    pattern = name;
	} else {
	    Tcl_DStringAppend(&buffer, nsPtr->fullName, -1);
	    if (nsPtr != globalNsPtr) {
		TclDStringAppendLiteral(&buffer, "::");
	    }
	    Tcl_DStringAppend(&buffer, name, -1);
	    pattern = Tcl_DStringValue(&buffer);
	}
    }

    /*
     * Create a list containing the full names of all child namespaces whose
     * names match the specified pattern, if any.
     */

    listPtr = Tcl_NewListObj(0, NULL);
    if ((pattern != NULL) && TclMatchIsTrivial(pattern)) {
	unsigned int length = strlen(nsPtr->fullName);

	if (strncmp(pattern, nsPtr->fullName, length) != 0) {
	    goto searchDone;
	}
	if (
#ifndef BREAK_NAMESPACE_COMPAT
	    Tcl_FindHashEntry(&nsPtr->childTable, pattern+length) != NULL
#else
	    nsPtr->childTablePtr != NULL &&
	    Tcl_FindHashEntry(nsPtr->childTablePtr, pattern+length) != NULL
#endif
	) {
	    Tcl_ListObjAppendElement(interp, listPtr,
		    Tcl_NewStringObj(pattern, -1));
	}
	goto searchDone;
    }
#ifndef BREAK_NAMESPACE_COMPAT
    entryPtr = Tcl_FirstHashEntry(&nsPtr->childTable, &search);
#else
    if (nsPtr->childTablePtr == NULL) {
	goto searchDone;
    }
    entryPtr = Tcl_FirstHashEntry(nsPtr->childTablePtr, &search);
#endif
    while (entryPtr != NULL) {
	childNsPtr = Tcl_GetHashValue(entryPtr);
	if ((pattern == NULL)
		|| Tcl_StringMatch(childNsPtr->fullName, pattern)) {
	    elemPtr = Tcl_NewStringObj(childNsPtr->fullName, -1);
	    Tcl_ListObjAppendElement(interp, listPtr, elemPtr);
	}
	entryPtr = Tcl_NextHashEntry(&search);
    }

  searchDone:
    Tcl_SetObjResult(interp, listPtr);
    Tcl_DStringFree(&buffer);
    return TCL_OK;
}

/*
 *----------------------------------------------------------------------
 *
 * NamespaceCodeCmd --
 *
 *	Invoked to implement the "namespace code" command to capture the
 *	namespace context of a command. Handles the following syntax:
 *
 *	    namespace code arg
 *
 *	Here "arg" can be a list. "namespace code arg" produces a result
 *	equivalent to that produced by the command
 *
 *	    list ::namespace inscope [namespace current] $arg
 *
 *	However, if "arg" is itself a scoped value starting with "::namespace
 *	inscope", then the result is just "arg".
 *
 * Results:
 *	Returns TCL_OK if successful, and TCL_ERROR if anything goes wrong.
 *
 * Side effects:
 *	If anything goes wrong, this function returns an error message as the
 *	result in the interpreter's result object.
 *
 *----------------------------------------------------------------------
 */

static int
NamespaceCodeCmd(
    ClientData dummy,		/* Not used. */
    Tcl_Interp *interp,		/* Current interpreter. */
    int objc,			/* Number of arguments. */
    Tcl_Obj *const objv[])	/* Argument objects. */
{
    Namespace *currNsPtr;
    Tcl_Obj *listPtr, *objPtr;
    register const char *arg;
    int length;

    if (objc != 2) {
	Tcl_WrongNumArgs(interp, 1, objv, "arg");
	return TCL_ERROR;
    }

    /*
     * If "arg" is already a scoped value, then return it directly.
     * Take care to only check for scoping in precisely the style that
     * [::namespace code] generates it.  Anything more forgiving can have
     * the effect of failing in namespaces that contain their own custom
     " "namespace" command.  [Bug 3202171].
     */

    arg = TclGetStringFromObj(objv[1], &length);
    if (*arg==':' && length > 20
	    && strncmp(arg, "::namespace inscope ", 20) == 0) {
	Tcl_SetObjResult(interp, objv[1]);
	return TCL_OK;
    }

    /*
     * Otherwise, construct a scoped command by building a list with
     * "namespace inscope", the full name of the current namespace, and the
     * argument "arg". By constructing a list, we ensure that scoped commands
     * are interpreted properly when they are executed later, by the
     * "namespace inscope" command.
     */

    TclNewObj(listPtr);
    TclNewLiteralStringObj(objPtr, "::namespace");
    Tcl_ListObjAppendElement(interp, listPtr, objPtr);
    TclNewLiteralStringObj(objPtr, "inscope");
    Tcl_ListObjAppendElement(interp, listPtr, objPtr);

    currNsPtr = (Namespace *) TclGetCurrentNamespace(interp);
    if (currNsPtr == (Namespace *) TclGetGlobalNamespace(interp)) {
	TclNewLiteralStringObj(objPtr, "::");
    } else {
	objPtr = Tcl_NewStringObj(currNsPtr->fullName, -1);
    }
    Tcl_ListObjAppendElement(interp, listPtr, objPtr);

    Tcl_ListObjAppendElement(interp, listPtr, objv[1]);

    Tcl_SetObjResult(interp, listPtr);
    return TCL_OK;
}

/*
 *----------------------------------------------------------------------
 *
 * NamespaceCurrentCmd --
 *
 *	Invoked to implement the "namespace current" command which returns the
 *	fully-qualified name of the current namespace. Handles the following
 *	syntax:
 *
 *	    namespace current
 *
 * Results:
 *	Returns TCL_OK if successful, and TCL_ERROR if anything goes wrong.
 *
 * Side effects:
 *	Returns a result in the interpreter's result object. If anything goes
 *	wrong, the result is an error message.
 *
 *----------------------------------------------------------------------
 */

static int
NamespaceCurrentCmd(
    ClientData dummy,		/* Not used. */
    Tcl_Interp *interp,		/* Current interpreter. */
    int objc,			/* Number of arguments. */
    Tcl_Obj *const objv[])	/* Argument objects. */
{
    register Namespace *currNsPtr;

    if (objc != 1) {
	Tcl_WrongNumArgs(interp, 1, objv, NULL);
	return TCL_ERROR;
    }

    /*
     * The "real" name of the global namespace ("::") is the null string, but
     * we return "::" for it as a convenience to programmers. Note that "" and
     * "::" are treated as synonyms by the namespace code so that it is still
     * easy to do things like:
     *
     *    namespace [namespace current]::bar { ... }
     */

    currNsPtr = (Namespace *) TclGetCurrentNamespace(interp);
    if (currNsPtr == (Namespace *) TclGetGlobalNamespace(interp)) {
	Tcl_SetObjResult(interp, Tcl_NewStringObj("::", 2));
    } else {
	Tcl_SetObjResult(interp, Tcl_NewStringObj(currNsPtr->fullName, -1));
    }
    return TCL_OK;
}

/*
 *----------------------------------------------------------------------
 *
 * NamespaceDeleteCmd --
 *
 *	Invoked to implement the "namespace delete" command to delete
 *	namespace(s). Handles the following syntax:
 *
 *	    namespace delete ?name name...?
 *
 *	Each name identifies a namespace. It may include a sequence of
 *	namespace qualifiers separated by "::"s. If a namespace is found, it
 *	is deleted: all variables and procedures contained in that namespace
 *	are deleted. If that namespace is being used on the call stack, it is
 *	kept alive (but logically deleted) until it is removed from the call
 *	stack: that is, it can no longer be referenced by name but any
 *	currently executing procedure that refers to it is allowed to do so
 *	until the procedure returns. If the namespace can't be found, this
 *	function returns an error. If no namespaces are specified, this
 *	command does nothing.
 *
 * Results:
 *	Returns TCL_OK if successful, and TCL_ERROR if anything goes wrong.
 *
 * Side effects:
 *	Deletes the specified namespaces. If anything goes wrong, this
 *	function returns an error message in the interpreter's result object.
 *
 *----------------------------------------------------------------------
 */

static int
NamespaceDeleteCmd(
    ClientData dummy,		/* Not used. */
    Tcl_Interp *interp,		/* Current interpreter. */
    int objc,			/* Number of arguments. */
    Tcl_Obj *const objv[])	/* Argument objects. */
{
    Tcl_Namespace *namespacePtr;
    const char *name;
    register int i;

    if (objc < 1) {
	Tcl_WrongNumArgs(interp, 1, objv, "?name name...?");
	return TCL_ERROR;
    }

    /*
     * Destroying one namespace may cause another to be destroyed. Break this
     * into two passes: first check to make sure that all namespaces on the
     * command line are valid, and report any errors.
     */

    for (i = 1;  i < objc;  i++) {
	name = TclGetString(objv[i]);
	namespacePtr = Tcl_FindNamespace(interp, name, NULL, /*flags*/ 0);
	if ((namespacePtr == NULL)
		|| (((Namespace *) namespacePtr)->flags & NS_KILLED)) {
	    Tcl_SetObjResult(interp, Tcl_ObjPrintf(
                    "unknown namespace \"%s\" in namespace delete command",
		    TclGetString(objv[i])));
	    Tcl_SetErrorCode(interp, "TCL", "LOOKUP", "NAMESPACE",
		    TclGetString(objv[i]), NULL);
	    return TCL_ERROR;
	}
    }

    /*
     * Okay, now delete each namespace.
     */

    for (i = 1;  i < objc;  i++) {
	name = TclGetString(objv[i]);
	namespacePtr = Tcl_FindNamespace(interp, name, NULL, /* flags */ 0);
	if (namespacePtr) {
	    Tcl_DeleteNamespace(namespacePtr);
	}
    }
    return TCL_OK;
}

/*
 *----------------------------------------------------------------------
 *
 * NamespaceEvalCmd --
 *
 *	Invoked to implement the "namespace eval" command. Executes commands
 *	in a namespace. If the namespace does not already exist, it is
 *	created. Handles the following syntax:
 *
 *	    namespace eval name arg ?arg...?
 *
 *	If more than one arg argument is specified, the command that is
 *	executed is the result of concatenating the arguments together with a
 *	space between each argument.
 *
 * Results:
 *	Returns TCL_OK if the namespace is found and the commands are executed
 *	successfully. Returns TCL_ERROR if anything goes wrong.
 *
 * Side effects:
 *	Returns the result of the command in the interpreter's result object.
 *	If anything goes wrong, this function returns an error message as the
 *	result.
 *
 *----------------------------------------------------------------------
 */

static int
NamespaceEvalCmd(
    ClientData clientData,	/* Arbitrary value passed to cmd. */
    Tcl_Interp *interp,		/* Current interpreter. */
    int objc,			/* Number of arguments. */
    Tcl_Obj *const objv[])	/* Argument objects. */
{
    return Tcl_NRCallObjProc(interp, NRNamespaceEvalCmd, clientData, objc,
	    objv);
}

static int
NRNamespaceEvalCmd(
    ClientData dummy,		/* Not used. */
    Tcl_Interp *interp,		/* Current interpreter. */
    int objc,			/* Number of arguments. */
    Tcl_Obj *const objv[])	/* Argument objects. */
{
    Interp *iPtr = (Interp *) interp;
    CmdFrame *invoker;
    int word;
    Tcl_Namespace *namespacePtr;
    CallFrame *framePtr, **framePtrPtr;
    Tcl_Obj *objPtr;
    int result;

    if (objc < 3) {
	Tcl_WrongNumArgs(interp, 1, objv, "name arg ?arg...?");
	return TCL_ERROR;
    }

    /*
     * Try to resolve the namespace reference, caching the result in the
     * namespace object along the way.
     */

    result = GetNamespaceFromObj(interp, objv[1], &namespacePtr);

    /*
     * If the namespace wasn't found, try to create it.
     */

    if (result == TCL_ERROR) {
	const char *name = TclGetString(objv[1]);

	namespacePtr = Tcl_CreateNamespace(interp, name, NULL, NULL);
	if (namespacePtr == NULL) {
	    return TCL_ERROR;
	}
    }

    /*
     * Make the specified namespace the current namespace and evaluate the
     * command(s).
     */

    /* This is needed to satisfy GCC 3.3's strict aliasing rules */
    framePtrPtr = &framePtr;
    (void) TclPushStackFrame(interp, (Tcl_CallFrame **) framePtrPtr,
	    namespacePtr, /*isProcCallFrame*/ 0);

    framePtr->objv = TclFetchEnsembleRoot(interp, objv, objc, &framePtr->objc);

    if (objc == 3) {
	/*
	 * TIP #280: Make actual argument location available to eval'd script.
	 */

	objPtr = objv[2];
	invoker = iPtr->cmdFramePtr;
	word = 3;
	TclArgumentGet(interp, objPtr, &invoker, &word);
    } else {
	/*
	 * More than one argument: concatenate them together with spaces
	 * between, then evaluate the result. Tcl_EvalObjEx will delete the
	 * object when it decrements its refcount after eval'ing it.
	 */

	objPtr = Tcl_ConcatObj(objc-2, objv+2);
	invoker = NULL;
	word = 0;
    }

    /*
     * TIP #280: Make invoking context available to eval'd script.
     */

    TclNRAddCallback(interp, NsEval_Callback, namespacePtr, "eval",
	    NULL, NULL);
    return TclNREvalObjEx(interp, objPtr, 0, invoker, word);
}

static int
NsEval_Callback(
    ClientData data[],
    Tcl_Interp *interp,
    int result)
{
    Tcl_Namespace *namespacePtr = data[0];

    if (result == TCL_ERROR) {
	int length = strlen(namespacePtr->fullName);
	int limit = 200;
	int overflow = (length > limit);
	char *cmd = data[1];

	Tcl_AppendObjToErrorInfo(interp, Tcl_ObjPrintf(
		"\n    (in namespace %s \"%.*s%s\" script line %d)",
		cmd,
		(overflow ? limit : length), namespacePtr->fullName,
		(overflow ? "..." : ""), Tcl_GetErrorLine(interp)));
    }

    /*
     * Restore the previous "current" namespace.
     */

    TclPopStackFrame(interp);
    return result;
}

/*
 *----------------------------------------------------------------------
 *
 * NamespaceExistsCmd --
 *
 *	Invoked to implement the "namespace exists" command that returns true
 *	if the given namespace currently exists, and false otherwise. Handles
 *	the following syntax:
 *
 *	    namespace exists name
 *
 * Results:
 *	Returns TCL_OK if successful, and TCL_ERROR if anything goes wrong.
 *
 * Side effects:
 *	Returns a result in the interpreter's result object. If anything goes
 *	wrong, the result is an error message.
 *
 *----------------------------------------------------------------------
 */

static int
NamespaceExistsCmd(
    ClientData dummy,		/* Not used. */
    Tcl_Interp *interp,		/* Current interpreter. */
    int objc,			/* Number of arguments. */
    Tcl_Obj *const objv[])	/* Argument objects. */
{
    Tcl_Namespace *namespacePtr;

    if (objc != 2) {
	Tcl_WrongNumArgs(interp, 1, objv, "name");
	return TCL_ERROR;
    }

    Tcl_SetObjResult(interp, Tcl_NewBooleanObj(
	    GetNamespaceFromObj(interp, objv[1], &namespacePtr) == TCL_OK));
    return TCL_OK;
}

/*
 *----------------------------------------------------------------------
 *
 * NamespaceExportCmd --
 *
 *	Invoked to implement the "namespace export" command that specifies
 *	which commands are exported from a namespace. The exported commands
 *	are those that can be imported into another namespace using "namespace
 *	import". Both commands defined in a namespace and commands the
 *	namespace has imported can be exported by a namespace. This command
 *	has the following syntax:
 *
 *	    namespace export ?-clear? ?pattern pattern...?
 *
 *	Each pattern may contain "string match"-style pattern matching special
 *	characters, but the pattern may not include any namespace qualifiers:
 *	that is, the pattern must specify commands in the current (exporting)
 *	namespace. The specified patterns are appended onto the namespace's
 *	list of export patterns.
 *
 *	To reset the namespace's export pattern list, specify the "-clear"
 *	flag.
 *
 *	If there are no export patterns and the "-clear" flag isn't given,
 *	this command returns the namespace's current export list.
 *
 * Results:
 *	Returns TCL_OK if successful, and TCL_ERROR if anything goes wrong.
 *
 * Side effects:
 *	Returns a result in the interpreter's result object. If anything goes
 *	wrong, the result is an error message.
 *
 *----------------------------------------------------------------------
 */

static int
NamespaceExportCmd(
    ClientData dummy,		/* Not used. */
    Tcl_Interp *interp,		/* Current interpreter. */
    int objc,			/* Number of arguments. */
    Tcl_Obj *const objv[])	/* Argument objects. */
{
    Namespace *nsPtr;
    Tcl_Obj *dict, *value;
    int startSize, endSize, firstArg, i, changed = 0;
    int code = TCL_OK;

    if (objc < 1) {
	Tcl_WrongNumArgs(interp, 1, objv, "?-clear? ?pattern pattern...?");
	return TCL_ERROR;
    }

    /*
     * If no pattern arguments are given, and "-clear" isn't specified, return
     * the namespace's current export pattern list.
     */

    nsPtr = (Namespace *) TclGetCurrentNamespace(interp);
    if (objc == 1) {
	if (nsPtr->exportPatternList) {
	    Tcl_SetObjResult(interp,
		    TclListObjCopy(NULL, nsPtr->exportPatternList));
	}
	return TCL_OK;
    }

    /*
     * Process the optional "-clear" argument.
     */

    firstArg = 1;
    if (strcmp("-clear", Tcl_GetString(objv[firstArg])) == 0) {
	if (nsPtr->exportPatternList) {
	    Tcl_DecrRefCount(nsPtr->exportPatternList);
	    nsPtr->exportPatternList = NULL;
	    changed = 1;
	}
	firstArg++;
    }

    /*
     * Add each pattern to the namespace's export pattern list.
     * Use a dict as a simple way to screen out duplicates.
     */

    dict = Tcl_NewDictObj();
    value = Tcl_NewObj();
    Tcl_IncrRefCount(value);
    if (nsPtr->exportPatternList) {
	int epc;
	Tcl_Obj **epv;

	Tcl_ListObjGetElements(NULL, nsPtr->exportPatternList, &epc, &epv);
	while (epc--) {
	    Tcl_DictObjPut(NULL, dict, *epv++, value);
	}
    }
    Tcl_DictObjSize(NULL, dict, &startSize);

    for (i = firstArg;  i < objc;  i++) {
	Namespace *exportNsPtr, *dummyPtr;
	const char *simplePattern, *pattern = Tcl_GetString(objv[i]);

	TclGetNamespaceForQualName(interp, pattern, nsPtr,
		TCL_NAMESPACE_ONLY, &exportNsPtr, &dummyPtr, &dummyPtr,
		&simplePattern);

	if ((exportNsPtr != nsPtr) || (strcmp(pattern, simplePattern) != 0)) {
	    Tcl_SetObjResult(interp, Tcl_ObjPrintf("invalid export pattern"
		    " \"%s\": pattern can't specify a namespace", pattern));
	    Tcl_SetErrorCode(interp, "TCL", "EXPORT", "INVALID", NULL);
	    code = TCL_ERROR;
	    break;
	}

	Tcl_DictObjPut(NULL, dict, objv[i], value);
    }
    Tcl_DictObjSize(NULL, dict, &endSize);
    changed |= (endSize > startSize);

    if (endSize > startSize) {
	int done;
	Tcl_Obj *ep;
	Tcl_DictSearch search;

	if (nsPtr->exportPatternList == NULL) {
	    nsPtr->exportPatternList = Tcl_NewObj();
	    Tcl_IncrRefCount(nsPtr->exportPatternList);
	}

	i = 0;
	Tcl_DictObjFirst(NULL, dict, &search, &ep, NULL, &done);
	for (; !done; i++, Tcl_DictObjNext(&search, &ep, NULL, &done)) {
	    if (i < startSize) {
		continue;
	    }
	    Tcl_ListObjAppendElement(NULL, nsPtr->exportPatternList, ep);
	}
	Tcl_DictObjDone(&search);
    }
    Tcl_DecrRefCount(value);
    Tcl_DecrRefCount(dict);

    if (changed) {
	TclInvalidateNsCmdLookup(nsPtr);
    }
    return code;
}

/*
 *----------------------------------------------------------------------
 *
 * NamespaceForgetCmd --
 *
 *	Invoked to implement the "namespace forget" command to remove imported
 *	commands from a namespace. Handles the following syntax:
 *
 *	    namespace forget ?pattern pattern...?
 *
 *	Each pattern is a name like "foo::*" or "a::b::x*". That is, the
 *	pattern may include the special pattern matching characters recognized
 *	by the "string match" command, but only in the command name at the end
 *	of the qualified name; the special pattern characters may not appear
 *	in a namespace name. All of the commands that match that pattern are
 *	checked to see if they have an imported command in the current
 *	namespace that refers to the matched command. If there is an alias, it
 *	is removed.
 *
 * Results:
 *	Returns TCL_OK if successful, and TCL_ERROR if anything goes wrong.
 *
 * Side effects:
 *	Imported commands are removed from the current namespace. If anything
 *	goes wrong, this function returns an error message in the
 *	interpreter's result object.
 *
 *----------------------------------------------------------------------
 */

static int
NamespaceForgetCmd(
    ClientData dummy,		/* Not used. */
    Tcl_Interp *interp,		/* Current interpreter. */
    int objc,			/* Number of arguments. */
    Tcl_Obj *const objv[])	/* Argument objects. */
{
    const char *pattern;
    register int i, result;

    if (objc < 1) {
	Tcl_WrongNumArgs(interp, 1, objv, "?pattern pattern...?");
	return TCL_ERROR;
    }

    for (i = 1;  i < objc;  i++) {
	pattern = TclGetString(objv[i]);
	result = Tcl_ForgetImport(interp, NULL, pattern);
	if (result != TCL_OK) {
	    return result;
	}
    }
    return TCL_OK;
}

/*
 *----------------------------------------------------------------------
 *
 * NamespaceImportCmd --
 *
 *	Invoked to implement the "namespace import" command that imports
 *	commands into a namespace. Handles the following syntax:
 *
 *	    namespace import ?-force? ?pattern pattern...?
 *
 *	Each pattern is a namespace-qualified name like "foo::*", "a::b::x*",
 *	or "bar::p". That is, the pattern may include the special pattern
 *	matching characters recognized by the "string match" command, but only
 *	in the command name at the end of the qualified name; the special
 *	pattern characters may not appear in a namespace name. All of the
 *	commands that match the pattern and which are exported from their
 *	namespace are made accessible from the current namespace context. This
 *	is done by creating a new "imported command" in the current namespace
 *	that points to the real command in its original namespace; when the
 *	imported command is called, it invokes the real command.
 *
 *	If an imported command conflicts with an existing command, it is
 *	treated as an error. But if the "-force" option is included, then
 *	existing commands are overwritten by the imported commands.
 *
 *	If there are no pattern arguments and the "-force" flag isn't given,
 *	this command returns the list of commands currently imported in
 *	the current namespace.
 *
 * Results:
 *	Returns TCL_OK if successful, and TCL_ERROR if anything goes wrong.
 *
 * Side effects:
 *	Adds imported commands to the current namespace. If anything goes
 *	wrong, this function returns an error message in the interpreter's
 *	result object.
 *
 *----------------------------------------------------------------------
 */

static int
NamespaceImportCmd(
    ClientData dummy,		/* Not used. */
    Tcl_Interp *interp,		/* Current interpreter. */
    int objc,			/* Number of arguments. */
    Tcl_Obj *const objv[])	/* Argument objects. */
{
    int allowOverwrite = 0;
    const char *string, *pattern;
    register int i, result;
    int firstArg;

    if (objc < 1) {
	Tcl_WrongNumArgs(interp, 1, objv, "?-force? ?pattern pattern...?");
	return TCL_ERROR;
    }

    /*
     * Skip over the optional "-force" as the first argument.
     */

    firstArg = 1;
    if (firstArg < objc) {
	string = TclGetString(objv[firstArg]);
	if ((*string == '-') && (strcmp(string, "-force") == 0)) {
	    allowOverwrite = 1;
	    firstArg++;
	}
    } else {
	/*
	 * When objc == 1, command is just [namespace import]. Introspection
	 * form to return list of imported commands.
	 */

	Tcl_HashEntry *hPtr;
	Tcl_HashSearch search;
	Namespace *nsPtr = (Namespace *) TclGetCurrentNamespace(interp);
	Tcl_Obj *listPtr;

	TclNewObj(listPtr);
	for (hPtr = Tcl_FirstHashEntry(&nsPtr->cmdTable, &search);
		hPtr != NULL; hPtr = Tcl_NextHashEntry(&search)) {
	    Command *cmdPtr = Tcl_GetHashValue(hPtr);

	    if (cmdPtr->deleteProc == DeleteImportedCmd) {
		Tcl_ListObjAppendElement(NULL, listPtr, Tcl_NewStringObj(
			Tcl_GetHashKey(&nsPtr->cmdTable, hPtr) ,-1));
	    }
	}
	Tcl_SetObjResult(interp, listPtr);
	return TCL_OK;
    }

    /*
     * Handle the imports for each of the patterns.
     */

    for (i = firstArg;  i < objc;  i++) {
	pattern = TclGetString(objv[i]);
	result = Tcl_Import(interp, NULL, pattern, allowOverwrite);
	if (result != TCL_OK) {
	    return result;
	}
    }
    return TCL_OK;
}

/*
 *----------------------------------------------------------------------
 *
 * NamespaceInscopeCmd --
 *
 *	Invoked to implement the "namespace inscope" command that executes a
 *	script in the context of a particular namespace. This command is not
 *	expected to be used directly by programmers; calls to it are generated
 *	implicitly when programs use "namespace code" commands to register
 *	callback scripts. Handles the following syntax:
 *
 *	    namespace inscope name arg ?arg...?
 *
 *	The "namespace inscope" command is much like the "namespace eval"
 *	command except that it has lappend semantics and the namespace must
 *	already exist. It treats the first argument as a list, and appends any
 *	arguments after the first onto the end as proper list elements. For
 *	example,
 *
 *	    namespace inscope ::foo {a b} c d e
 *
 *	is equivalent to
 *
 *	    namespace eval ::foo [concat {a b} [list c d e]]
 *
 *	This lappend semantics is important because many callback scripts are
 *	actually prefixes.
 *
 * Results:
 *	Returns TCL_OK to indicate success, or TCL_ERROR to indicate failure.
 *
 * Side effects:
 *	Returns a result in the Tcl interpreter's result object.
 *
 *----------------------------------------------------------------------
 */

static int
NamespaceInscopeCmd(
    ClientData clientData,	/* Arbitrary value passed to cmd. */
    Tcl_Interp *interp,		/* Current interpreter. */
    int objc,			/* Number of arguments. */
    Tcl_Obj *const objv[])	/* Argument objects. */
{
    return Tcl_NRCallObjProc(interp, NRNamespaceInscopeCmd, clientData, objc,
	    objv);
}

static int
NRNamespaceInscopeCmd(
    ClientData dummy,		/* Not used. */
    Tcl_Interp *interp,		/* Current interpreter. */
    int objc,			/* Number of arguments. */
    Tcl_Obj *const objv[])	/* Argument objects. */
{
    Tcl_Namespace *namespacePtr;
    CallFrame *framePtr, **framePtrPtr;
    int i;
    Tcl_Obj *cmdObjPtr;

    if (objc < 3) {
	Tcl_WrongNumArgs(interp, 1, objv, "name arg ?arg...?");
	return TCL_ERROR;
    }

    /*
     * Resolve the namespace reference.
     */

    if (TclGetNamespaceFromObj(interp, objv[1], &namespacePtr) != TCL_OK) {
	return TCL_ERROR;
    }

    /*
     * Make the specified namespace the current namespace.
     */

    framePtrPtr = &framePtr;		/* This is needed to satisfy GCC's
					 * strict aliasing rules. */
    (void) TclPushStackFrame(interp, (Tcl_CallFrame **) framePtrPtr,
	    namespacePtr, /*isProcCallFrame*/ 0);

    framePtr->objv = TclFetchEnsembleRoot(interp, objv, objc, &framePtr->objc);

    /*
     * Execute the command. If there is just one argument, just treat it as a
     * script and evaluate it. Otherwise, create a list from the arguments
     * after the first one, then concatenate the first argument and the list
     * of extra arguments to form the command to evaluate.
     */

    if (objc == 3) {
	cmdObjPtr = objv[2];
    } else {
	Tcl_Obj *concatObjv[2];
	register Tcl_Obj *listPtr;

	listPtr = Tcl_NewListObj(0, NULL);
	for (i = 3;  i < objc;  i++) {
	    if (Tcl_ListObjAppendElement(interp, listPtr, objv[i]) != TCL_OK){
		Tcl_DecrRefCount(listPtr);	/* Free unneeded obj. */
		return TCL_ERROR;
	    }
	}

	concatObjv[0] = objv[2];
	concatObjv[1] = listPtr;
	cmdObjPtr = Tcl_ConcatObj(2, concatObjv);
	Tcl_DecrRefCount(listPtr);    /* We're done with the list object. */
    }

    TclNRAddCallback(interp, NsEval_Callback, namespacePtr, "inscope",
	    NULL, NULL);
    return TclNREvalObjEx(interp, cmdObjPtr, 0, NULL, 0);
}

/*
 *----------------------------------------------------------------------
 *
 * NamespaceOriginCmd --
 *
 *	Invoked to implement the "namespace origin" command to return the
 *	fully-qualified name of the "real" command to which the specified
 *	"imported command" refers. Handles the following syntax:
 *
 *	    namespace origin name
 *
 * Results:
 *	An imported command is created in an namespace when that namespace
 *	imports a command from another namespace. If a command is imported
 *	into a sequence of namespaces a, b,...,n where each successive
 *	namespace just imports the command from the previous namespace, this
 *	command returns the fully-qualified name of the original command in
 *	the first namespace, a. If "name" does not refer to an alias, its
 *	fully-qualified name is returned. The returned name is stored in the
 *	interpreter's result object. This function returns TCL_OK if
 *	successful, and TCL_ERROR if anything goes wrong.
 *
 * Side effects:
 *	If anything goes wrong, this function returns an error message in the
 *	interpreter's result object.
 *
 *----------------------------------------------------------------------
 */

static int
NamespaceOriginCmd(
    ClientData dummy,		/* Not used. */
    Tcl_Interp *interp,		/* Current interpreter. */
    int objc,			/* Number of arguments. */
    Tcl_Obj *const objv[])	/* Argument objects. */
{
    Tcl_Command command, origCommand;
    Tcl_Obj *resultPtr;

    if (objc != 2) {
	Tcl_WrongNumArgs(interp, 1, objv, "name");
	return TCL_ERROR;
    }

    command = Tcl_GetCommandFromObj(interp, objv[1]);
    if (command == NULL) {
	Tcl_SetObjResult(interp, Tcl_ObjPrintf(
                "invalid command name \"%s\"", TclGetString(objv[1])));
	Tcl_SetErrorCode(interp, "TCL", "LOOKUP", "COMMAND",
		TclGetString(objv[1]), NULL);
	return TCL_ERROR;
    }
    origCommand = TclGetOriginalCommand(command);
    TclNewObj(resultPtr);
    if (origCommand == NULL) {
	/*
	 * The specified command isn't an imported command. Return the
	 * command's name qualified by the full name of the namespace it was
	 * defined in.
	 */

	Tcl_GetCommandFullName(interp, command, resultPtr);
    } else {
	Tcl_GetCommandFullName(interp, origCommand, resultPtr);
    }
    Tcl_SetObjResult(interp, resultPtr);
    return TCL_OK;
}

/*
 *----------------------------------------------------------------------
 *
 * NamespaceParentCmd --
 *
 *	Invoked to implement the "namespace parent" command that returns the
 *	fully-qualified name of the parent namespace for a specified
 *	namespace. Handles the following syntax:
 *
 *	    namespace parent ?name?
 *
 * Results:
 *	Returns TCL_OK if successful, and TCL_ERROR if anything goes wrong.
 *
 * Side effects:
 *	Returns a result in the interpreter's result object. If anything goes
 *	wrong, the result is an error message.
 *
 *----------------------------------------------------------------------
 */

static int
NamespaceParentCmd(
    ClientData dummy,		/* Not used. */
    Tcl_Interp *interp,		/* Current interpreter. */
    int objc,			/* Number of arguments. */
    Tcl_Obj *const objv[])	/* Argument objects. */
{
    Tcl_Namespace *nsPtr;

    if (objc == 1) {
	nsPtr = TclGetCurrentNamespace(interp);
    } else if (objc == 2) {
	if (TclGetNamespaceFromObj(interp, objv[1], &nsPtr) != TCL_OK) {
	    return TCL_ERROR;
	}
    } else {
	Tcl_WrongNumArgs(interp, 1, objv, "?name?");
	return TCL_ERROR;
    }

    /*
     * Report the parent of the specified namespace.
     */

    if (nsPtr->parentPtr != NULL) {
	Tcl_SetObjResult(interp, Tcl_NewStringObj(
		nsPtr->parentPtr->fullName, -1));
    }
    return TCL_OK;
}

/*
 *----------------------------------------------------------------------
 *
 * NamespacePathCmd --
 *
 *	Invoked to implement the "namespace path" command that reads and
 *	writes the current namespace's command resolution path. Has one
 *	optional argument: if present, it is a list of named namespaces to set
 *	the path to, and if absent, the current path should be returned.
 *	Handles the following syntax:
 *
 *	    namespace path ?nsList?
 *
 * Results:
 *	Returns TCL_OK if successful, and TCL_ERROR if anything goes wrong
 *	(most notably if the namespace list contains the name of something
 *	other than a namespace). In the successful-exit case, may set the
 *	interpreter result to the list of names of the namespaces on the
 *	current namespace's path.
 *
 * Side effects:
 *	May update the namespace path (triggering a recomputing of all command
 *	names that depend on the namespace for resolution).
 *
 *----------------------------------------------------------------------
 */

static int
NamespacePathCmd(
    ClientData dummy,		/* Not used. */
    Tcl_Interp *interp,		/* Current interpreter. */
    int objc,			/* Number of arguments. */
    Tcl_Obj *const objv[])	/* Argument objects. */
{
    Namespace *nsPtr = (Namespace *) TclGetCurrentNamespace(interp);
    size_t i;
    int nsObjc, result = TCL_ERROR;
    Tcl_Obj **nsObjv;
    Tcl_Namespace **namespaceList = NULL;

    if (objc > 2) {
	Tcl_WrongNumArgs(interp, 1, objv, "?pathList?");
	return TCL_ERROR;
    }

    /*
     * If no path is given, return the current path.
     */

    if (objc == 1) {
	Tcl_Obj *resultObj = Tcl_NewObj();

	for (i=0 ; i<nsPtr->commandPathLength ; i++) {
	    if (nsPtr->commandPathArray[i].nsPtr != NULL) {
		Tcl_ListObjAppendElement(NULL, resultObj, Tcl_NewStringObj(
			nsPtr->commandPathArray[i].nsPtr->fullName, -1));
	    }
	}
	Tcl_SetObjResult(interp, resultObj);
	return TCL_OK;
    }

    /*
     * There is a path given, so parse it into an array of namespace pointers.
     */

    if (TclListObjGetElements(interp, objv[1], &nsObjc, &nsObjv) != TCL_OK) {
	goto badNamespace;
    }
    if (nsObjc != 0) {
	namespaceList = TclStackAlloc(interp,
		sizeof(Tcl_Namespace *) * nsObjc);

	for (i=0 ; i<(size_t)nsObjc ; i++) {
	    if (TclGetNamespaceFromObj(interp, nsObjv[i],
		    &namespaceList[i]) != TCL_OK) {
		goto badNamespace;
	    }
	}
    }

    /*
     * Now we have the list of valid namespaces, install it as the path.
     */

    TclSetNsPath(nsPtr, nsObjc, namespaceList);

    result = TCL_OK;
  badNamespace:
    if (namespaceList != NULL) {
	TclStackFree(interp, namespaceList);
    }
    return result;
}

/*
 *----------------------------------------------------------------------
 *
 * TclSetNsPath --
 *
 *	Sets the namespace command name resolution path to the given list of
 *	namespaces. If the list is empty (of zero length) the path is set to
 *	empty and the default old-style behaviour of command name resolution
 *	is used.
 *
 * Results:
 *	nothing
 *
 * Side effects:
 *	Invalidates the command name resolution caches for any command
 *	resolved in the given namespace.
 *
 *----------------------------------------------------------------------
 */

void
TclSetNsPath(
    Namespace *nsPtr,		/* Namespace whose path is to be set. */
    size_t pathLength,		/* Length of pathAry. */
    Tcl_Namespace *pathAry[])	/* Array of namespaces that are the path. */
{
    if (pathLength != 0) {
	NamespacePathEntry *tmpPathArray =
		Tcl_Alloc(sizeof(NamespacePathEntry) * pathLength);
	size_t i;

	for (i=0 ; i<pathLength ; i++) {
	    tmpPathArray[i].nsPtr = (Namespace *) pathAry[i];
	    tmpPathArray[i].creatorNsPtr = nsPtr;
	    tmpPathArray[i].prevPtr = NULL;
	    tmpPathArray[i].nextPtr =
		    tmpPathArray[i].nsPtr->commandPathSourceList;
	    if (tmpPathArray[i].nextPtr != NULL) {
		tmpPathArray[i].nextPtr->prevPtr = &tmpPathArray[i];
	    }
	    tmpPathArray[i].nsPtr->commandPathSourceList = &tmpPathArray[i];
	}
	if (nsPtr->commandPathLength != 0) {
	    UnlinkNsPath(nsPtr);
	}
	nsPtr->commandPathArray = tmpPathArray;
    } else {
	if (nsPtr->commandPathLength != 0) {
	    UnlinkNsPath(nsPtr);
	}
    }

    nsPtr->commandPathLength = pathLength;
    nsPtr->cmdRefEpoch++;
    nsPtr->resolverEpoch++;
}

/*
 *----------------------------------------------------------------------
 *
 * UnlinkNsPath --
 *
 *	Delete the given namespace's command name resolution path. Only call
 *	if the path is non-empty. Caller must reset the counter containing the
 *	path size.
 *
 * Results:
 *	nothing
 *
 * Side effects:
 *	Deletes the array of path entries and unlinks those path entries from
 *	the target namespace's list of interested namespaces.
 *
 *----------------------------------------------------------------------
 */

static void
UnlinkNsPath(
    Namespace *nsPtr)
{
    size_t i;
    for (i=0 ; i<nsPtr->commandPathLength ; i++) {
	NamespacePathEntry *nsPathPtr = &nsPtr->commandPathArray[i];

	if (nsPathPtr->prevPtr != NULL) {
	    nsPathPtr->prevPtr->nextPtr = nsPathPtr->nextPtr;
	}
	if (nsPathPtr->nextPtr != NULL) {
	    nsPathPtr->nextPtr->prevPtr = nsPathPtr->prevPtr;
	}
	if (nsPathPtr->nsPtr != NULL) {
	    if (nsPathPtr->nsPtr->commandPathSourceList == nsPathPtr) {
		nsPathPtr->nsPtr->commandPathSourceList = nsPathPtr->nextPtr;
	    }
	}
    }
    Tcl_Free(nsPtr->commandPathArray);
}

/*
 *----------------------------------------------------------------------
 *
 * TclInvalidateNsPath --
 *
 *	Invalidate the name resolution caches for all names looked up in
 *	namespaces whose name path includes the given namespace.
 *
 * Results:
 *	nothing
 *
 * Side effects:
 *	Increments the command reference epoch in each namespace whose path
 *	includes the given namespace. This causes any cached resolved names
 *	whose root cacheing context starts at that namespace to be recomputed
 *	the next time they are used.
 *
 *----------------------------------------------------------------------
 */

void
TclInvalidateNsPath(
    Namespace *nsPtr)
{
    NamespacePathEntry *nsPathPtr = nsPtr->commandPathSourceList;

    while (nsPathPtr != NULL) {
	if (nsPathPtr->nsPtr != NULL) {
	    nsPathPtr->creatorNsPtr->cmdRefEpoch++;
	}
	nsPathPtr = nsPathPtr->nextPtr;
    }
}

/*
 *----------------------------------------------------------------------
 *
 * NamespaceQualifiersCmd --
 *
 *	Invoked to implement the "namespace qualifiers" command that returns
 *	any leading namespace qualifiers in a string. These qualifiers are
 *	namespace names separated by "::"s. For example, for "::foo::p" this
 *	command returns "::foo", and for "::" it returns "". This command is
 *	the complement of the "namespace tail" command. Note that this command
 *	does not check whether the "namespace" names are, in fact, the names
 *	of currently defined namespaces. Handles the following syntax:
 *
 *	    namespace qualifiers string
 *
 * Results:
 *	Returns TCL_OK if successful, and TCL_ERROR if anything goes wrong.
 *
 * Side effects:
 *	Returns a result in the interpreter's result object. If anything goes
 *	wrong, the result is an error message.
 *
 *----------------------------------------------------------------------
 */

static int
NamespaceQualifiersCmd(
    ClientData dummy,		/* Not used. */
    Tcl_Interp *interp,		/* Current interpreter. */
    int objc,			/* Number of arguments. */
    Tcl_Obj *const objv[])	/* Argument objects. */
{
    register const char *name, *p;
    int length;

    if (objc != 2) {
	Tcl_WrongNumArgs(interp, 1, objv, "string");
	return TCL_ERROR;
    }

    /*
     * Find the end of the string, then work backward and find the start of
     * the last "::" qualifier.
     */

    name = TclGetString(objv[1]);
    for (p = name;  *p != '\0';  p++) {
	/* empty body */
    }
    while (--p >= name) {
	if ((*p == ':') && (p > name) && (*(p-1) == ':')) {
	    p -= 2;			/* Back up over the :: */
	    while ((p >= name) && (*p == ':')) {
		p--;			/* Back up over the preceeding : */
	    }
	    break;
	}
    }

    if (p >= name) {
	length = p-name+1;
	Tcl_SetObjResult(interp, Tcl_NewStringObj(name, length));
    }
    return TCL_OK;
}

/*
 *----------------------------------------------------------------------
 *
 * NamespaceUnknownCmd --
 *
 *	Invoked to implement the "namespace unknown" command (TIP 181) that
 *	sets or queries a per-namespace unknown command handler. This handler
 *	is called when command lookup fails (current and global ns). The
 *	default handler for the global namespace is ::unknown. The default
 *	handler for other namespaces is to call the global namespace unknown
 *	handler. Passing an empty list results in resetting the handler to its
 *	default.
 *
 *	    namespace unknown ?handler?
 *
 * Results:
 *	Returns TCL_OK if successful, and TCL_ERROR if anything goes wrong.
 *
 * Side effects:
 *	If no handler is specified, returns a result in the interpreter's
 *	result object, otherwise it sets the unknown handler pointer in the
 *	current namespace to the script fragment provided. If anything goes
 *	wrong, the result is an error message.
 *
 *----------------------------------------------------------------------
 */

static int
NamespaceUnknownCmd(
    ClientData dummy,		/* Not used. */
    Tcl_Interp *interp,		/* Current interpreter. */
    int objc,			/* Number of arguments. */
    Tcl_Obj *const objv[])	/* Argument objects. */
{
    Tcl_Namespace *currNsPtr;
    Tcl_Obj *resultPtr;
    int rc;

    if (objc > 2) {
	Tcl_WrongNumArgs(interp, 1, objv, "?script?");
	return TCL_ERROR;
    }

    currNsPtr = TclGetCurrentNamespace(interp);

    if (objc == 1) {
	/*
	 * Introspection - return the current namespace handler.
	 */

	resultPtr = Tcl_GetNamespaceUnknownHandler(interp, currNsPtr);
	if (resultPtr == NULL) {
	    TclNewObj(resultPtr);
	}
	Tcl_SetObjResult(interp, resultPtr);
    } else {
	rc = Tcl_SetNamespaceUnknownHandler(interp, currNsPtr, objv[1]);
	if (rc == TCL_OK) {
	    Tcl_SetObjResult(interp, objv[1]);
	}
	return rc;
    }
    return TCL_OK;
}

/*
 *----------------------------------------------------------------------
 *
 * Tcl_GetNamespaceUnknownHandler --
 *
 *	Returns the unknown command handler registered for the given
 *	namespace.
 *
 * Results:
 *	Returns the current unknown command handler, or NULL if none exists
 *	for the namespace.
 *
 * Side effects:
 *	None.
 *
 *----------------------------------------------------------------------
 */

Tcl_Obj *
Tcl_GetNamespaceUnknownHandler(
    Tcl_Interp *interp,		/* The interpreter in which the namespace
				 * exists. */
    Tcl_Namespace *nsPtr)	/* The namespace. */
{
    Namespace *currNsPtr = (Namespace *) nsPtr;

    if (currNsPtr->unknownHandlerPtr == NULL &&
	    currNsPtr == ((Interp *) interp)->globalNsPtr) {
	/*
	 * Default handler for global namespace is "::unknown". For all other
	 * namespaces, it is NULL (which falls back on the global unknown
	 * handler).
	 */

	TclNewLiteralStringObj(currNsPtr->unknownHandlerPtr, "::unknown");
	Tcl_IncrRefCount(currNsPtr->unknownHandlerPtr);
    }
    return currNsPtr->unknownHandlerPtr;
}

/*
 *----------------------------------------------------------------------
 *
 * Tcl_SetNamespaceUnknownHandler --
 *
 *	Sets the unknown command handler for the given namespace to the
 *	command prefix passed.
 *
 * Results:
 *	Returns TCL_OK if successful, and TCL_ERROR if anything goes wrong.
 *
 * Side effects:
 *	Sets the namespace unknown command handler. If the passed in handler
 *	is NULL or an empty list, then the handler is reset to its default. If
 *	an error occurs, then an error message is left in the interpreter
 *	result.
 *
 *----------------------------------------------------------------------
 */

int
Tcl_SetNamespaceUnknownHandler(
    Tcl_Interp *interp,		/* Interpreter in which the namespace
				 * exists. */
    Tcl_Namespace *nsPtr,	/* Namespace which is being updated. */
    Tcl_Obj *handlerPtr)	/* The new handler, or NULL to reset. */
{
    int lstlen = 0;
    Namespace *currNsPtr = (Namespace *) nsPtr;

    /*
     * Ensure that we check for errors *first* before we change anything.
     */

    if (handlerPtr != NULL) {
	if (TclListObjLength(interp, handlerPtr, &lstlen) != TCL_OK) {
	    /*
	     * Not a list.
	     */

	    return TCL_ERROR;
	}
	if (lstlen > 0) {
	    /*
	     * We are going to be saving this handler. Increment the reference
	     * count before decrementing the refcount on the previous handler,
	     * so that nothing strange can happen if we are told to set the
	     * handler to the previous value.
	     */

	    Tcl_IncrRefCount(handlerPtr);
	}
    }

    /*
     * Remove old handler next.
     */

    if (currNsPtr->unknownHandlerPtr != NULL) {
	Tcl_DecrRefCount(currNsPtr->unknownHandlerPtr);
    }

    /*
     * Install the new handler.
     */

    if (lstlen > 0) {
	/*
	 * Just store the handler. It already has the correct reference count.
	 */

	currNsPtr->unknownHandlerPtr = handlerPtr;
    } else {
	/*
	 * If NULL or an empty list is passed, this resets to the default
	 * handler.
	 */

	currNsPtr->unknownHandlerPtr = NULL;
    }
    return TCL_OK;
}

/*
 *----------------------------------------------------------------------
 *
 * NamespaceTailCmd --
 *
 *	Invoked to implement the "namespace tail" command that returns the
 *	trailing name at the end of a string with "::" namespace qualifiers.
 *	These qualifiers are namespace names separated by "::"s. For example,
 *	for "::foo::p" this command returns "p", and for "::" it returns "".
 *	This command is the complement of the "namespace qualifiers" command.
 *	Note that this command does not check whether the "namespace" names
 *	are, in fact, the names of currently defined namespaces. Handles the
 *	following syntax:
 *
 *	    namespace tail string
 *
 * Results:
 *	Returns TCL_OK if successful, and TCL_ERROR if anything goes wrong.
 *
 * Side effects:
 *	Returns a result in the interpreter's result object. If anything goes
 *	wrong, the result is an error message.
 *
 *----------------------------------------------------------------------
 */

static int
NamespaceTailCmd(
    ClientData dummy,		/* Not used. */
    Tcl_Interp *interp,		/* Current interpreter. */
    int objc,			/* Number of arguments. */
    Tcl_Obj *const objv[])	/* Argument objects. */
{
    register const char *name, *p;

    if (objc != 2) {
	Tcl_WrongNumArgs(interp, 1, objv, "string");
	return TCL_ERROR;
    }

    /*
     * Find the end of the string, then work backward and find the last "::"
     * qualifier.
     */

    name = TclGetString(objv[1]);
    for (p = name;  *p != '\0';  p++) {
	/* empty body */
    }
    while (--p > name) {
	if ((*p == ':') && (*(p-1) == ':')) {
	    p++;			/* Just after the last "::" */
	    break;
	}
    }

    if (p >= name) {
	Tcl_SetObjResult(interp, Tcl_NewStringObj(p, -1));
    }
    return TCL_OK;
}

/*
 *----------------------------------------------------------------------
 *
 * NamespaceUpvarCmd --
 *
 *	Invoked to implement the "namespace upvar" command, that creates
 *	variables in the current scope linked to variables in another
 *	namespace. Handles the following syntax:
 *
 *	    namespace upvar ns otherVar myVar ?otherVar myVar ...?
 *
 * Results:
 *	Returns TCL_OK if successful, and TCL_ERROR if anything goes wrong.
 *
 * Side effects:
 *	Creates new variables in the current scope, linked to the
 *	corresponding variables in the stipulated nmamespace. If anything goes
 *	wrong, the result is an error message.
 *
 *----------------------------------------------------------------------
 */

static int
NamespaceUpvarCmd(
    ClientData dummy,		/* Not used. */
    Tcl_Interp *interp,		/* Current interpreter. */
    int objc,			/* Number of arguments. */
    Tcl_Obj *const objv[])	/* Argument objects. */
{
    Interp *iPtr = (Interp *) interp;
    Tcl_Namespace *nsPtr, *savedNsPtr;
    Var *otherPtr, *arrayPtr;
    const char *myName;

    if (objc < 2 || (objc & 1)) {
	Tcl_WrongNumArgs(interp, 1, objv, "ns ?otherVar myVar ...?");
	return TCL_ERROR;
    }

    if (TclGetNamespaceFromObj(interp, objv[1], &nsPtr) != TCL_OK) {
	return TCL_ERROR;
    }

    objc -= 2;
    objv += 2;

    for (; objc>0 ; objc-=2, objv+=2) {
	/*
	 * Locate the other variable.
	 */

	savedNsPtr = (Tcl_Namespace *) iPtr->varFramePtr->nsPtr;
	iPtr->varFramePtr->nsPtr = (Namespace *) nsPtr;
	otherPtr = TclObjLookupVarEx(interp, objv[0], NULL,
		(TCL_NAMESPACE_ONLY|TCL_LEAVE_ERR_MSG|TCL_AVOID_RESOLVERS),
		"access", /*createPart1*/ 1, /*createPart2*/ 1, &arrayPtr);
	iPtr->varFramePtr->nsPtr = (Namespace *) savedNsPtr;
	if (otherPtr == NULL) {
	    return TCL_ERROR;
	}

	/*
	 * Create the new variable and link it to otherPtr.
	 */

	myName = TclGetString(objv[1]);
	if (TclPtrMakeUpvar(interp, otherPtr, myName, 0, -1) != TCL_OK) {
	    return TCL_ERROR;
	}
    }

    return TCL_OK;
}

/*
 *----------------------------------------------------------------------
 *
 * NamespaceWhichCmd --
 *
 *	Invoked to implement the "namespace which" command that returns the
 *	fully-qualified name of a command or variable. If the specified
 *	command or variable does not exist, it returns "". Handles the
 *	following syntax:
 *
 *	    namespace which ?-command? ?-variable? name
 *
 * Results:
 *	Returns TCL_OK if successful, and TCL_ERROR if anything goes wrong.
 *
 * Side effects:
 *	Returns a result in the interpreter's result object. If anything goes
 *	wrong, the result is an error message.
 *
 *----------------------------------------------------------------------
 */

static int
NamespaceWhichCmd(
    ClientData dummy,		/* Not used. */
    Tcl_Interp *interp,		/* Current interpreter. */
    int objc,			/* Number of arguments. */
    Tcl_Obj *const objv[])	/* Argument objects. */
{
    static const char *const opts[] = {
	"-command", "-variable", NULL
    };
    int lookupType = 0;
    Tcl_Obj *resultPtr;

    if (objc < 2 || objc > 3) {
    badArgs:
	Tcl_WrongNumArgs(interp, 1, objv, "?-command? ?-variable? name");
	return TCL_ERROR;
    } else if (objc == 3) {
	/*
	 * Look for a flag controlling the lookup.
	 */

	if (Tcl_GetIndexFromObj(interp, objv[1], opts, "option", 0,
		&lookupType) != TCL_OK) {
	    /*
	     * Preserve old style of error message!
	     */

	    Tcl_ResetResult(interp);
	    goto badArgs;
	}
    }

    TclNewObj(resultPtr);
    switch (lookupType) {
    case 0: {				/* -command */
	Tcl_Command cmd = Tcl_GetCommandFromObj(interp, objv[objc-1]);

	if (cmd != NULL) {
	    Tcl_GetCommandFullName(interp, cmd, resultPtr);
	}
	break;
    }
    case 1: {				/* -variable */
	Tcl_Var var = Tcl_FindNamespaceVar(interp,
		TclGetString(objv[objc-1]), NULL, /*flags*/ 0);

	if (var != NULL) {
	    Tcl_GetVariableFullName(interp, var, resultPtr);
	}
	break;
    }
    }
    Tcl_SetObjResult(interp, resultPtr);
    return TCL_OK;
}

/*
 *----------------------------------------------------------------------
 *
 * FreeNsNameInternalRep --
 *
 *	Frees the resources associated with a nsName object's internal
 *	representation.
 *
 * Results:
 *	None.
 *
 * Side effects:
 *	Decrements the ref count of any Namespace structure pointed to by the
 *	nsName's internal representation. If there are no more references to
 *	the namespace, it's structure will be freed.
 *
 *----------------------------------------------------------------------
 */

static void
FreeNsNameInternalRep(
    register Tcl_Obj *objPtr)	/* nsName object with internal representation
				 * to free. */
{
    ResolvedNsName *resNamePtr = objPtr->internalRep.twoPtrValue.ptr1;

    /*
     * Decrement the reference count of the namespace. If there are no more
     * references, free it up.
     */

    if (resNamePtr->refCount-- <= 1) {
	/*
	 * Decrement the reference count for the cached namespace. If the
	 * namespace is dead, and there are no more references to it, free
	 * it.
	 */

	TclNsDecrRefCount(resNamePtr->nsPtr);
	Tcl_Free(resNamePtr);
    }
    objPtr->typePtr = NULL;
}

/*
 *----------------------------------------------------------------------
 *
 * DupNsNameInternalRep --
 *
 *	Initializes the internal representation of a nsName object to a copy
 *	of the internal representation of another nsName object.
 *
 * Results:
 *	None.
 *
 * Side effects:
 *	copyPtr's internal rep is set to refer to the same namespace
 *	referenced by srcPtr's internal rep. Increments the ref count of the
 *	ResolvedNsName structure used to hold the namespace reference.
 *
 *----------------------------------------------------------------------
 */

static void
DupNsNameInternalRep(
    Tcl_Obj *srcPtr,		/* Object with internal rep to copy. */
    register Tcl_Obj *copyPtr)	/* Object with internal rep to set. */
{
    ResolvedNsName *resNamePtr = srcPtr->internalRep.twoPtrValue.ptr1;

    copyPtr->internalRep.twoPtrValue.ptr1 = resNamePtr;
    resNamePtr->refCount++;
    copyPtr->typePtr = &nsNameType;
}

/*
 *----------------------------------------------------------------------
 *
 * SetNsNameFromAny --
 *
 *	Attempt to generate a nsName internal representation for a Tcl object.
 *
 * Results:
 *	Returns TCL_OK if the value could be converted to a proper namespace
 *	reference. Otherwise, it returns TCL_ERROR, along with an error
 *	message in the interpreter's result object.
 *
 * Side effects:
 *	If successful, the object is made a nsName object. Its internal rep is
 *	set to point to a ResolvedNsName, which contains a cached pointer to
 *	the Namespace. Reference counts are kept on both the ResolvedNsName
 *	and the Namespace, so we can keep track of their usage and free them
 *	when appropriate.
 *
 *----------------------------------------------------------------------
 */

static int
SetNsNameFromAny(
    Tcl_Interp *interp,		/* Points to the namespace in which to resolve
				 * name. Also used for error reporting if not
				 * NULL. */
    register Tcl_Obj *objPtr)	/* The object to convert. */
{
    const char *dummy;
    Namespace *nsPtr, *dummy1Ptr, *dummy2Ptr;
    register ResolvedNsName *resNamePtr;
    const char *name;

    if (interp == NULL) {
	return TCL_ERROR;
    }

    name = TclGetString(objPtr);
    TclGetNamespaceForQualName(interp, name, NULL, TCL_FIND_ONLY_NS,
	     &nsPtr, &dummy1Ptr, &dummy2Ptr, &dummy);

    /*
     * If we found a namespace, then create a new ResolvedNsName structure
     * that holds a reference to it.
     */

    if ((nsPtr == NULL) || (nsPtr->flags & NS_DYING)) {
	/*
	 * Our failed lookup proves any previously cached nsName intrep is no
	 * longer valid. Get rid of it so we no longer waste memory storing
	 * it, nor time determining its invalidity again and again.
	 */

	if (objPtr->typePtr == &nsNameType) {
	    TclFreeIntRep(objPtr);
	}
	return TCL_ERROR;
    }

    nsPtr->refCount++;
    resNamePtr = Tcl_Alloc(sizeof(ResolvedNsName));
    resNamePtr->nsPtr = nsPtr;
    if ((name[0] == ':') && (name[1] == ':')) {
	resNamePtr->refNsPtr = NULL;
    } else {
	resNamePtr->refNsPtr = (Namespace *) TclGetCurrentNamespace(interp);
    }
    resNamePtr->refCount = 1;
    TclFreeIntRep(objPtr);
    objPtr->internalRep.twoPtrValue.ptr1 = resNamePtr;
    objPtr->typePtr = &nsNameType;
    return TCL_OK;
}

/*
 *----------------------------------------------------------------------
 *
 * TclGetNamespaceCommandTable --
 *
 *	Returns the hash table of commands.
 *
 * Results:
 *	Pointer to the hash table.
 *
 * Side effects:
 *	None.
 *
 *----------------------------------------------------------------------
 */

Tcl_HashTable *
TclGetNamespaceCommandTable(
    Tcl_Namespace *nsPtr)
{
    return &((Namespace *) nsPtr)->cmdTable;
}

/*
 *----------------------------------------------------------------------
 *
 * TclGetNamespaceChildTable --
 *
 *	Returns the hash table of child namespaces.
 *
 * Results:
 *	Pointer to the hash table.
 *
 * Side effects:
 *	Might allocate memory.
 *
 *----------------------------------------------------------------------
 */

Tcl_HashTable *
TclGetNamespaceChildTable(
    Tcl_Namespace *nsPtr)
{
    Namespace *nPtr = (Namespace *) nsPtr;
#ifndef BREAK_NAMESPACE_COMPAT
    return &nPtr->childTable;
#else
    if (nPtr->childTablePtr == NULL) {
	nPtr->childTablePtr = Tcl_Alloc(sizeof(Tcl_HashTable));
	Tcl_InitHashTable(nPtr->childTablePtr, TCL_STRING_KEYS);
    }
    return nPtr->childTablePtr;
#endif
}

/*
 *----------------------------------------------------------------------
 *
 * TclLogCommandInfo --
 *
 *	This function is invoked after an error occurs in an interpreter. It
 *	adds information to iPtr->errorInfo/errorStack fields to describe the
 *	command that was being executed when the error occurred. When pc and
 *	tosPtr are non-NULL, conveying a bytecode execution "inner context",
 *	and the offending instruction is suitable, that inner context is
 *	recorded in errorStack.
 *
 * Results:
 *	None.
 *
 * Side effects:
 *	Information about the command is added to errorInfo/errorStack and the
 *	line number stored internally in the interpreter is set.
 *
 *----------------------------------------------------------------------
 */

void
TclLogCommandInfo(
    Tcl_Interp *interp,		/* Interpreter in which to log information. */
    const char *script,		/* First character in script containing
				 * command (must be <= command). */
    const char *command,	/* First character in command that generated
				 * the error. */
    size_t length,			/* Number of bytes in command ((size_t)-1 means
				 * use all bytes up to first null byte). */
    const unsigned char *pc,    /* Current pc of bytecode execution context */
    Tcl_Obj **tosPtr)		/* Current stack of bytecode execution
				 * context */
{
    register const char *p;
    Interp *iPtr = (Interp *) interp;
    int overflow, limit = 150;
    Var *varPtr, *arrayPtr;

    if (iPtr->flags & ERR_ALREADY_LOGGED) {
	/*
	 * Someone else has already logged error information for this command;
	 * we shouldn't add anything more.
	 */

	return;
    }

    if (command != NULL) {
	/*
	 * Compute the line number where the error occurred.
	 */

	iPtr->errorLine = 1;
	for (p = script; p != command; p++) {
	    if (*p == '\n') {
		iPtr->errorLine++;
	    }
	}

	if (length == (size_t)-1) {
	    length = strlen(command);
	}
	overflow = (length > (size_t)limit);
	Tcl_AppendObjToErrorInfo(interp, Tcl_ObjPrintf(
		"\n    %s\n\"%.*s%s\"", ((iPtr->errorInfo == NULL)
		? "while executing" : "invoked from within"),
		(overflow ? limit : (int)length), command,
		(overflow ? "..." : "")));

	varPtr = TclObjLookupVarEx(interp, iPtr->eiVar, NULL, TCL_GLOBAL_ONLY,
		NULL, 0, 0, &arrayPtr);
	if ((varPtr == NULL) || !TclIsVarTraced(varPtr)) {
	    /*
	     * Should not happen.
	     */

	    return;
	} else {
	    Tcl_HashEntry *hPtr
		    = Tcl_FindHashEntry(&iPtr->varTraces, (char *) varPtr);
	    VarTrace *tracePtr = Tcl_GetHashValue(hPtr);

	    if (tracePtr->traceProc != EstablishErrorInfoTraces) {
		/*
		 * The most recent trace set on ::errorInfo is not the one the
		 * core itself puts on last. This means some other code is
		 * tracing the variable, and the additional trace(s) might be
		 * write traces that expect the timing of writes to
		 * ::errorInfo that existed Tcl releases before 8.5. To
		 * satisfy that compatibility need, we write the current
		 * -errorinfo value to the ::errorInfo variable.
		 */

		Tcl_ObjSetVar2(interp, iPtr->eiVar, NULL, iPtr->errorInfo,
			TCL_GLOBAL_ONLY);
	    }
	}
    }

    /*
     * TIP #348
     */

    if (Tcl_IsShared(iPtr->errorStack)) {
	Tcl_Obj *newObj;

	newObj = Tcl_DuplicateObj(iPtr->errorStack);
	Tcl_DecrRefCount(iPtr->errorStack);
	Tcl_IncrRefCount(newObj);
	iPtr->errorStack = newObj;
    }
    if (iPtr->resetErrorStack) {
	int len;

	iPtr->resetErrorStack = 0;
	Tcl_ListObjLength(interp, iPtr->errorStack, &len);

	/*
	 * Reset while keeping the list intrep as much as possible.
	 */

	Tcl_ListObjReplace(interp, iPtr->errorStack, 0, len, 0, NULL);
	if (pc != NULL) {
	    Tcl_Obj *innerContext;

	    innerContext = TclGetInnerContext(interp, pc, tosPtr);
	    if (innerContext != NULL) {
		Tcl_ListObjAppendElement(NULL, iPtr->errorStack,
			iPtr->innerLiteral);
		Tcl_ListObjAppendElement(NULL, iPtr->errorStack, innerContext);
	    }
	} else if (command != NULL) {
	    Tcl_ListObjAppendElement(NULL, iPtr->errorStack,
		    iPtr->innerLiteral);
	    Tcl_ListObjAppendElement(NULL, iPtr->errorStack,
		    Tcl_NewStringObj(command, length));
	}
    }

    if (!iPtr->framePtr->objc) {
	/*
	 * Special frame, nothing to report.
	 */
    } else if (iPtr->varFramePtr != iPtr->framePtr) {
	/*
	 * uplevel case, [lappend errorstack UP $relativelevel]
	 */

	Tcl_ListObjAppendElement(NULL, iPtr->errorStack, iPtr->upLiteral);
	Tcl_ListObjAppendElement(NULL, iPtr->errorStack, Tcl_NewIntObj(
		iPtr->framePtr->level - iPtr->varFramePtr->level));
    } else if (iPtr->framePtr != iPtr->rootFramePtr) {
	/*
	 * normal case, [lappend errorstack CALL [info level 0]]
	 */

	Tcl_ListObjAppendElement(NULL, iPtr->errorStack, iPtr->callLiteral);
	Tcl_ListObjAppendElement(NULL, iPtr->errorStack, Tcl_NewListObj(
		iPtr->framePtr->objc, iPtr->framePtr->objv));
    }
}

/*
 *----------------------------------------------------------------------
 *
 * TclErrorStackResetIf --
 *
 *	The TIP 348 reset/no-bc part of TLCI, for specific use by
 *	TclCompileSyntaxError.
 *
 * Results:
 *	None.
 *
 * Side effects:
 *	Reset errorstack if it needs be, and in that case remember the
 *	passed-in error message as inner context.
 *
 *----------------------------------------------------------------------
 */

void
TclErrorStackResetIf(
    Tcl_Interp *interp,
    const char *msg,
    size_t length)
{
    Interp *iPtr = (Interp *) interp;

    if (Tcl_IsShared(iPtr->errorStack)) {
	Tcl_Obj *newObj;

	newObj = Tcl_DuplicateObj(iPtr->errorStack);
	Tcl_DecrRefCount(iPtr->errorStack);
	Tcl_IncrRefCount(newObj);
	iPtr->errorStack = newObj;
    }
    if (iPtr->resetErrorStack) {
	int len;

	iPtr->resetErrorStack = 0;
	Tcl_ListObjLength(interp, iPtr->errorStack, &len);

	/*
	 * Reset while keeping the list intrep as much as possible.
	 */

	Tcl_ListObjReplace(interp, iPtr->errorStack, 0, len, 0, NULL);
	Tcl_ListObjAppendElement(NULL, iPtr->errorStack, iPtr->innerLiteral);
	Tcl_ListObjAppendElement(NULL, iPtr->errorStack,
		Tcl_NewStringObj(msg, length));
    }
}

/*
 *----------------------------------------------------------------------
 *
 * Tcl_LogCommandInfo --
 *
 *	This function is invoked after an error occurs in an interpreter. It
 *	adds information to iPtr->errorInfo/errorStack fields to describe the
 *	command that was being executed when the error occurred.
 *
 * Results:
 *	None.
 *
 * Side effects:
 *	Information about the command is added to errorInfo/errorStack and the
 *	line number stored internally in the interpreter is set.
 *
 *----------------------------------------------------------------------
 */

void
Tcl_LogCommandInfo(
    Tcl_Interp *interp,		/* Interpreter in which to log information. */
    const char *script,		/* First character in script containing
				 * command (must be <= command). */
    const char *command,	/* First character in command that generated
				 * the error. */
    size_t length)		/* Number of bytes in command ((size_t)-1 means use
				 * all bytes up to first null byte). */
{
    TclLogCommandInfo(interp, script, command, length, NULL, NULL);
}


/*
 * Local Variables:
 * mode: c
 * c-basic-offset: 4
 * fill-column: 78
 * tab-width: 8
 * End:
 */<|MERGE_RESOLUTION|>--- conflicted
+++ resolved
@@ -1249,20 +1249,9 @@
      * Free the namespace's export pattern array.
      */
 
-<<<<<<< HEAD
     if (nsPtr->exportPatternList != NULL) {
 	Tcl_DecrRefCount(nsPtr->exportPatternList);
 	nsPtr->exportPatternList = NULL;
-=======
-    if (nsPtr->exportArrayPtr != NULL) {
-	for (i = 0;  i < nsPtr->numExportPatterns;  i++) {
-	    Tcl_Free(nsPtr->exportArrayPtr[i]);
-	}
-	Tcl_Free(nsPtr->exportArrayPtr);
-	nsPtr->exportArrayPtr = NULL;
-	nsPtr->numExportPatterns = 0;
-	nsPtr->maxExportPatterns = 0;
->>>>>>> be10783a
     }
 
     /*
@@ -1383,11 +1372,6 @@
     Namespace *nsPtr, *exportNsPtr, *dummyPtr;
     Namespace *currNsPtr = (Namespace *) TclGetCurrentNamespace(interp);
     const char *simplePattern;
-<<<<<<< HEAD
-=======
-    char *patternCpy;
-    size_t neededElems, len, i;
->>>>>>> be10783a
 
     /*
      * If the specified namespace is NULL, use the current namespace.
@@ -1404,24 +1388,10 @@
      * pattern list.
      */
 
-<<<<<<< HEAD
     if (resetListFirst && nsPtr->exportPatternList) {
 	TclInvalidateNsCmdLookup(nsPtr);
 	Tcl_DecrRefCount(nsPtr->exportPatternList);
 	nsPtr->exportPatternList = NULL;
-=======
-    if (resetListFirst) {
-	if (nsPtr->exportArrayPtr != NULL) {
-	    for (i = 0;  i < nsPtr->numExportPatterns;  i++) {
-		Tcl_Free(nsPtr->exportArrayPtr[i]);
-	    }
-	    Tcl_Free(nsPtr->exportArrayPtr);
-	    nsPtr->exportArrayPtr = NULL;
-	    TclInvalidateNsCmdLookup(nsPtr);
-	    nsPtr->numExportPatterns = 0;
-	    nsPtr->maxExportPatterns = 0;
-	}
->>>>>>> be10783a
     }
 
     /*
@@ -1461,36 +1431,11 @@
     }
 
     /*
-<<<<<<< HEAD
      * Add the pattern to the namespace's list of export patterns.
      */
 
     Tcl_ListObjAppendElement(NULL, nsPtr->exportPatternList,
 	    Tcl_NewStringObj(pattern, -1));
-=======
-     * Make sure there is room in the namespace's pattern array for the new
-     * pattern.
-     */
-
-    neededElems = nsPtr->numExportPatterns + 1;
-    if (neededElems > nsPtr->maxExportPatterns) {
-	nsPtr->maxExportPatterns = nsPtr->maxExportPatterns ?
-		2 * nsPtr->maxExportPatterns : INIT_EXPORT_PATTERNS;
-	nsPtr->exportArrayPtr = Tcl_Realloc(nsPtr->exportArrayPtr,
-		sizeof(char *) * nsPtr->maxExportPatterns);
-    }
-
-    /*
-     * Add the pattern to the namespace's array of export patterns.
-     */
-
-    len = strlen(pattern);
-    patternCpy = Tcl_Alloc(len + 1);
-    memcpy(patternCpy, pattern, (unsigned) len + 1);
-
-    nsPtr->exportArrayPtr[nsPtr->numExportPatterns] = patternCpy;
-    nsPtr->numExportPatterns++;
->>>>>>> be10783a
 
     /*
      * The list of commands actually exported from the namespace might have
@@ -1535,11 +1480,6 @@
 				 * export pattern list is appended. */
 {
     Namespace *nsPtr;
-<<<<<<< HEAD
-=======
-    size_t i;
-    int result;
->>>>>>> be10783a
 
     /*
      * If the specified namespace is NULL, use the current namespace.
@@ -1815,13 +1755,9 @@
     Namespace *importNsPtr,
     int allowOverwrite)
 {
-<<<<<<< HEAD
     int objc;
     size_t exported = 0;
     Tcl_Obj **objv;
-=======
-    size_t i = 0, exported = 0;
->>>>>>> be10783a
     Tcl_HashEntry *found;
 
     /*
