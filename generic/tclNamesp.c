/*
 * tclNamesp.c --
 *
 *	Contains support for namespaces, which provide a separate context of
 *	commands and global variables. The global :: namespace is the
 *	traditional Tcl "global" scope. Other namespaces are created as
 *	children of the global namespace. These other namespaces contain
 *	special-purpose commands and variables for packages.
 *
 * Copyright (c) 1993-1997 Lucent Technologies.
 * Copyright (c) 1997 Sun Microsystems, Inc.
 * Copyright (c) 1998-1999 by Scriptics Corporation.
 * Copyright (c) 2002-2005 Donal K. Fellows.
 * Copyright (c) 2006 Neil Madden.
 * Contributions from Don Porter, NIST, 2007. (not subject to US copyright)
 *
 * Originally implemented by
 *   Michael J. McLennan
 *   Bell Labs Innovations for Lucent Technologies
 *   mmclennan@lucent.com
 *
 * See the file "license.terms" for information on usage and redistribution of
 * this file, and for a DISCLAIMER OF ALL WARRANTIES.
<<<<<<< HEAD
 *
 * RCS: @(#) $Id: tclNamesp.c,v 1.31.4.83 2010/11/18 15:43:22 dgp Exp $
=======
>>>>>>> 6ec5ba1e
 */

#include "tclInt.h"
#include "tclCompile.h" /* for NRCommand; and TclLogCommandInfo visibility */

/*
 * Thread-local storage used to avoid having a global lock on data that is not
 * limited to a single interpreter.
 */

typedef struct ThreadSpecificData {
    long numNsCreated;		/* Count of the number of namespaces created
				 * within the thread. This value is used as a
				 * unique id for each namespace. Cannot be
				 * per-interp because the nsId is used to
				 * distinguish objects which can be passed
				 * around between interps in the same thread,
				 * but does not need to be global because
				 * object internal reps are always per-thread
				 * anyway. */
} ThreadSpecificData;

static Tcl_ThreadDataKey dataKey;

/*
 * This structure contains a cached pointer to a namespace that is the result
 * of resolving the namespace's name in some other namespace. It is the
 * internal representation for a nsName object. It contains the pointer along
 * with some information that is used to check the cached pointer's validity.
 */

typedef struct ResolvedNsName {
    Namespace *nsPtr;		/* A cached pointer to the Namespace that the
				 * name resolved to. */
    Namespace *refNsPtr;	/* Points to the namespace context in which
				 * the name was resolved. NULL if the name is
				 * fully qualified and thus the resolution
				 * does not depend on the context. */
    int refCount;		/* Reference count: 1 for each nsName object
				 * that has a pointer to this ResolvedNsName
				 * structure as its internal rep. This
				 * structure can be freed when refCount
				 * becomes zero. */
} ResolvedNsName;

/*
 * Declarations for functions local to this file:
 */

static void		DeleteImportedCmd(ClientData clientData);
static int		DoImport(Tcl_Interp *interp,
			    Namespace *nsPtr, Tcl_HashEntry *hPtr,
			    const char *cmdName, const char *pattern,
			    Namespace *importNsPtr, int allowOverwrite);
static void		DupNsNameInternalRep(Tcl_Obj *objPtr,Tcl_Obj *copyPtr);
static char *		ErrorCodeRead(ClientData clientData,Tcl_Interp *interp,
			    const char *name1, const char *name2, int flags);
static char *		ErrorInfoRead(ClientData clientData,Tcl_Interp *interp,
			    const char *name1, const char *name2, int flags);
static char *		EstablishErrorCodeTraces(ClientData clientData,
			    Tcl_Interp *interp, const char *name1,
			    const char *name2, int flags);
static char *		EstablishErrorInfoTraces(ClientData clientData,
			    Tcl_Interp *interp, const char *name1,
			    const char *name2, int flags);
static void		FreeNsNameInternalRep(Tcl_Obj *objPtr);
static int		GetNamespaceFromObj(Tcl_Interp *interp,
			    Tcl_Obj *objPtr, Tcl_Namespace **nsPtrPtr);
static int		InvokeImportedCmd(ClientData clientData,
			    Tcl_Interp *interp,int objc,Tcl_Obj *const objv[]);
static int		InvokeImportedNRCmd(ClientData clientData,
			    Tcl_Interp *interp,int objc,Tcl_Obj *const objv[]);
static int		NamespaceChildrenCmd(ClientData dummy,
			    Tcl_Interp *interp,int objc,Tcl_Obj *const objv[]);
static int		NamespaceCodeCmd(ClientData dummy, Tcl_Interp *interp,
			    int objc, Tcl_Obj *const objv[]);
static int		NamespaceCurrentCmd(ClientData dummy,
			    Tcl_Interp *interp,int objc,Tcl_Obj *const objv[]);
static int		NamespaceDeleteCmd(ClientData dummy,Tcl_Interp *interp,
			    int objc, Tcl_Obj *const objv[]);
static int		NamespaceEvalCmd(ClientData dummy, Tcl_Interp *interp,
			    int objc, Tcl_Obj *const objv[]);
static int		NamespaceExistsCmd(ClientData dummy,Tcl_Interp *interp,
			    int objc, Tcl_Obj *const objv[]);
static int		NamespaceExportCmd(ClientData dummy,Tcl_Interp *interp,
			    int objc, Tcl_Obj *const objv[]);
static int		NamespaceForgetCmd(ClientData dummy,Tcl_Interp *interp,
			    int objc, Tcl_Obj *const objv[]);
static void		NamespaceFree(Namespace *nsPtr);
static int		NamespaceImportCmd(ClientData dummy,Tcl_Interp *interp,
			    int objc, Tcl_Obj *const objv[]);
static int		NamespaceInscopeCmd(ClientData dummy,
			    Tcl_Interp *interp,int objc,Tcl_Obj *const objv[]);
static int		NamespaceOriginCmd(ClientData dummy,Tcl_Interp *interp,
			    int objc, Tcl_Obj *const objv[]);
static int		NamespaceParentCmd(ClientData dummy,Tcl_Interp *interp,
			    int objc, Tcl_Obj *const objv[]);
static int		NamespacePathCmd(ClientData dummy, Tcl_Interp *interp,
			    int objc, Tcl_Obj *const objv[]);
static int		NamespaceQualifiersCmd(ClientData dummy,
			    Tcl_Interp *interp,int objc,Tcl_Obj *const objv[]);
static int		NamespaceTailCmd(ClientData dummy, Tcl_Interp *interp,
			    int objc, Tcl_Obj *const objv[]);
static int		NamespaceUpvarCmd(ClientData dummy, Tcl_Interp *interp,
			    int objc, Tcl_Obj *const objv[]);
static int		NamespaceUnknownCmd(ClientData dummy,
			    Tcl_Interp *interp, int objc,
			    Tcl_Obj *const objv[]);
static int		NamespaceWhichCmd(ClientData dummy, Tcl_Interp *interp,
			    int objc, Tcl_Obj *const objv[]);
static int		SetNsNameFromAny(Tcl_Interp *interp, Tcl_Obj *objPtr);
static void		UnlinkNsPath(Namespace *nsPtr);

static Tcl_NRPostProc NsEval_Callback;

/*
 * This structure defines a Tcl object type that contains a namespace
 * reference. It is used in commands that take the name of a namespace as an
 * argument. The namespace reference is resolved, and the result in cached in
 * the object.
 */

static const Tcl_ObjType nsNameType = {
    "nsName",			/* the type's name */
    FreeNsNameInternalRep,	/* freeIntRepProc */
    DupNsNameInternalRep,	/* dupIntRepProc */
    NULL,			/* updateStringProc */
    SetNsNameFromAny		/* setFromAnyProc */
};

/*
 *----------------------------------------------------------------------
 *
 * TclInitNamespaceSubsystem --
 *
 *	This function is called to initialize all the structures that are used
 *	by namespaces on a per-process basis.
 *
 * Results:
 *	None.
 *
 * Side effects:
 *	None.
 *
 *----------------------------------------------------------------------
 */

void
TclInitNamespaceSubsystem(void)
{
    /*
     * Does nothing for now.
     */
}

/*
 *----------------------------------------------------------------------
 *
 * Tcl_GetCurrentNamespace --
 *
 *	Returns a pointer to an interpreter's currently active namespace.
 *
 * Results:
 *	Returns a pointer to the interpreter's current namespace.
 *
 * Side effects:
 *	None.
 *
 *----------------------------------------------------------------------
 */

Tcl_Namespace *
Tcl_GetCurrentNamespace(
    register Tcl_Interp *interp)/* Interpreter whose current namespace is
				 * being queried. */
{
    return TclGetCurrentNamespace(interp);
}

/*
 *----------------------------------------------------------------------
 *
 * Tcl_GetGlobalNamespace --
 *
 *	Returns a pointer to an interpreter's global :: namespace.
 *
 * Results:
 *	Returns a pointer to the specified interpreter's global namespace.
 *
 * Side effects:
 *	None.
 *
 *----------------------------------------------------------------------
 */

Tcl_Namespace *
Tcl_GetGlobalNamespace(
    register Tcl_Interp *interp)/* Interpreter whose global namespace should
				 * be returned. */
{
    return TclGetGlobalNamespace(interp);
}

/*
 *----------------------------------------------------------------------
 *
 * Tcl_PushCallFrame --
 *
 *	Pushes a new call frame onto the interpreter's Tcl call stack. Called
 *	when executing a Tcl procedure or a "namespace eval" or "namespace
 *	inscope" command.
 *
 * Results:
 *	Returns TCL_OK if successful, or TCL_ERROR (along with an error
 *	message in the interpreter's result object) if something goes wrong.
 *
 * Side effects:
 *	Modifies the interpreter's Tcl call stack.
 *
 *----------------------------------------------------------------------
 */

int
Tcl_PushCallFrame(
    Tcl_Interp *interp,		/* Interpreter in which the new call frame is
				 * to be pushed. */
    Tcl_CallFrame *callFramePtr,/* Points to a call frame structure to push.
				 * Storage for this has already been allocated
				 * by the caller; typically this is the
				 * address of a CallFrame structure allocated
				 * on the caller's C stack. The call frame
				 * will be initialized by this function. The
				 * caller can pop the frame later with
				 * Tcl_PopCallFrame, and it is responsible for
				 * freeing the frame's storage. */
    Tcl_Namespace *namespacePtr,/* Points to the namespace in which the frame
				 * will execute. If NULL, the interpreter's
				 * current namespace will be used. */
    int isProcCallFrame)	/* If nonzero, the frame represents a called
				 * Tcl procedure and may have local vars. Vars
				 * will ordinarily be looked up in the frame.
				 * If new variables are created, they will be
				 * created in the frame. If 0, the frame is
				 * for a "namespace eval" or "namespace
				 * inscope" command and var references are
				 * treated as references to namespace
				 * variables. */
{
    Interp *iPtr = (Interp *) interp;
    register CallFrame *framePtr = (CallFrame *) callFramePtr;
    register Namespace *nsPtr;

    if (namespacePtr == NULL) {
	nsPtr = (Namespace *) TclGetCurrentNamespace(interp);
    } else {
	nsPtr = (Namespace *) namespacePtr;

	/*
	 * TODO: Examine whether it would be better to guard based on NS_DYING
	 * or NS_KILLED. It appears that these are not tested because they can
	 * be set in a global interp that has been [namespace delete]d, but
	 * which never really completely goes away because of lingering global
	 * things like ::errorInfo and [::unknown] and hidden commands.
	 * Review of those designs might permit stricter checking here.
	 */

	if (nsPtr->flags & NS_DEAD) {
	    Tcl_Panic("Trying to push call frame for dead namespace");
	    /*NOTREACHED*/
	}
    }

    nsPtr->activationCount++;
    framePtr->nsPtr = nsPtr;
    framePtr->isProcCallFrame = isProcCallFrame;
    framePtr->objc = 0;
    framePtr->objv = NULL;
    framePtr->callerPtr = iPtr->framePtr;
    framePtr->callerVarPtr = iPtr->varFramePtr;
    if (iPtr->varFramePtr != NULL) {
	framePtr->level = (iPtr->varFramePtr->level + 1);
    } else {
	framePtr->level = 0;
    }
    framePtr->procPtr = NULL;		/* no called procedure */
    framePtr->varTablePtr = NULL;	/* and no local variables */
    framePtr->numCompiledLocals = 0;
    framePtr->compiledLocals = NULL;
    framePtr->clientData = NULL;
    framePtr->localCachePtr = NULL;
    framePtr->tailcallPtr = NULL;
    
    /*
     * Push the new call frame onto the interpreter's stack of procedure call
     * frames making it the current frame.
     */

    iPtr->framePtr = framePtr;
    iPtr->varFramePtr = framePtr;

    return TCL_OK;
}

/*
 *----------------------------------------------------------------------
 *
 * Tcl_PopCallFrame --
 *
 *	Removes a call frame from the Tcl call stack for the interpreter.
 *	Called to remove a frame previously pushed by Tcl_PushCallFrame.
 *
 * Results:
 *	None.
 *
 * Side effects:
 *	Modifies the call stack of the interpreter. Resets various fields of
 *	the popped call frame. If a namespace has been deleted and has no more
 *	activations on the call stack, the namespace is destroyed.
 *
 *----------------------------------------------------------------------
 */

void
Tcl_PopCallFrame(
    Tcl_Interp *interp)		/* Interpreter with call frame to pop. */
{
    register Interp *iPtr = (Interp *) interp;
    register CallFrame *framePtr = iPtr->framePtr;
    Namespace *nsPtr;

    /*
     * It's important to remove the call frame from the interpreter's stack of
     * call frames before deleting local variables, so that traces invoked by
     * the variable deletion don't see the partially-deleted frame.
     */

    if (framePtr->callerPtr) {
	iPtr->framePtr = framePtr->callerPtr;
	iPtr->varFramePtr = framePtr->callerVarPtr;
    } else {
	/* Tcl_PopCallFrame: trying to pop rootCallFrame! */
    }

    if (framePtr->varTablePtr != NULL) {
	TclDeleteVars(iPtr, framePtr->varTablePtr);
	ckfree((char *) framePtr->varTablePtr);
	framePtr->varTablePtr = NULL;
    }
    if (framePtr->numCompiledLocals > 0) {
	TclDeleteCompiledLocalVars(iPtr, framePtr);
	if (--framePtr->localCachePtr->refCount == 0) {
	    TclFreeLocalCache(interp, framePtr->localCachePtr);
	}
	framePtr->localCachePtr = NULL;
    }

    /*
     * Decrement the namespace's count of active call frames. If the namespace
     * is "dying" and there are no more active call frames, call
     * Tcl_DeleteNamespace to destroy it.
     */

    nsPtr = framePtr->nsPtr;
    nsPtr->activationCount--;
    if ((nsPtr->flags & NS_DYING)
	    && (nsPtr->activationCount - (nsPtr == iPtr->globalNsPtr) == 0)) {
	Tcl_DeleteNamespace((Tcl_Namespace *) nsPtr);
    }
    framePtr->nsPtr = NULL;

    if (framePtr->tailcallPtr) {
        TclSpliceTailcall(interp, framePtr->tailcallPtr);
    }
}

/*
 *----------------------------------------------------------------------
 *
 * TclPushStackFrame --
 *
 *	Allocates a new call frame in the interpreter's execution stack, then
 *	pushes it onto the interpreter's Tcl call stack. Called when executing
 *	a Tcl procedure or a "namespace eval" or "namespace inscope" command.
 *
 * Results:
 *	Returns TCL_OK if successful, or TCL_ERROR (along with an error
 *	message in the interpreter's result object) if something goes wrong.
 *
 * Side effects:
 *	Modifies the interpreter's Tcl call stack.
 *
 *----------------------------------------------------------------------
 */

int
TclPushStackFrame(
    Tcl_Interp *interp,		/* Interpreter in which the new call frame is
				 * to be pushed. */
    Tcl_CallFrame **framePtrPtr,/* Place to store a pointer to the stack
				 * allocated call frame. */
    Tcl_Namespace *namespacePtr,/* Points to the namespace in which the frame
				 * will execute. If NULL, the interpreter's
				 * current namespace will be used. */
    int isProcCallFrame)	/* If nonzero, the frame represents a called
				 * Tcl procedure and may have local vars. Vars
				 * will ordinarily be looked up in the frame.
				 * If new variables are created, they will be
				 * created in the frame. If 0, the frame is
				 * for a "namespace eval" or "namespace
				 * inscope" command and var references are
				 * treated as references to namespace
				 * variables. */
{
    *framePtrPtr = TclStackAlloc(interp, sizeof(CallFrame));
    return Tcl_PushCallFrame(interp, *framePtrPtr, namespacePtr,
	    isProcCallFrame);
}

void
TclPopStackFrame(
    Tcl_Interp *interp)		/* Interpreter with call frame to pop. */
{
    CallFrame *freePtr = ((Interp *) interp)->framePtr;

    Tcl_PopCallFrame(interp);
    TclStackFree(interp, freePtr);
}

/*
 *----------------------------------------------------------------------
 *
 * EstablishErrorCodeTraces --
 *
 *	Creates traces on the ::errorCode variable to keep its value
 *	consistent with the expectations of legacy code.
 *
 * Results:
 *	None.
 *
 * Side effects:
 *	Read and unset traces are established on ::errorCode.
 *
 *----------------------------------------------------------------------
 */

static char *
EstablishErrorCodeTraces(
    ClientData clientData,
    Tcl_Interp *interp,
    const char *name1,
    const char *name2,
    int flags)
{
    Tcl_TraceVar(interp, "errorCode", TCL_GLOBAL_ONLY | TCL_TRACE_READS,
	    ErrorCodeRead, NULL);
    Tcl_TraceVar(interp, "errorCode", TCL_GLOBAL_ONLY | TCL_TRACE_UNSETS,
	    EstablishErrorCodeTraces, NULL);
    return NULL;
}

/*
 *----------------------------------------------------------------------
 *
 * ErrorCodeRead --
 *
 *	Called when the ::errorCode variable is read. Copies the current value
 *	of the interp's errorCode field into ::errorCode.
 *
 * Results:
 *	None.
 *
 * Side effects:
 *	None.
 *
 *----------------------------------------------------------------------
 */

static char *
ErrorCodeRead(
    ClientData clientData,
    Tcl_Interp *interp,
    const char *name1,
    const char *name2,
    int flags)
{
    Interp *iPtr = (Interp *) interp;

    if (Tcl_InterpDeleted(interp) || !(iPtr->flags & ERR_LEGACY_COPY)) {
	return NULL;
    }
    if (iPtr->errorCode) {
	Tcl_ObjSetVar2(interp, iPtr->ecVar, NULL,
		iPtr->errorCode, TCL_GLOBAL_ONLY);
	return NULL;
    }
    if (NULL == Tcl_ObjGetVar2(interp, iPtr->ecVar, NULL, TCL_GLOBAL_ONLY)) {
	Tcl_ObjSetVar2(interp, iPtr->ecVar, NULL,
		Tcl_NewObj(), TCL_GLOBAL_ONLY);
    }
    return NULL;
}

/*
 *----------------------------------------------------------------------
 *
 * EstablishErrorInfoTraces --
 *
 *	Creates traces on the ::errorInfo variable to keep its value
 *	consistent with the expectations of legacy code.
 *
 * Results:
 *	None.
 *
 * Side effects:
 *	Read and unset traces are established on ::errorInfo.
 *
 *----------------------------------------------------------------------
 */

static char *
EstablishErrorInfoTraces(
    ClientData clientData,
    Tcl_Interp *interp,
    const char *name1,
    const char *name2,
    int flags)
{
    Tcl_TraceVar(interp, "errorInfo", TCL_GLOBAL_ONLY | TCL_TRACE_READS,
	    ErrorInfoRead, NULL);
    Tcl_TraceVar(interp, "errorInfo", TCL_GLOBAL_ONLY | TCL_TRACE_UNSETS,
	    EstablishErrorInfoTraces, NULL);
    return NULL;
}

/*
 *----------------------------------------------------------------------
 *
 * ErrorInfoRead --
 *
 *	Called when the ::errorInfo variable is read. Copies the current value
 *	of the interp's errorInfo field into ::errorInfo.
 *
 * Results:
 *	None.
 *
 * Side effects:
 *	None.
 *
 *----------------------------------------------------------------------
 */

static char *
ErrorInfoRead(
    ClientData clientData,
    Tcl_Interp *interp,
    const char *name1,
    const char *name2,
    int flags)
{
    Interp *iPtr = (Interp *) interp;

    if (Tcl_InterpDeleted(interp) || !(iPtr->flags & ERR_LEGACY_COPY)) {
	return NULL;
    }
    if (iPtr->errorInfo) {
	Tcl_ObjSetVar2(interp, iPtr->eiVar, NULL,
		iPtr->errorInfo, TCL_GLOBAL_ONLY);
	return NULL;
    }
    if (NULL == Tcl_ObjGetVar2(interp, iPtr->eiVar, NULL, TCL_GLOBAL_ONLY)) {
	Tcl_ObjSetVar2(interp, iPtr->eiVar, NULL,
		Tcl_NewObj(), TCL_GLOBAL_ONLY);
    }
    return NULL;
}

/*
 *----------------------------------------------------------------------
 *
 * Tcl_CreateNamespace --
 *
 *	Creates a new namespace with the given name. If there is no active
 *	namespace (i.e., the interpreter is being initialized), the global ::
 *	namespace is created and returned.
 *
 * Results:
 *	Returns a pointer to the new namespace if successful. If the namespace
 *	already exists or if another error occurs, this routine returns NULL,
 *	along with an error message in the interpreter's result object.
 *
 * Side effects:
 *	If the name contains "::" qualifiers and a parent namespace does not
 *	already exist, it is automatically created.
 *
 *----------------------------------------------------------------------
 */

Tcl_Namespace *
Tcl_CreateNamespace(
    Tcl_Interp *interp,		/* Interpreter in which a new namespace is
				 * being created. Also used for error
				 * reporting. */
    const char *name,		/* Name for the new namespace. May be a
				 * qualified name with names of ancestor
				 * namespaces separated by "::"s. */
    ClientData clientData,	/* One-word value to store with namespace. */
    Tcl_NamespaceDeleteProc *deleteProc)
				/* Function called to delete client data when
				 * the namespace is deleted. NULL if no
				 * function should be called. */
{
    Interp *iPtr = (Interp *) interp;
    register Namespace *nsPtr, *ancestorPtr;
    Namespace *parentPtr, *dummy1Ptr, *dummy2Ptr;
    Namespace *globalNsPtr = iPtr->globalNsPtr;
    const char *simpleName;
    Tcl_HashEntry *entryPtr;
    Tcl_DString buffer1, buffer2;
    Tcl_DString *namePtr, *buffPtr;
    int newEntry, nameLen;
    ThreadSpecificData *tsdPtr = TCL_TSD_INIT(&dataKey);

    /*
     * If there is no active namespace, the interpreter is being initialized.
     */

    if ((globalNsPtr == NULL) && (iPtr->varFramePtr == NULL)) {
	/*
	 * Treat this namespace as the global namespace, and avoid looking for
	 * a parent.
	 */

	parentPtr = NULL;
	simpleName = "";
    } else if (*name == '\0') {
	Tcl_ResetResult(interp);
	Tcl_AppendResult(interp, "can't create namespace \"\": "
		"only global namespace can have empty name", NULL);
	return NULL;
    } else {
	/*
	 * Find the parent for the new namespace.
	 */

	TclGetNamespaceForQualName(interp, name, NULL,
		/*flags*/ (TCL_CREATE_NS_IF_UNKNOWN | TCL_LEAVE_ERR_MSG),
		&parentPtr, &dummy1Ptr, &dummy2Ptr, &simpleName);

	/*
	 * If the unqualified name at the end is empty, there were trailing
	 * "::"s after the namespace's name which we ignore. The new namespace
	 * was already (recursively) created and is pointed to by parentPtr.
	 */

	if (*simpleName == '\0') {
	    return (Tcl_Namespace *) parentPtr;
	}

	/*
	 * Check for a bad namespace name and make sure that the name does not
	 * already exist in the parent namespace.
	 */

	if (
#ifndef BREAK_NAMESPACE_COMPAT
	    Tcl_FindHashEntry(&parentPtr->childTable, simpleName) != NULL
#else
	    parentPtr->childTablePtr != NULL &&
	    Tcl_FindHashEntry(parentPtr->childTablePtr, simpleName) != NULL
#endif
	) {
	    Tcl_AppendResult(interp, "can't create namespace \"", name,
		    "\": already exists", NULL);
	    return NULL;
	}
    }

    /*
     * Create the new namespace and root it in its parent. Increment the count
     * of namespaces created.
     */

    nsPtr = (Namespace *) ckalloc(sizeof(Namespace));
    nameLen = strlen(simpleName) + 1;
    nsPtr->name = ckalloc((unsigned) nameLen);
    memcpy(nsPtr->name, simpleName, nameLen);
    nsPtr->fullName = NULL;		/* Set below. */
    nsPtr->clientData = clientData;
    nsPtr->deleteProc = deleteProc;
    nsPtr->parentPtr = parentPtr;
#ifndef BREAK_NAMESPACE_COMPAT
    Tcl_InitHashTable(&nsPtr->childTable, TCL_STRING_KEYS);
#else
    nsPtr->childTablePtr = NULL;
#endif
    nsPtr->nsId = ++(tsdPtr->numNsCreated);
    nsPtr->interp = interp;
    nsPtr->flags = 0;
    nsPtr->activationCount = 0;
    nsPtr->refCount = 0;
    Tcl_InitHashTable(&nsPtr->cmdTable, TCL_STRING_KEYS);
    TclInitVarHashTable(&nsPtr->varTable, nsPtr);
    nsPtr->exportArrayPtr = NULL;
    nsPtr->numExportPatterns = 0;
    nsPtr->maxExportPatterns = 0;
    nsPtr->cmdRefEpoch = 0;
    nsPtr->resolverEpoch = 0;
    nsPtr->cmdResProc = NULL;
    nsPtr->varResProc = NULL;
    nsPtr->compiledVarResProc = NULL;
    nsPtr->exportLookupEpoch = 0;
    nsPtr->ensembles = NULL;
    nsPtr->unknownHandlerPtr = NULL;
    nsPtr->commandPathLength = 0;
    nsPtr->commandPathArray = NULL;
    nsPtr->commandPathSourceList = NULL;
    nsPtr->earlyDeleteProc = NULL;

    if (parentPtr != NULL) {
	entryPtr = Tcl_CreateHashEntry(
		TclGetNamespaceChildTable((Tcl_Namespace *) parentPtr),
		simpleName, &newEntry);
	Tcl_SetHashValue(entryPtr, nsPtr);
    } else {
	/*
	 * In the global namespace create traces to maintain the ::errorInfo
	 * and ::errorCode variables.
	 */

	iPtr->globalNsPtr = nsPtr;
	EstablishErrorInfoTraces(NULL, interp, NULL, NULL, 0);
	EstablishErrorCodeTraces(NULL, interp, NULL, NULL, 0);
    }

    /*
     * Build the fully qualified name for this namespace.
     */

    Tcl_DStringInit(&buffer1);
    Tcl_DStringInit(&buffer2);
    namePtr = &buffer1;
    buffPtr = &buffer2;
    for (ancestorPtr = nsPtr; ancestorPtr != NULL;
	    ancestorPtr = ancestorPtr->parentPtr) {
	if (ancestorPtr != globalNsPtr) {
	    register Tcl_DString *tempPtr = namePtr;

	    Tcl_DStringAppend(buffPtr, "::", 2);
	    Tcl_DStringAppend(buffPtr, ancestorPtr->name, -1);
	    Tcl_DStringAppend(buffPtr, Tcl_DStringValue(namePtr),
		    Tcl_DStringLength(namePtr));

	    /*
	     * Clear the unwanted buffer or we end up appending to previous
	     * results, making the namespace fullNames of nested namespaces
	     * very wrong (and strange).
	     */

	    Tcl_DStringSetLength(namePtr, 0);

	    /*
	     * Now swap the buffer pointers so that we build in the other
	     * buffer. This is faster than repeated copying back and forth
	     * between buffers.
	     */

	    namePtr = buffPtr;
	    buffPtr = tempPtr;
	}
    }

    name = Tcl_DStringValue(namePtr);
    nameLen = Tcl_DStringLength(namePtr);
    nsPtr->fullName = ckalloc((unsigned) (nameLen+1));
    memcpy(nsPtr->fullName, name, (unsigned) nameLen + 1);

    Tcl_DStringFree(&buffer1);
    Tcl_DStringFree(&buffer2);

    /*
     * If compilation of commands originating from the parent NS is
     * suppressed, suppress it for commands originating in this one too.
     */

    if (nsPtr->parentPtr != NULL &&
	    nsPtr->parentPtr->flags & NS_SUPPRESS_COMPILATION) {
	nsPtr->flags |= NS_SUPPRESS_COMPILATION;
    }

    /*
     * Return a pointer to the new namespace.
     */

    return (Tcl_Namespace *) nsPtr;
}

/*
 *----------------------------------------------------------------------
 *
 * Tcl_DeleteNamespace --
 *
 *	Deletes a namespace and all of the commands, variables, and other
 *	namespaces within it.
 *
 * Results:
 *	None.
 *
 * Side effects:
 *	When a namespace is deleted, it is automatically removed as a child of
 *	its parent namespace. Also, all its commands, variables and child
 *	namespaces are deleted.
 *
 *----------------------------------------------------------------------
 */

void
Tcl_DeleteNamespace(
    Tcl_Namespace *namespacePtr)/* Points to the namespace to delete. */
{
    register Namespace *nsPtr = (Namespace *) namespacePtr;
    Interp *iPtr = (Interp *) nsPtr->interp;
    Namespace *globalNsPtr = (Namespace *)
	    TclGetGlobalNamespace((Tcl_Interp *) iPtr);
    Tcl_HashEntry *entryPtr;
    Tcl_HashSearch search;
    Command *cmdPtr;

    /*
     * Give anyone interested - notably TclOO - a chance to use this namespace
     * normally despite the fact that the namespace is going to go. Allows the
     * calling of destructors. Will only be called once (unless re-established
     * by the called function). [Bug 2950259]
     *
     * Note that setting this field requires access to the internal definition
     * of namespaces, so it should only be accessed by code that knows about
     * being careful with reentrancy.
     */

    if (nsPtr->earlyDeleteProc != NULL) {
	Tcl_NamespaceDeleteProc *earlyDeleteProc = nsPtr->earlyDeleteProc;

	nsPtr->earlyDeleteProc = NULL;
	nsPtr->activationCount++;
	earlyDeleteProc(nsPtr->clientData);
	nsPtr->activationCount--;
    }

    /*
     * Delete all coroutine commands now: break the circular ref cycle between
     * the namespace and the coroutine command [Bug 2724403]. This code is
     * essentially duplicated in TclTeardownNamespace() for all other
     * commands. Don't optimize to Tcl_NextHashEntry() because of traces.
     *
     * NOTE: we could avoid traversing the ns's command list by keeping a
     * separate list of coros.
     */

    for (entryPtr = Tcl_FirstHashEntry(&nsPtr->cmdTable, &search);
	    entryPtr != NULL;) {
	cmdPtr = (Command *) Tcl_GetHashValue(entryPtr);
	if (cmdPtr->nreProc == NRInterpCoroutine) {
	    Tcl_DeleteCommandFromToken((Tcl_Interp *) iPtr,
		    (Tcl_Command) cmdPtr);
	    entryPtr = Tcl_FirstHashEntry(&nsPtr->cmdTable, &search);
	} else {
	    entryPtr = Tcl_NextHashEntry(&search);
	}
    }

    /*
     * If the namespace has associated ensemble commands, delete them first.
     * This leaves the actual contents of the namespace alone (unless they are
     * linked ensemble commands, of course). Note that this code is actually
     * reentrant so command delete traces won't purturb things badly.
     */

    while (nsPtr->ensembles != NULL) {
	EnsembleConfig *ensemblePtr = (EnsembleConfig *) nsPtr->ensembles;

	/*
	 * Splice out and link to indicate that we've already been killed.
	 */

	nsPtr->ensembles = (Tcl_Ensemble *) ensemblePtr->next;
	ensemblePtr->next = ensemblePtr;
	Tcl_DeleteCommandFromToken(nsPtr->interp, ensemblePtr->token);
    }

    /*
     * If the namespace has a registered unknown handler (TIP 181), then free
     * it here.
     */

    if (nsPtr->unknownHandlerPtr != NULL) {
	Tcl_DecrRefCount(nsPtr->unknownHandlerPtr);
	nsPtr->unknownHandlerPtr = NULL;
    }

    /*
     * If the namespace is on the call frame stack, it is marked as "dying"
     * (NS_DYING is OR'd into its flags): the namespace can't be looked up by
     * name but its commands and variables are still usable by those active
     * call frames. When all active call frames referring to the namespace
     * have been popped from the Tcl stack, Tcl_PopCallFrame will call this
     * function again to delete everything in the namespace. If no nsName
     * objects refer to the namespace (i.e., if its refCount is zero), its
     * commands and variables are deleted and the storage for its namespace
     * structure is freed. Otherwise, if its refCount is nonzero, the
     * namespace's commands and variables are deleted but the structure isn't
     * freed. Instead, NS_DEAD is OR'd into the structure's flags to allow the
     * namespace resolution code to recognize that the namespace is "deleted".
     * The structure's storage is freed by FreeNsNameInternalRep when its
     * refCount reaches 0.
     */

    if (nsPtr->activationCount - (nsPtr == globalNsPtr) > 0) {
	nsPtr->flags |= NS_DYING;
	if (nsPtr->parentPtr != NULL) {
	    entryPtr = Tcl_FindHashEntry(
		    TclGetNamespaceChildTable((Tcl_Namespace *)
			    nsPtr->parentPtr), nsPtr->name);
	    if (entryPtr != NULL) {
		Tcl_DeleteHashEntry(entryPtr);
	    }
	}
	nsPtr->parentPtr = NULL;
    } else if (!(nsPtr->flags & NS_KILLED)) {
	/*
	 * Delete the namespace and everything in it. If this is the global
	 * namespace, then clear it but don't free its storage unless the
	 * interpreter is being torn down. Set the NS_KILLED flag to avoid
	 * recursive calls here - if the namespace is really in the process of
	 * being deleted, ignore any second call.
	 */

	nsPtr->flags |= (NS_DYING|NS_KILLED);

	TclTeardownNamespace(nsPtr);

	if ((nsPtr != globalNsPtr) || (iPtr->flags & DELETED)) {
	    /*
	     * If this is the global namespace, then it may have residual
	     * "errorInfo" and "errorCode" variables for errors that occurred
	     * while it was being torn down. Try to clear the variable list
	     * one last time.
	     */

	    TclDeleteNamespaceVars(nsPtr);

#ifndef BREAK_NAMESPACE_COMPAT
	    Tcl_DeleteHashTable(&nsPtr->childTable);
#else
	    if (nsPtr->childTablePtr != NULL) {
		Tcl_DeleteHashTable(nsPtr->childTablePtr);
		ckfree((char *) nsPtr->childTablePtr);
	    }
#endif
	    Tcl_DeleteHashTable(&nsPtr->cmdTable);

	    /*
	     * If the reference count is 0, then discard the namespace.
	     * Otherwise, mark it as "dead" so that it can't be used.
	     */

	    if (nsPtr->refCount == 0) {
		NamespaceFree(nsPtr);
	    } else {
		nsPtr->flags |= NS_DEAD;
	    }
	} else {
	    /*
	     * Restore the ::errorInfo and ::errorCode traces.
	     */

	    EstablishErrorInfoTraces(NULL, nsPtr->interp, NULL, NULL, 0);
	    EstablishErrorCodeTraces(NULL, nsPtr->interp, NULL, NULL, 0);

	    /*
	     * We didn't really kill it, so remove the KILLED marks, so it can
	     * get killed later, avoiding mem leaks.
	     */

	    nsPtr->flags &= ~(NS_DYING|NS_KILLED);
	}
    }
}

/*
 *----------------------------------------------------------------------
 *
 * TclTeardownNamespace --
 *
 *	Used internally to dismantle and unlink a namespace when it is
 *	deleted. Divorces the namespace from its parent, and deletes all
 *	commands, variables, and child namespaces.
 *
 *	This is kept separate from Tcl_DeleteNamespace so that the global
 *	namespace can be handled specially.
 *
 * Results:
 *	None.
 *
 * Side effects:
 *	Removes this namespace from its parent's child namespace hashtable.
 *	Deletes all commands, variables and namespaces in this namespace.
 *
 *----------------------------------------------------------------------
 */

void
TclTeardownNamespace(
    register Namespace *nsPtr)	/* Points to the namespace to be dismantled
				 * and unlinked from its parent. */
{
    Interp *iPtr = (Interp *) nsPtr->interp;
    register Tcl_HashEntry *entryPtr;
    Tcl_HashSearch search;
    Tcl_Namespace *childNsPtr;
    Tcl_Command cmd;
    int i;

    /*
     * Start by destroying the namespace's variable table, since variables
     * might trigger traces. Variable table should be cleared but not freed!
     * TclDeleteNamespaceVars frees it, so we reinitialize it afterwards.
     */

    TclDeleteNamespaceVars(nsPtr);
    TclInitVarHashTable(&nsPtr->varTable, nsPtr);

    /*
     * Delete all commands in this namespace. Be careful when traversing the
     * hash table: when each command is deleted, it removes itself from the
     * command table.
     *
     * Don't optimize to Tcl_NextHashEntry() because of traces.
     */

    for (entryPtr = Tcl_FirstHashEntry(&nsPtr->cmdTable, &search);
	    entryPtr != NULL;
	    entryPtr = Tcl_FirstHashEntry(&nsPtr->cmdTable, &search)) {
	cmd = Tcl_GetHashValue(entryPtr);
	Tcl_DeleteCommandFromToken((Tcl_Interp *) iPtr, cmd);
    }
    Tcl_DeleteHashTable(&nsPtr->cmdTable);
    Tcl_InitHashTable(&nsPtr->cmdTable, TCL_STRING_KEYS);

    /*
     * Remove the namespace from its parent's child hashtable.
     */

    if (nsPtr->parentPtr != NULL) {
	entryPtr = Tcl_FindHashEntry(
		TclGetNamespaceChildTable((Tcl_Namespace *)
			nsPtr->parentPtr), nsPtr->name);
	if (entryPtr != NULL) {
	    Tcl_DeleteHashEntry(entryPtr);
	}
    }
    nsPtr->parentPtr = NULL;

    /*
     * Delete the namespace path if one is installed.
     */

    if (nsPtr->commandPathLength != 0) {
	UnlinkNsPath(nsPtr);
	nsPtr->commandPathLength = 0;
    }
    if (nsPtr->commandPathSourceList != NULL) {
	NamespacePathEntry *nsPathPtr = nsPtr->commandPathSourceList;

	do {
	    if (nsPathPtr->nsPtr != NULL && nsPathPtr->creatorNsPtr != NULL) {
		nsPathPtr->creatorNsPtr->cmdRefEpoch++;
	    }
	    nsPathPtr->nsPtr = NULL;
	    nsPathPtr = nsPathPtr->nextPtr;
	} while (nsPathPtr != NULL);
	nsPtr->commandPathSourceList = NULL;
    }

    /*
     * Delete all the child namespaces.
     *
     * BE CAREFUL: When each child is deleted, it will divorce itself from its
     * parent. You can't traverse a hash table properly if its elements are
     * being deleted. We use only the Tcl_FirstHashEntry function to be safe.
     *
     * Don't optimize to Tcl_NextHashEntry() because of traces.
     */

#ifndef BREAK_NAMESPACE_COMPAT
    for (entryPtr = Tcl_FirstHashEntry(&nsPtr->childTable, &search);
	    entryPtr != NULL;
	    entryPtr = Tcl_FirstHashEntry(&nsPtr->childTable, &search)) {
	childNsPtr = Tcl_GetHashValue(entryPtr);
	Tcl_DeleteNamespace(childNsPtr);
    }
#else
    if (nsPtr->childTablePtr != NULL) {
	for (entryPtr = Tcl_FirstHashEntry(nsPtr->childTablePtr, &search);
		entryPtr != NULL;
		entryPtr = Tcl_FirstHashEntry(nsPtr->childTablePtr,&search)) {
	    childNsPtr = Tcl_GetHashValue(entryPtr);
	    Tcl_DeleteNamespace(childNsPtr);
	}
    }
#endif

    /*
     * Free the namespace's export pattern array.
     */

    if (nsPtr->exportArrayPtr != NULL) {
	for (i = 0;  i < nsPtr->numExportPatterns;  i++) {
	    ckfree(nsPtr->exportArrayPtr[i]);
	}
	ckfree((char *) nsPtr->exportArrayPtr);
	nsPtr->exportArrayPtr = NULL;
	nsPtr->numExportPatterns = 0;
	nsPtr->maxExportPatterns = 0;
    }

    /*
     * Free any client data associated with the namespace.
     */

    if (nsPtr->deleteProc != NULL) {
	nsPtr->deleteProc(nsPtr->clientData);
    }
    nsPtr->deleteProc = NULL;
    nsPtr->clientData = NULL;

    /*
     * Reset the namespace's id field to ensure that this namespace won't be
     * interpreted as valid by, e.g., the cache validation code for cached
     * command references in Tcl_GetCommandFromObj.
     */

    nsPtr->nsId = 0;
}

/*
 *----------------------------------------------------------------------
 *
 * NamespaceFree --
 *
 *	Called after a namespace has been deleted, when its reference count
 *	reaches 0. Frees the data structure representing the namespace.
 *
 * Results:
 *	None.
 *
 * Side effects:
 *	None.
 *
 *----------------------------------------------------------------------
 */

static void
NamespaceFree(
    register Namespace *nsPtr)	/* Points to the namespace to free. */
{
    /*
     * Most of the namespace's contents are freed when the namespace is
     * deleted by Tcl_DeleteNamespace. All that remains is to free its names
     * (for error messages), and the structure itself.
     */

    ckfree(nsPtr->name);
    ckfree(nsPtr->fullName);

    ckfree((char *) nsPtr);
}

/*
 *----------------------------------------------------------------------
 *
 * TclNsDecrRefCount --
 *
 *	Drops a reference to a namespace and frees it if the namespace has
 *	been deleted and the last reference has just been dropped.
 *
 * Results:
 *	None.
 *
 * Side effects:
 *	None.
 *
 *----------------------------------------------------------------------
 */

void
TclNsDecrRefCount(
    Namespace *nsPtr)
{
    nsPtr->refCount--;
    if ((nsPtr->refCount == 0) && (nsPtr->flags & NS_DEAD)) {
	NamespaceFree(nsPtr);
    }
}

/*
 *----------------------------------------------------------------------
 *
 * Tcl_Export --
 *
 *	Makes all the commands matching a pattern available to later be
 *	imported from the namespace specified by namespacePtr (or the current
 *	namespace if namespacePtr is NULL). The specified pattern is appended
 *	onto the namespace's export pattern list, which is optionally cleared
 *	beforehand.
 *
 * Results:
 *	Returns TCL_OK if successful, or TCL_ERROR (along with an error
 *	message in the interpreter's result) if something goes wrong.
 *
 * Side effects:
 *	Appends the export pattern onto the namespace's export list.
 *	Optionally reset the namespace's export pattern list.
 *
 *----------------------------------------------------------------------
 */

int
Tcl_Export(
    Tcl_Interp *interp,		/* Current interpreter. */
    Tcl_Namespace *namespacePtr,/* Points to the namespace from which commands
				 * are to be exported. NULL for the current
				 * namespace. */
    const char *pattern,	/* String pattern indicating which commands to
				 * export. This pattern may not include any
				 * namespace qualifiers; only commands in the
				 * specified namespace may be exported. */
    int resetListFirst)		/* If nonzero, resets the namespace's export
				 * list before appending. */
{
#define INIT_EXPORT_PATTERNS 5
    Namespace *nsPtr, *exportNsPtr, *dummyPtr;
    Namespace *currNsPtr = (Namespace *) TclGetCurrentNamespace(interp);
    const char *simplePattern;
    char *patternCpy;
    int neededElems, len, i;

    /*
     * If the specified namespace is NULL, use the current namespace.
     */

    if (namespacePtr == NULL) {
	nsPtr = (Namespace *) currNsPtr;
    } else {
	nsPtr = (Namespace *) namespacePtr;
    }

    /*
     * If resetListFirst is true (nonzero), clear the namespace's export
     * pattern list.
     */

    if (resetListFirst) {
	if (nsPtr->exportArrayPtr != NULL) {
	    for (i = 0;  i < nsPtr->numExportPatterns;  i++) {
		ckfree(nsPtr->exportArrayPtr[i]);
	    }
	    ckfree((char *) nsPtr->exportArrayPtr);
	    nsPtr->exportArrayPtr = NULL;
	    TclInvalidateNsCmdLookup(nsPtr);
	    nsPtr->numExportPatterns = 0;
	    nsPtr->maxExportPatterns = 0;
	}
    }

    /*
     * Check that the pattern doesn't have namespace qualifiers.
     */

    TclGetNamespaceForQualName(interp, pattern, nsPtr,
	    /*flags*/ (TCL_LEAVE_ERR_MSG | TCL_NAMESPACE_ONLY),
	    &exportNsPtr, &dummyPtr, &dummyPtr, &simplePattern);

    if ((exportNsPtr != nsPtr) || (strcmp(pattern, simplePattern) != 0)) {
	Tcl_AppendResult(interp, "invalid export pattern \"", pattern,
		"\": pattern can't specify a namespace", NULL);
	return TCL_ERROR;
    }

    /*
     * Make sure that we don't already have the pattern in the array
     */

    if (nsPtr->exportArrayPtr != NULL) {
	for (i = 0;  i < nsPtr->numExportPatterns;  i++) {
	    if (strcmp(pattern, nsPtr->exportArrayPtr[i]) == 0) {
		/*
		 * The pattern already exists in the list.
		 */

		return TCL_OK;
	    }
	}
    }

    /*
     * Make sure there is room in the namespace's pattern array for the new
     * pattern.
     */

    neededElems = nsPtr->numExportPatterns + 1;
    if (neededElems > nsPtr->maxExportPatterns) {
	nsPtr->maxExportPatterns = nsPtr->maxExportPatterns ?
		2 * nsPtr->maxExportPatterns : INIT_EXPORT_PATTERNS;
	nsPtr->exportArrayPtr = (char **)
		ckrealloc((char *) nsPtr->exportArrayPtr,
		sizeof(char *) * nsPtr->maxExportPatterns);
    }

    /*
     * Add the pattern to the namespace's array of export patterns.
     */

    len = strlen(pattern);
    patternCpy = ckalloc((unsigned) (len + 1));
    memcpy(patternCpy, pattern, (unsigned) len + 1);

    nsPtr->exportArrayPtr[nsPtr->numExportPatterns] = patternCpy;
    nsPtr->numExportPatterns++;

    /*
     * The list of commands actually exported from the namespace might have
     * changed (probably will have!) However, we do not need to recompute this
     * just yet; next time we need the info will be soon enough.
     */

    TclInvalidateNsCmdLookup(nsPtr);

    return TCL_OK;
#undef INIT_EXPORT_PATTERNS
}

/*
 *----------------------------------------------------------------------
 *
 * Tcl_AppendExportList --
 *
 *	Appends onto the argument object the list of export patterns for the
 *	specified namespace.
 *
 * Results:
 *	The return value is normally TCL_OK; in this case the object
 *	referenced by objPtr has each export pattern appended to it. If an
 *	error occurs, TCL_ERROR is returned and the interpreter's result holds
 *	an error message.
 *
 * Side effects:
 *	If necessary, the object referenced by objPtr is converted into a list
 *	object.
 *
 *----------------------------------------------------------------------
 */

int
Tcl_AppendExportList(
    Tcl_Interp *interp,		/* Interpreter used for error reporting. */
    Tcl_Namespace *namespacePtr,/* Points to the namespace whose export
				 * pattern list is appended onto objPtr. NULL
				 * for the current namespace. */
    Tcl_Obj *objPtr)		/* Points to the Tcl object onto which the
				 * export pattern list is appended. */
{
    Namespace *nsPtr;
    int i, result;

    /*
     * If the specified namespace is NULL, use the current namespace.
     */

    if (namespacePtr == NULL) {
	nsPtr = (Namespace *) TclGetCurrentNamespace(interp);
    } else {
	nsPtr = (Namespace *) namespacePtr;
    }

    /*
     * Append the export pattern list onto objPtr.
     */

    for (i = 0;  i < nsPtr->numExportPatterns;  i++) {
	result = Tcl_ListObjAppendElement(interp, objPtr,
		Tcl_NewStringObj(nsPtr->exportArrayPtr[i], -1));
	if (result != TCL_OK) {
	    return result;
	}
    }
    return TCL_OK;
}

/*
 *----------------------------------------------------------------------
 *
 * Tcl_Import --
 *
 *	Imports all of the commands matching a pattern into the namespace
 *	specified by namespacePtr (or the current namespace if contextNsPtr is
 *	NULL). This is done by creating a new command (the "imported command")
 *	that points to the real command in its original namespace.
 *
 *	If matching commands are on the autoload path but haven't been loaded
 *	yet, this command forces them to be loaded, then creates the links to
 *	them.
 *
 * Results:
 *	Returns TCL_OK if successful, or TCL_ERROR (along with an error
 *	message in the interpreter's result) if something goes wrong.
 *
 * Side effects:
 *	Creates new commands in the importing namespace. These indirect calls
 *	back to the real command and are deleted if the real commands are
 *	deleted.
 *
 *----------------------------------------------------------------------
 */

int
Tcl_Import(
    Tcl_Interp *interp,		/* Current interpreter. */
    Tcl_Namespace *namespacePtr,/* Points to the namespace into which the
				 * commands are to be imported. NULL for the
				 * current namespace. */
    const char *pattern,	/* String pattern indicating which commands to
				 * import. This pattern should be qualified by
				 * the name of the namespace from which to
				 * import the command(s). */
    int allowOverwrite)		/* If nonzero, allow existing commands to be
				 * overwritten by imported commands. If 0,
				 * return an error if an imported cmd
				 * conflicts with an existing one. */
{
    Namespace *nsPtr, *importNsPtr, *dummyPtr;
    const char *simplePattern;
    register Tcl_HashEntry *hPtr;
    Tcl_HashSearch search;

    /*
     * If the specified namespace is NULL, use the current namespace.
     */

    if (namespacePtr == NULL) {
	nsPtr = (Namespace *) TclGetCurrentNamespace(interp);
    } else {
	nsPtr = (Namespace *) namespacePtr;
    }

    /*
     * First, invoke the "auto_import" command with the pattern being
     * imported. This command is part of the Tcl library. It looks for
     * imported commands in autoloaded libraries and loads them in. That way,
     * they will be found when we try to create links below.
     *
     * Note that we don't just call Tcl_EvalObjv() directly because we do not
     * want absence of the command to be a failure case.
     */

    if (Tcl_FindCommand(interp,"auto_import",NULL,TCL_GLOBAL_ONLY) != NULL) {
	Tcl_Obj *objv[2];
	int result;

	TclNewLiteralStringObj(objv[0], "auto_import");
	objv[1] = Tcl_NewStringObj(pattern, -1);

	Tcl_IncrRefCount(objv[0]);
	Tcl_IncrRefCount(objv[1]);
	result = Tcl_EvalObjv(interp, 2, objv, TCL_GLOBAL_ONLY);
	Tcl_DecrRefCount(objv[0]);
	Tcl_DecrRefCount(objv[1]);

	if (result != TCL_OK) {
	    return TCL_ERROR;
	}
	Tcl_ResetResult(interp);
    }

    /*
     * From the pattern, find the namespace from which we are importing and
     * get the simple pattern (no namespace qualifiers or ::'s) at the end.
     */

    if (strlen(pattern) == 0) {
	Tcl_SetObjResult(interp, Tcl_NewStringObj("empty import pattern",-1));
	return TCL_ERROR;
    }
    TclGetNamespaceForQualName(interp, pattern, nsPtr,
	    /*flags*/ (TCL_LEAVE_ERR_MSG | TCL_NAMESPACE_ONLY),
	    &importNsPtr, &dummyPtr, &dummyPtr, &simplePattern);

    if (importNsPtr == NULL) {
	Tcl_AppendResult(interp, "unknown namespace in import pattern \"",
		pattern, "\"", NULL);
	Tcl_SetErrorCode(interp, "TCL", "LOOKUP", "NAMESPACE", pattern, NULL);
	return TCL_ERROR;
    }
    if (importNsPtr == nsPtr) {
	if (pattern == simplePattern) {
	    Tcl_AppendResult(interp,
		    "no namespace specified in import pattern \"", pattern,
		    "\"", NULL);
	} else {
	    Tcl_AppendResult(interp, "import pattern \"", pattern,
		    "\" tries to import from namespace \"",
		    importNsPtr->name, "\" into itself", NULL);
	}
	return TCL_ERROR;
    }

    /*
     * Scan through the command table in the source namespace and look for
     * exported commands that match the string pattern. Create an "imported
     * command" in the current namespace for each imported command; these
     * commands redirect their invocations to the "real" command.
     */

    if ((simplePattern != NULL) && TclMatchIsTrivial(simplePattern)) {
	hPtr = Tcl_FindHashEntry(&importNsPtr->cmdTable, simplePattern);
	if (hPtr == NULL) {
	    return TCL_OK;
	}
	return DoImport(interp, nsPtr, hPtr, simplePattern, pattern,
		importNsPtr, allowOverwrite);
    }
    for (hPtr = Tcl_FirstHashEntry(&importNsPtr->cmdTable, &search);
	    (hPtr != NULL); hPtr = Tcl_NextHashEntry(&search)) {
	char *cmdName = Tcl_GetHashKey(&importNsPtr->cmdTable, hPtr);

	if (Tcl_StringMatch(cmdName, simplePattern) &&
		DoImport(interp, nsPtr, hPtr, cmdName, pattern, importNsPtr,
		allowOverwrite) == TCL_ERROR) {
	    return TCL_ERROR;
	}
    }
    return TCL_OK;
}

/*
 *----------------------------------------------------------------------
 *
 * DoImport --
 *
 *	Import a particular command from one namespace into another. Helper
 *	for Tcl_Import().
 *
 * Results:
 *	Standard Tcl result code. If TCL_ERROR, appends an error message to
 *	the interpreter result.
 *
 * Side effects:
 *	A new command is created in the target namespace unless this is a
 *	reimport of exactly the same command as before.
 *
 *----------------------------------------------------------------------
 */

static int
DoImport(
    Tcl_Interp *interp,
    Namespace *nsPtr,
    Tcl_HashEntry *hPtr,
    const char *cmdName,
    const char *pattern,
    Namespace *importNsPtr,
    int allowOverwrite)
{
    int i = 0, exported = 0;
    Tcl_HashEntry *found;

    /*
     * The command cmdName in the source namespace matches the pattern. Check
     * whether it was exported. If it wasn't, we ignore it.
     */

    while (!exported && (i < importNsPtr->numExportPatterns)) {
	exported |= Tcl_StringMatch(cmdName,
		importNsPtr->exportArrayPtr[i++]);
    }
    if (!exported) {
	return TCL_OK;
    }

    /*
     * Unless there is a name clash, create an imported command in the current
     * namespace that refers to cmdPtr.
     */

    found = Tcl_FindHashEntry(&nsPtr->cmdTable, cmdName);
    if ((found == NULL) || allowOverwrite) {
	/*
	 * Create the imported command and its client data. To create the new
	 * command in the current namespace, generate a fully qualified name
	 * for it.
	 */

	Tcl_DString ds;
	Tcl_Command importedCmd;
	ImportedCmdData *dataPtr;
	Command *cmdPtr;
	ImportRef *refPtr;

	Tcl_DStringInit(&ds);
	Tcl_DStringAppend(&ds, nsPtr->fullName, -1);
	if (nsPtr != ((Interp *) interp)->globalNsPtr) {
	    Tcl_DStringAppend(&ds, "::", 2);
	}
	Tcl_DStringAppend(&ds, cmdName, -1);

	/*
	 * Check whether creating the new imported command in the current
	 * namespace would create a cycle of imported command references.
	 */

	cmdPtr = Tcl_GetHashValue(hPtr);
	if (found != NULL && cmdPtr->deleteProc == DeleteImportedCmd) {
	    Command *overwrite = Tcl_GetHashValue(found);
	    Command *linkCmd = cmdPtr;

	    while (linkCmd->deleteProc == DeleteImportedCmd) {
		dataPtr = linkCmd->objClientData;
		linkCmd = dataPtr->realCmdPtr;
		if (overwrite == linkCmd) {
		    Tcl_AppendResult(interp, "import pattern \"", pattern,
			    "\" would create a loop containing command \"",
			    Tcl_DStringValue(&ds), "\"", NULL);
		    Tcl_DStringFree(&ds);
		    return TCL_ERROR;
		}
	    }
	}

	dataPtr = (ImportedCmdData *) ckalloc(sizeof(ImportedCmdData));
	importedCmd = Tcl_NRCreateCommand(interp, Tcl_DStringValue(&ds),
		InvokeImportedCmd, InvokeImportedNRCmd, dataPtr,
		DeleteImportedCmd);
	dataPtr->realCmdPtr = cmdPtr;
	dataPtr->selfPtr = (Command *) importedCmd;
	dataPtr->selfPtr->compileProc = cmdPtr->compileProc;
	Tcl_DStringFree(&ds);

	/*
	 * Create an ImportRef structure describing this new import command
	 * and add it to the import ref list in the "real" command.
	 */

	refPtr = (ImportRef *) ckalloc(sizeof(ImportRef));
	refPtr->importedCmdPtr = (Command *) importedCmd;
	refPtr->nextPtr = cmdPtr->importRefPtr;
	cmdPtr->importRefPtr = refPtr;
    } else {
	Command *overwrite = Tcl_GetHashValue(found);

	if (overwrite->deleteProc == DeleteImportedCmd) {
	    ImportedCmdData *dataPtr = overwrite->objClientData;

	    if (dataPtr->realCmdPtr == Tcl_GetHashValue(hPtr)) {
		/*
		 * Repeated import of same command is acceptable.
		 */

		return TCL_OK;
	    }
	}
	Tcl_AppendResult(interp, "can't import command \"", cmdName,
		"\": already exists", NULL);
	return TCL_ERROR;
    }
    return TCL_OK;
}

/*
 *----------------------------------------------------------------------
 *
 * Tcl_ForgetImport --
 *
 *	Deletes commands previously imported into the namespace indicated.
 *	The by namespacePtr, or the current namespace of interp, when
 *	namespacePtr is NULL. The pattern controls which imported commands are
 *	deleted. A simple pattern, one without namespace separators, matches
 *	the current command names of imported commands in the namespace.
 *	Matching imported commands are deleted. A qualified pattern is
 *	interpreted as deletion selection on the basis of where the command is
 *	imported from. The original command and "first link" command for each
 *	imported command are determined, and they are matched against the
 *	pattern. A match leads to deletion of the imported command.
 *
 * Results:
 *	Returns TCL_ERROR and records an error message in the interp result if
 *	a namespace qualified pattern refers to a namespace that does not
 *	exist. Otherwise, returns TCL_OK.
 *
 * Side effects:
 *	May delete commands.
 *
 *----------------------------------------------------------------------
 */

int
Tcl_ForgetImport(
    Tcl_Interp *interp,		/* Current interpreter. */
    Tcl_Namespace *namespacePtr,/* Points to the namespace from which
				 * previously imported commands should be
				 * removed. NULL for current namespace. */
    const char *pattern)	/* String pattern indicating which imported
				 * commands to remove. */
{
    Namespace *nsPtr, *sourceNsPtr, *dummyPtr;
    const char *simplePattern;
    char *cmdName;
    register Tcl_HashEntry *hPtr;
    Tcl_HashSearch search;

    /*
     * If the specified namespace is NULL, use the current namespace.
     */

    if (namespacePtr == NULL) {
	nsPtr = (Namespace *) TclGetCurrentNamespace(interp);
    } else {
	nsPtr = (Namespace *) namespacePtr;
    }

    /*
     * Parse the pattern into its namespace-qualification (if any) and the
     * simple pattern.
     */

    TclGetNamespaceForQualName(interp, pattern, nsPtr,
	    /*flags*/ (TCL_LEAVE_ERR_MSG | TCL_NAMESPACE_ONLY),
	    &sourceNsPtr, &dummyPtr, &dummyPtr, &simplePattern);

    if (sourceNsPtr == NULL) {
	Tcl_AppendResult(interp,
		"unknown namespace in namespace forget pattern \"",
		pattern, "\"", NULL);
	Tcl_SetErrorCode(interp, "TCL", "LOOKUP", "NAMESPACE", pattern, NULL);
	return TCL_ERROR;
    }

    if (strcmp(pattern, simplePattern) == 0) {
	/*
	 * The pattern is simple. Delete any imported commands that match it.
	 */

	if (TclMatchIsTrivial(simplePattern)) {
	    hPtr = Tcl_FindHashEntry(&nsPtr->cmdTable, simplePattern);
	    if (hPtr != NULL) {
		Command *cmdPtr = Tcl_GetHashValue(hPtr);

		if (cmdPtr && (cmdPtr->deleteProc == DeleteImportedCmd)) {
		    Tcl_DeleteCommandFromToken(interp, (Tcl_Command) cmdPtr);
		}
	    }
	    return TCL_OK;
	}
	for (hPtr = Tcl_FirstHashEntry(&nsPtr->cmdTable, &search);
		(hPtr != NULL); hPtr = Tcl_NextHashEntry(&search)) {
	    Command *cmdPtr = Tcl_GetHashValue(hPtr);

	    if (cmdPtr->deleteProc != DeleteImportedCmd) {
		continue;
	    }
	    cmdName = Tcl_GetHashKey(&nsPtr->cmdTable, hPtr);
	    if (Tcl_StringMatch(cmdName, simplePattern)) {
		Tcl_DeleteCommandFromToken(interp, (Tcl_Command) cmdPtr);
	    }
	}
	return TCL_OK;
    }

    /*
     * The pattern was namespace-qualified.
     */

    for (hPtr = Tcl_FirstHashEntry(&nsPtr->cmdTable, &search); (hPtr != NULL);
	    hPtr = Tcl_NextHashEntry(&search)) {
	Tcl_CmdInfo info;
	Tcl_Command token = Tcl_GetHashValue(hPtr);
	Tcl_Command origin = TclGetOriginalCommand(token);

	if (Tcl_GetCommandInfoFromToken(origin, &info) == 0) {
	    continue;			/* Not an imported command. */
	}
	if (info.namespacePtr != (Tcl_Namespace *) sourceNsPtr) {
	    /*
	     * Original not in namespace we're matching. Check the first link
	     * in the import chain.
	     */

	    Command *cmdPtr = (Command *) token;
	    ImportedCmdData *dataPtr = cmdPtr->objClientData;
	    Tcl_Command firstToken = (Tcl_Command) dataPtr->realCmdPtr;

	    if (firstToken == origin) {
		continue;
	    }
	    Tcl_GetCommandInfoFromToken(firstToken, &info);
	    if (info.namespacePtr != (Tcl_Namespace *) sourceNsPtr) {
		continue;
	    }
	    origin = firstToken;
	}
	if (Tcl_StringMatch(Tcl_GetCommandName(NULL, origin), simplePattern)){
	    Tcl_DeleteCommandFromToken(interp, token);
	}
    }
    return TCL_OK;
}

/*
 *----------------------------------------------------------------------
 *
 * TclGetOriginalCommand --
 *
 *	An imported command is created in an namespace when a "real" command
 *	is imported from another namespace. If the specified command is an
 *	imported command, this function returns the original command it refers
 *	to.
 *
 * Results:
 *	If the command was imported into a sequence of namespaces a, b,...,n
 *	where each successive namespace just imports the command from the
 *	previous namespace, this function returns the Tcl_Command token in the
 *	first namespace, a. Otherwise, if the specified command is not an
 *	imported command, the function returns NULL.
 *
 * Side effects:
 *	None.
 *
 *----------------------------------------------------------------------
 */

Tcl_Command
TclGetOriginalCommand(
    Tcl_Command command)	/* The imported command for which the original
				 * command should be returned. */
{
    register Command *cmdPtr = (Command *) command;
    ImportedCmdData *dataPtr;

    if (cmdPtr->deleteProc != DeleteImportedCmd) {
	return NULL;
    }

    while (cmdPtr->deleteProc == DeleteImportedCmd) {
	dataPtr = cmdPtr->objClientData;
	cmdPtr = dataPtr->realCmdPtr;
    }
    return (Tcl_Command) cmdPtr;
}

/*
 *----------------------------------------------------------------------
 *
 * InvokeImportedCmd --
 *
 *	Invoked by Tcl whenever the user calls an imported command that was
 *	created by Tcl_Import. Finds the "real" command (in another
 *	namespace), and passes control to it.
 *
 * Results:
 *	Returns TCL_OK if successful, and TCL_ERROR if anything goes wrong.
 *
 * Side effects:
 *	Returns a result in the interpreter's result object. If anything goes
 *	wrong, the result object is set to an error message.
 *
 *----------------------------------------------------------------------
 */

static int
InvokeImportedNRCmd(
    ClientData clientData,	/* Points to the imported command's
				 * ImportedCmdData structure. */
    Tcl_Interp *interp,		/* Current interpreter. */
    int objc,			/* Number of arguments. */
    Tcl_Obj *const objv[])	/* The argument objects. */
{
    ImportedCmdData *dataPtr = clientData;
    Command *realCmdPtr = dataPtr->realCmdPtr;

    ((Interp *) interp)->evalFlags |= TCL_EVAL_REDIRECT;
    return Tcl_NRCmdSwap(interp, (Tcl_Command) realCmdPtr, objc, objv, 0);
}

static int
InvokeImportedCmd(
    ClientData clientData,	/* Points to the imported command's
				 * ImportedCmdData structure. */
    Tcl_Interp *interp,		/* Current interpreter. */
    int objc,			/* Number of arguments. */
    Tcl_Obj *const objv[])	/* The argument objects. */
{
    return Tcl_NRCallObjProc(interp, InvokeImportedNRCmd, clientData,
	    objc, objv);
}

/*
 *----------------------------------------------------------------------
 *
 * DeleteImportedCmd --
 *
 *	Invoked by Tcl whenever an imported command is deleted. The "real"
 *	command keeps a list of all the imported commands that refer to it, so
 *	those imported commands can be deleted when the real command is
 *	deleted. This function removes the imported command reference from the
 *	real command's list, and frees up the memory associated with the
 *	imported command.
 *
 * Results:
 *	None.
 *
 * Side effects:
 *	Removes the imported command from the real command's import list.
 *
 *----------------------------------------------------------------------
 */

static void
DeleteImportedCmd(
    ClientData clientData)	/* Points to the imported command's
				 * ImportedCmdData structure. */
{
    ImportedCmdData *dataPtr = clientData;
    Command *realCmdPtr = dataPtr->realCmdPtr;
    Command *selfPtr = dataPtr->selfPtr;
    register ImportRef *refPtr, *prevPtr;

    prevPtr = NULL;
    for (refPtr = realCmdPtr->importRefPtr; refPtr != NULL;
	    refPtr = refPtr->nextPtr) {
	if (refPtr->importedCmdPtr == selfPtr) {
	    /*
	     * Remove *refPtr from real command's list of imported commands
	     * that refer to it.
	     */

	    if (prevPtr == NULL) { /* refPtr is first in list. */
		realCmdPtr->importRefPtr = refPtr->nextPtr;
	    } else {
		prevPtr->nextPtr = refPtr->nextPtr;
	    }
	    ckfree((char *) refPtr);
	    ckfree((char *) dataPtr);
	    return;
	}
	prevPtr = refPtr;
    }

    Tcl_Panic("DeleteImportedCmd: did not find cmd in real cmd's list of import references");
}

/*
 *----------------------------------------------------------------------
 *
 * TclGetNamespaceForQualName --
 *
 *	Given a qualified name specifying a command, variable, or namespace,
 *	and a namespace in which to resolve the name, this function returns a
 *	pointer to the namespace that contains the item. A qualified name
 *	consists of the "simple" name of an item qualified by the names of an
 *	arbitrary number of containing namespace separated by "::"s. If the
 *	qualified name starts with "::", it is interpreted absolutely from the
 *	global namespace. Otherwise, it is interpreted relative to the
 *	namespace specified by cxtNsPtr if it is non-NULL. If cxtNsPtr is
 *	NULL, the name is interpreted relative to the current namespace.
 *
 *	A relative name like "foo::bar::x" can be found starting in either the
 *	current namespace or in the global namespace. So each search usually
 *	follows two tracks, and two possible namespaces are returned. If the
 *	function sets either *nsPtrPtr or *altNsPtrPtr to NULL, then that path
 *	failed.
 *
 *	If "flags" contains TCL_GLOBAL_ONLY, the relative qualified name is
 *	sought only in the global :: namespace. The alternate search (also)
 *	starting from the global namespace is ignored and *altNsPtrPtr is set
 *	NULL.
 *
 *	If "flags" contains TCL_NAMESPACE_ONLY, the relative qualified name is
 *	sought only in the namespace specified by cxtNsPtr. The alternate
 *	search starting from the global namespace is ignored and *altNsPtrPtr
 *	is set NULL. If both TCL_GLOBAL_ONLY and TCL_NAMESPACE_ONLY are
 *	specified, TCL_GLOBAL_ONLY is ignored and the search starts from the
 *	namespace specified by cxtNsPtr.
 *
 *	If "flags" contains TCL_CREATE_NS_IF_UNKNOWN, all namespace components
 *	of the qualified name that cannot be found are automatically created
 *	within their specified parent. This makes sure that functions like
 *	Tcl_CreateCommand always succeed. There is no alternate search path,
 *	so *altNsPtrPtr is set NULL.
 *
 *	If "flags" contains TCL_FIND_ONLY_NS, the qualified name is treated as
 *	a reference to a namespace, and the entire qualified name is followed.
 *	If the name is relative, the namespace is looked up only in the
 *	current namespace. A pointer to the namespace is stored in *nsPtrPtr
 *	and NULL is stored in *simpleNamePtr. Otherwise, if TCL_FIND_ONLY_NS
 *	is not specified, only the leading components are treated as namespace
 *	names, and a pointer to the simple name of the final component is
 *	stored in *simpleNamePtr.
 *
 * Results:
 *	It sets *nsPtrPtr and *altNsPtrPtr to point to the two possible
 *	namespaces which represent the last (containing) namespace in the
 *	qualified name. If the function sets either *nsPtrPtr or *altNsPtrPtr
 *	to NULL, then the search along that path failed. The function also
 *	stores a pointer to the simple name of the final component in
 *	*simpleNamePtr. If the qualified name is "::" or was treated as a
 *	namespace reference (TCL_FIND_ONLY_NS), the function stores a pointer
 *	to the namespace in *nsPtrPtr, NULL in *altNsPtrPtr, and sets
 *	*simpleNamePtr to point to an empty string.
 *
 *	If there is an error, this function returns TCL_ERROR. If "flags"
 *	contains TCL_LEAVE_ERR_MSG, an error message is returned in the
 *	interpreter's result object. Otherwise, the interpreter's result
 *	object is left unchanged.
 *
 *	*actualCxtPtrPtr is set to the actual context namespace. It is set to
 *	the input context namespace pointer in cxtNsPtr. If cxtNsPtr is NULL,
 *	it is set to the current namespace context.
 *
 *	For backwards compatibility with the TclPro byte code loader, this
 *	function always returns TCL_OK.
 *
 * Side effects:
 *	If "flags" contains TCL_CREATE_NS_IF_UNKNOWN, new namespaces may be
 *	created.
 *
 *----------------------------------------------------------------------
 */

int
TclGetNamespaceForQualName(
    Tcl_Interp *interp,		/* Interpreter in which to find the namespace
				 * containing qualName. */
    const char *qualName,	/* A namespace-qualified name of an command,
				 * variable, or namespace. */
    Namespace *cxtNsPtr,	/* The namespace in which to start the search
				 * for qualName's namespace. If NULL start
				 * from the current namespace. Ignored if
				 * TCL_GLOBAL_ONLY is set. */
    int flags,			/* Flags controlling the search: an OR'd
				 * combination of TCL_GLOBAL_ONLY,
				 * TCL_NAMESPACE_ONLY, TCL_FIND_ONLY_NS, and
				 * TCL_CREATE_NS_IF_UNKNOWN. */
    Namespace **nsPtrPtr,	/* Address where function stores a pointer to
				 * containing namespace if qualName is found
				 * starting from *cxtNsPtr or, if
				 * TCL_GLOBAL_ONLY is set, if qualName is
				 * found in the global :: namespace. NULL is
				 * stored otherwise. */
    Namespace **altNsPtrPtr,	/* Address where function stores a pointer to
				 * containing namespace if qualName is found
				 * starting from the global :: namespace.
				 * NULL is stored if qualName isn't found
				 * starting from :: or if the TCL_GLOBAL_ONLY,
				 * TCL_NAMESPACE_ONLY, TCL_FIND_ONLY_NS,
				 * TCL_CREATE_NS_IF_UNKNOWN flag is set. */
    Namespace **actualCxtPtrPtr,/* Address where function stores a pointer to
				 * the actual namespace from which the search
				 * started. This is either cxtNsPtr, the ::
				 * namespace if TCL_GLOBAL_ONLY was specified,
				 * or the current namespace if cxtNsPtr was
				 * NULL. */
    const char **simpleNamePtr) /* Address where function stores the simple
				 * name at end of the qualName, or NULL if
				 * qualName is "::" or the flag
				 * TCL_FIND_ONLY_NS was specified. */
{
    Interp *iPtr = (Interp *) interp;
    Namespace *nsPtr = cxtNsPtr;
    Namespace *altNsPtr;
    Namespace *globalNsPtr = iPtr->globalNsPtr;
    const char *start, *end;
    const char *nsName;
    Tcl_HashEntry *entryPtr;
    Tcl_DString buffer;
    int len;

    /*
     * Determine the context namespace nsPtr in which to start the primary
     * search. If the qualName name starts with a "::" or TCL_GLOBAL_ONLY was
     * specified, search from the global namespace. Otherwise, use the
     * namespace given in cxtNsPtr, or if that is NULL, use the current
     * namespace context. Note that we always treat two or more adjacent ":"s
     * as a namespace separator.
     */

    if (flags & TCL_GLOBAL_ONLY) {
	nsPtr = globalNsPtr;
    } else if (nsPtr == NULL) {
	nsPtr = iPtr->varFramePtr->nsPtr;
    }

    start = qualName;			/* Points to start of qualifying
					 * namespace. */
    if ((*qualName == ':') && (*(qualName+1) == ':')) {
	start = qualName+2;		/* Skip over the initial :: */
	while (*start == ':') {
	    start++;			/* Skip over a subsequent : */
	}
	nsPtr = globalNsPtr;
	if (*start == '\0') {		/* qualName is just two or more
					 * ":"s. */
	    *nsPtrPtr = globalNsPtr;
	    *altNsPtrPtr = NULL;
	    *actualCxtPtrPtr = globalNsPtr;
	    *simpleNamePtr = start;	/* Points to empty string. */
	    return TCL_OK;
	}
    }
    *actualCxtPtrPtr = nsPtr;

    /*
     * Start an alternate search path starting with the global namespace.
     * However, if the starting context is the global namespace, or if the
     * flag is set to search only the namespace *cxtNsPtr, ignore the
     * alternate search path.
     */

    altNsPtr = globalNsPtr;
    if ((nsPtr == globalNsPtr)
	    || (flags & (TCL_NAMESPACE_ONLY | TCL_FIND_ONLY_NS))) {
	altNsPtr = NULL;
    }

    /*
     * Loop to resolve each namespace qualifier in qualName.
     */

    Tcl_DStringInit(&buffer);
    end = start;
    while (*start != '\0') {
	/*
	 * Find the next namespace qualifier (i.e., a name ending in "::") or
	 * the end of the qualified name (i.e., a name ending in "\0"). Set
	 * len to the number of characters, starting from start, in the name;
	 * set end to point after the "::"s or at the "\0".
	 */

	len = 0;
	for (end = start;  *end != '\0';  end++) {
	    if ((*end == ':') && (*(end+1) == ':')) {
		end += 2;		/* Skip over the initial :: */
		while (*end == ':') {
		    end++;		/* Skip over the subsequent : */
		}
		break;			/* Exit for loop; end is after ::'s */
	    }
	    len++;
	}

	if (*end=='\0' && !(end-start>=2 && *(end-1)==':' && *(end-2)==':')) {
	    /*
	     * qualName ended with a simple name at start. If TCL_FIND_ONLY_NS
	     * was specified, look this up as a namespace. Otherwise, start is
	     * the name of a cmd or var and we are done.
	     */

	    if (flags & TCL_FIND_ONLY_NS) {
		nsName = start;
	    } else {
		*nsPtrPtr = nsPtr;
		*altNsPtrPtr = altNsPtr;
		*simpleNamePtr = start;
		Tcl_DStringFree(&buffer);
		return TCL_OK;
	    }
	} else {
	    /*
	     * start points to the beginning of a namespace qualifier ending
	     * in "::". end points to the start of a name in that namespace
	     * that might be empty. Copy the namespace qualifier to a buffer
	     * so it can be null terminated. We can't modify the incoming
	     * qualName since it may be a string constant.
	     */

	    Tcl_DStringSetLength(&buffer, 0);
	    Tcl_DStringAppend(&buffer, start, len);
	    nsName = Tcl_DStringValue(&buffer);
	}

	/*
	 * Look up the namespace qualifier nsName in the current namespace
	 * context. If it isn't found but TCL_CREATE_NS_IF_UNKNOWN is set,
	 * create that qualifying namespace. This is needed for functions like
	 * Tcl_CreateCommand that cannot fail.
	 */

	if (nsPtr != NULL) {
#ifndef BREAK_NAMESPACE_COMPAT
	    entryPtr = Tcl_FindHashEntry(&nsPtr->childTable, nsName);
#else
	    if (nsPtr->childTablePtr == NULL) {
		entryPtr = NULL;
	    } else {
		entryPtr = Tcl_FindHashEntry(nsPtr->childTablePtr, nsName);
	    }
#endif
	    if (entryPtr != NULL) {
		nsPtr = Tcl_GetHashValue(entryPtr);
	    } else if (flags & TCL_CREATE_NS_IF_UNKNOWN) {
		Tcl_CallFrame *framePtr;

		(void) TclPushStackFrame(interp, &framePtr,
			(Tcl_Namespace *) nsPtr, /*isProcCallFrame*/ 0);

		nsPtr = (Namespace *)
			Tcl_CreateNamespace(interp, nsName, NULL, NULL);
		TclPopStackFrame(interp);

		if (nsPtr == NULL) {
		    Tcl_Panic("Could not create namespace '%s'", nsName);
		}
	    } else {			/* Namespace not found and was not
					 * created. */
		nsPtr = NULL;
	    }
	}

	/*
	 * Look up the namespace qualifier in the alternate search path too.
	 */

	if (altNsPtr != NULL) {
#ifndef BREAK_NAMESPACE_COMPAT
	    entryPtr = Tcl_FindHashEntry(&altNsPtr->childTable, nsName);
#else
	    if (altNsPtr->childTablePtr != NULL) {
		entryPtr = Tcl_FindHashEntry(altNsPtr->childTablePtr, nsName);
	    } else {
		entryPtr = NULL;
	    }
#endif
	    if (entryPtr != NULL) {
		altNsPtr = Tcl_GetHashValue(entryPtr);
	    } else {
		altNsPtr = NULL;
	    }
	}

	/*
	 * If both search paths have failed, return NULL results.
	 */

	if ((nsPtr == NULL) && (altNsPtr == NULL)) {
	    *nsPtrPtr = NULL;
	    *altNsPtrPtr = NULL;
	    *simpleNamePtr = NULL;
	    Tcl_DStringFree(&buffer);
	    return TCL_OK;
	}

	start = end;
    }

    /*
     * We ignore trailing "::"s in a namespace name, but in a command or
     * variable name, trailing "::"s refer to the cmd or var named {}.
     */

    if ((flags & TCL_FIND_ONLY_NS) || (end>start && *(end-1)!=':')) {
	*simpleNamePtr = NULL;		/* Found namespace name. */
    } else {
	*simpleNamePtr = end;		/* Found cmd/var: points to empty
					 * string. */
    }

    /*
     * As a special case, if we are looking for a namespace and qualName is ""
     * and the current active namespace (nsPtr) is not the global namespace,
     * return NULL (no namespace was found). This is because namespaces can
     * not have empty names except for the global namespace.
     */

    if ((flags & TCL_FIND_ONLY_NS) && (*qualName == '\0')
	    && (nsPtr != globalNsPtr)) {
	nsPtr = NULL;
    }

    *nsPtrPtr = nsPtr;
    *altNsPtrPtr = altNsPtr;
    Tcl_DStringFree(&buffer);
    return TCL_OK;
}

/*
 *----------------------------------------------------------------------
 *
 * Tcl_FindNamespace --
 *
 *	Searches for a namespace.
 *
 * Results:
 *	Returns a pointer to the namespace if it is found. Otherwise, returns
 *	NULL and leaves an error message in the interpreter's result object if
 *	"flags" contains TCL_LEAVE_ERR_MSG.
 *
 * Side effects:
 *	None.
 *
 *----------------------------------------------------------------------
 */

Tcl_Namespace *
Tcl_FindNamespace(
    Tcl_Interp *interp,		/* The interpreter in which to find the
				 * namespace. */
    const char *name,		/* Namespace name. If it starts with "::",
				 * will be looked up in global namespace.
				 * Else, looked up first in contextNsPtr
				 * (current namespace if contextNsPtr is
				 * NULL), then in global namespace. */
    Tcl_Namespace *contextNsPtr,/* Ignored if TCL_GLOBAL_ONLY flag is set or
				 * if the name starts with "::". Otherwise,
				 * points to namespace in which to resolve
				 * name; if NULL, look up name in the current
				 * namespace. */
    register int flags)		/* Flags controlling namespace lookup: an OR'd
				 * combination of TCL_GLOBAL_ONLY and
				 * TCL_LEAVE_ERR_MSG flags. */
{
    Namespace *nsPtr, *dummy1Ptr, *dummy2Ptr;
    const char *dummy;

    /*
     * Find the namespace(s) that contain the specified namespace name. Add
     * the TCL_FIND_ONLY_NS flag to resolve the name all the way down to its
     * last component, a namespace.
     */

    TclGetNamespaceForQualName(interp, name, (Namespace *) contextNsPtr,
	    flags|TCL_FIND_ONLY_NS, &nsPtr, &dummy1Ptr, &dummy2Ptr, &dummy);

    if (nsPtr != NULL) {
	return (Tcl_Namespace *) nsPtr;
    }

    if (flags & TCL_LEAVE_ERR_MSG) {
	Tcl_ResetResult(interp);
	Tcl_AppendResult(interp, "unknown namespace \"", name, "\"", NULL);
	Tcl_SetErrorCode(interp, "TCL", "LOOKUP", "NAMESPACE", name, NULL);
    }
    return NULL;
}

/*
 *----------------------------------------------------------------------
 *
 * Tcl_FindCommand --
 *
 *	Searches for a command.
 *
 * Results:
 *	Returns a token for the command if it is found. Otherwise, if it can't
 *	be found or there is an error, returns NULL and leaves an error
 *	message in the interpreter's result object if "flags" contains
 *	TCL_LEAVE_ERR_MSG.
 *
 * Side effects:
 *	None.
 *
 *----------------------------------------------------------------------
 */

Tcl_Command
Tcl_FindCommand(
    Tcl_Interp *interp,		/* The interpreter in which to find the
				 * command and to report errors. */
    const char *name,		/* Command's name. If it starts with "::",
				 * will be looked up in global namespace.
				 * Else, looked up first in contextNsPtr
				 * (current namespace if contextNsPtr is
				 * NULL), then in global namespace. */
    Tcl_Namespace *contextNsPtr,/* Ignored if TCL_GLOBAL_ONLY flag set.
				 * Otherwise, points to namespace in which to
				 * resolve name. If NULL, look up name in the
				 * current namespace. */
    int flags)			/* An OR'd combination of flags:
				 * TCL_GLOBAL_ONLY (look up name only in
				 * global namespace), TCL_NAMESPACE_ONLY (look
				 * up only in contextNsPtr, or the current
				 * namespace if contextNsPtr is NULL), and
				 * TCL_LEAVE_ERR_MSG. If both TCL_GLOBAL_ONLY
				 * and TCL_NAMESPACE_ONLY are given,
				 * TCL_GLOBAL_ONLY is ignored. */
{
    Interp *iPtr = (Interp *) interp;
    Namespace *cxtNsPtr;
    register Tcl_HashEntry *entryPtr;
    register Command *cmdPtr;
    const char *simpleName;
    int result;

    /*
     * If this namespace has a command resolver, then give it first crack at
     * the command resolution. If the interpreter has any command resolvers,
     * consult them next. The command resolver functions may return a
     * Tcl_Command value, they may signal to continue onward, or they may
     * signal an error.
     */

    if ((flags & TCL_GLOBAL_ONLY) || !strncmp(name, "::", 2)) {
	cxtNsPtr = (Namespace *) TclGetGlobalNamespace(interp);
    } else if (contextNsPtr != NULL) {
	cxtNsPtr = (Namespace *) contextNsPtr;
    } else {
	cxtNsPtr = (Namespace *) TclGetCurrentNamespace(interp);
    }

    if (cxtNsPtr->cmdResProc != NULL || iPtr->resolverPtr != NULL) {
	ResolverScheme *resPtr = iPtr->resolverPtr;
	Tcl_Command cmd;

	if (cxtNsPtr->cmdResProc) {
	    result = cxtNsPtr->cmdResProc(interp, name,
		    (Tcl_Namespace *) cxtNsPtr, flags, &cmd);
	} else {
	    result = TCL_CONTINUE;
	}

	while (result == TCL_CONTINUE && resPtr) {
	    if (resPtr->cmdResProc) {
		result = resPtr->cmdResProc(interp, name,
			(Tcl_Namespace *) cxtNsPtr, flags, &cmd);
	    }
	    resPtr = resPtr->nextPtr;
	}

	if (result == TCL_OK) {
	    return cmd;
	} else if (result != TCL_CONTINUE) {
	    return NULL;
	}
    }

    /*
     * Find the namespace(s) that contain the command.
     */

    cmdPtr = NULL;
    if (cxtNsPtr->commandPathLength!=0 && strncmp(name, "::", 2)
	    && !(flags & TCL_NAMESPACE_ONLY)) {
	int i;
	Namespace *pathNsPtr, *realNsPtr, *dummyNsPtr;

	(void) TclGetNamespaceForQualName(interp, name, cxtNsPtr,
		TCL_NAMESPACE_ONLY, &realNsPtr, &dummyNsPtr, &dummyNsPtr,
		&simpleName);
	if ((realNsPtr != NULL) && (simpleName != NULL)) {
	    if ((cxtNsPtr == realNsPtr)
		    || !(realNsPtr->flags & NS_DYING)) {
		entryPtr = Tcl_FindHashEntry(&realNsPtr->cmdTable, simpleName);
		if (entryPtr != NULL) {
		    cmdPtr = Tcl_GetHashValue(entryPtr);
		}
	    }
	}

	/*
	 * Next, check along the path.
	 */

	for (i=0 ; i<cxtNsPtr->commandPathLength && cmdPtr==NULL ; i++) {
	    pathNsPtr = cxtNsPtr->commandPathArray[i].nsPtr;
	    if (pathNsPtr == NULL) {
		continue;
	    }
	    (void) TclGetNamespaceForQualName(interp, name, pathNsPtr,
		    TCL_NAMESPACE_ONLY, &realNsPtr, &dummyNsPtr, &dummyNsPtr,
		    &simpleName);
	    if ((realNsPtr != NULL) && (simpleName != NULL)
		    && !(realNsPtr->flags & NS_DYING)) {
		entryPtr = Tcl_FindHashEntry(&realNsPtr->cmdTable, simpleName);
		if (entryPtr != NULL) {
		    cmdPtr = Tcl_GetHashValue(entryPtr);
		}
	    }
	}

	/*
	 * If we've still not found the command, look in the global namespace
	 * as a last resort.
	 */

	if (cmdPtr == NULL) {
	    (void) TclGetNamespaceForQualName(interp, name, NULL,
		    TCL_GLOBAL_ONLY, &realNsPtr, &dummyNsPtr, &dummyNsPtr,
		    &simpleName);
	    if ((realNsPtr != NULL) && (simpleName != NULL)
		    && !(realNsPtr->flags & NS_DYING)) {
		entryPtr = Tcl_FindHashEntry(&realNsPtr->cmdTable, simpleName);
		if (entryPtr != NULL) {
		    cmdPtr = Tcl_GetHashValue(entryPtr);
		}
	    }
	}
    } else {
	Namespace *nsPtr[2];
	register int search;

	TclGetNamespaceForQualName(interp, name, (Namespace *) contextNsPtr,
		flags, &nsPtr[0], &nsPtr[1], &cxtNsPtr, &simpleName);

	/*
	 * Look for the command in the command table of its namespace. Be sure
	 * to check both possible search paths: from the specified namespace
	 * context and from the global namespace.
	 */

	for (search = 0;  (search < 2) && (cmdPtr == NULL);  search++) {
	    if ((nsPtr[search] != NULL) && (simpleName != NULL)) {
		entryPtr = Tcl_FindHashEntry(&nsPtr[search]->cmdTable,
			simpleName);
		if (entryPtr != NULL) {
		    cmdPtr = Tcl_GetHashValue(entryPtr);
		}
	    }
	}
    }

    if (cmdPtr != NULL) {
	return (Tcl_Command) cmdPtr;
    }

    if (flags & TCL_LEAVE_ERR_MSG) {
	Tcl_ResetResult(interp);
	Tcl_AppendResult(interp, "unknown command \"", name, "\"", NULL);
	Tcl_SetErrorCode(interp, "TCL", "LOOKUP", "COMMAND", name, NULL);
    }
    return NULL;
}

/*
 *----------------------------------------------------------------------
 *
 * TclResetShadowedCmdRefs --
 *
 *	Called when a command is added to a namespace to check for existing
 *	command references that the new command may invalidate. Consider the
 *	following cases that could happen when you add a command "foo" to a
 *	namespace "b":
 *	   1. It could shadow a command named "foo" at the global scope. If
 *	      it does, all command references in the namespace "b" are
 *	      suspect.
 *	   2. Suppose the namespace "b" resides in a namespace "a". Then to
 *	      "a" the new command "b::foo" could shadow another command
 *	      "b::foo" in the global namespace. If so, then all command
 *	      references in "a" * are suspect.
 *	The same checks are applied to all parent namespaces, until we reach
 *	the global :: namespace.
 *
 * Results:
 *	None.
 *
 * Side effects:
 *	If the new command shadows an existing command, the cmdRefEpoch
 *	counter is incremented in each namespace that sees the shadow. This
 *	invalidates all command references that were previously cached in that
 *	namespace. The next time the commands are used, they are resolved from
 *	scratch.
 *
 *----------------------------------------------------------------------
 */

void
TclResetShadowedCmdRefs(
    Tcl_Interp *interp,		/* Interpreter containing the new command. */
    Command *newCmdPtr)		/* Points to the new command. */
{
    char *cmdName;
    Tcl_HashEntry *hPtr;
    register Namespace *nsPtr;
    Namespace *trailNsPtr, *shadowNsPtr;
    Namespace *globalNsPtr = (Namespace *) TclGetGlobalNamespace(interp);
    int found, i;
    int trailFront = -1;
    int trailSize = 5;		/* Formerly NUM_TRAIL_ELEMS. */
    Namespace **trailPtr = TclStackAlloc(interp,
	    trailSize * sizeof(Namespace *));

    /*
     * Start at the namespace containing the new command, and work up through
     * the list of parents. Stop just before the global namespace, since the
     * global namespace can't "shadow" its own entries.
     *
     * The namespace "trail" list we build consists of the names of each
     * namespace that encloses the new command, in order from outermost to
     * innermost: for example, "a" then "b". Each iteration of this loop
     * eventually extends the trail upwards by one namespace, nsPtr. We use
     * this trail list to see if nsPtr (e.g. "a" in 2. above) could have
     * now-invalid cached command references. This will happen if nsPtr
     * (e.g. "a") contains a sequence of child namespaces (e.g. "b") such that
     * there is a identically-named sequence of child namespaces starting from
     * :: (e.g. "::b") whose tail namespace contains a command also named
     * cmdName.
     */

    cmdName = Tcl_GetHashKey(newCmdPtr->hPtr->tablePtr, newCmdPtr->hPtr);
    for (nsPtr=newCmdPtr->nsPtr ; (nsPtr!=NULL) && (nsPtr!=globalNsPtr) ;
	    nsPtr=nsPtr->parentPtr) {
	/*
	 * Find the maximal sequence of child namespaces contained in nsPtr
	 * such that there is a identically-named sequence of child namespaces
	 * starting from ::. shadowNsPtr will be the tail of this sequence, or
	 * the deepest namespace under :: that might contain a command now
	 * shadowed by cmdName. We check below if shadowNsPtr actually
	 * contains a command cmdName.
	 */

	found = 1;
	shadowNsPtr = globalNsPtr;

	for (i = trailFront;  i >= 0;  i--) {
	    trailNsPtr = trailPtr[i];
#ifndef BREAK_NAMESPACE_COMPAT
	    hPtr = Tcl_FindHashEntry(&shadowNsPtr->childTable,
		    trailNsPtr->name);
#else
	    if (shadowNsPtr->childTablePtr != NULL) {
		hPtr = Tcl_FindHashEntry(shadowNsPtr->childTablePtr,
			trailNsPtr->name);
	    } else {
		hPtr = NULL;
	    }
#endif
	    if (hPtr != NULL) {
		shadowNsPtr = Tcl_GetHashValue(hPtr);
	    } else {
		found = 0;
		break;
	    }
	}

	/*
	 * If shadowNsPtr contains a command named cmdName, we invalidate all
	 * of the command refs cached in nsPtr. As a boundary case,
	 * shadowNsPtr is initially :: and we check for case 1. above.
	 */

	if (found) {
	    hPtr = Tcl_FindHashEntry(&shadowNsPtr->cmdTable, cmdName);
	    if (hPtr != NULL) {
		nsPtr->cmdRefEpoch++;
		TclInvalidateNsPath(nsPtr);

		/*
		 * If the shadowed command was compiled to bytecodes, we
		 * invalidate all the bytecodes in nsPtr, to force a new
		 * compilation. We use the resolverEpoch to signal the need
		 * for a fresh compilation of every bytecode.
		 */

		if (((Command *)Tcl_GetHashValue(hPtr))->compileProc != NULL){
		    nsPtr->resolverEpoch++;
		}
	    }
	}

	/*
	 * Insert nsPtr at the front of the trail list: i.e., at the end of
	 * the trailPtr array.
	 */

	trailFront++;
	if (trailFront == trailSize) {
	    int newSize = 2 * trailSize;

	    trailPtr = TclStackRealloc(interp, trailPtr,
		    newSize * sizeof(Namespace *));
	    trailSize = newSize;
	}
	trailPtr[trailFront] = nsPtr;
    }
    TclStackFree(interp, trailPtr);
}

/*
 *----------------------------------------------------------------------
 *
 * TclGetNamespaceFromObj, GetNamespaceFromObj --
 *
 *	Gets the namespace specified by the name in a Tcl_Obj.
 *
 * Results:
 *	Returns TCL_OK if the namespace was resolved successfully, and stores
 *	a pointer to the namespace in the location specified by nsPtrPtr. If
 *	the namespace can't be found, or anything else goes wrong, this
 *	function returns TCL_ERROR and writes an error message to interp,
 *	if non-NULL.
 *
 * Side effects:
 *	May update the internal representation for the object, caching the
 *	namespace reference. The next time this function is called, the
 *	namespace value can be found quickly.
 *
 *----------------------------------------------------------------------
 */

int
TclGetNamespaceFromObj(
    Tcl_Interp *interp,		/* The current interpreter. */
    Tcl_Obj *objPtr,		/* The object to be resolved as the name of a
				 * namespace. */
    Tcl_Namespace **nsPtrPtr)	/* Result namespace pointer goes here. */
{
    if (GetNamespaceFromObj(interp, objPtr, nsPtrPtr) == TCL_ERROR) {
	const char *name = TclGetString(objPtr);

	if ((name[0] == ':') && (name[1] == ':')) {
	    Tcl_SetObjResult(interp, Tcl_ObjPrintf(
		    "namespace \"%s\" not found", name));
	} else {
	    /*
	     * Get the current namespace name.
	     */

	    NamespaceCurrentCmd(NULL, interp, 2, NULL);
	    Tcl_SetObjResult(interp, Tcl_ObjPrintf(
		    "namespace \"%s\" not found in \"%s\"", name,
		    Tcl_GetStringResult(interp)));
	}
	Tcl_SetErrorCode(interp, "TCL", "LOOKUP", "NAMESPACE", name, NULL);
	return TCL_ERROR;
    }
    return TCL_OK;
}

static int
GetNamespaceFromObj(
    Tcl_Interp *interp,		/* The current interpreter. */
    Tcl_Obj *objPtr,		/* The object to be resolved as the name of a
				 * namespace. */
    Tcl_Namespace **nsPtrPtr)	/* Result namespace pointer goes here. */
{
    ResolvedNsName *resNamePtr;
    Namespace *nsPtr, *refNsPtr;

    if (objPtr->typePtr == &nsNameType) {
	/*
	 * Check that the ResolvedNsName is still valid; avoid letting the ref
	 * cross interps.
	 */

	resNamePtr = (ResolvedNsName *) objPtr->internalRep.twoPtrValue.ptr1;
	nsPtr = resNamePtr->nsPtr;
	refNsPtr = resNamePtr->refNsPtr;
	if (!(nsPtr->flags & NS_DYING) && (interp == nsPtr->interp) &&
		(!refNsPtr || ((interp == refNsPtr->interp) &&
		 (refNsPtr== (Namespace *) Tcl_GetCurrentNamespace(interp))))) {
	    *nsPtrPtr = (Tcl_Namespace *) nsPtr;
	    return TCL_OK;
	}
    }
    if (SetNsNameFromAny(interp, objPtr) == TCL_OK) {
	resNamePtr = (ResolvedNsName *) objPtr->internalRep.twoPtrValue.ptr1;
	*nsPtrPtr = (Tcl_Namespace *) resNamePtr->nsPtr;
	return TCL_OK;
    }
    return TCL_ERROR;
}

/*
 *----------------------------------------------------------------------
 *
 * Tcl_NamespaceObjCmd --
 *
 *	Invoked to implement the "namespace" command that creates, deletes, or
 *	manipulates Tcl namespaces. Handles the following syntax:
 *
 *	    namespace children ?name? ?pattern?
 *	    namespace code arg
 *	    namespace current
 *	    namespace delete ?name name...?
 *	    namespace ensemble subcommand ?arg...?
 *	    namespace eval name arg ?arg...?
 *	    namespace exists name
 *	    namespace export ?-clear? ?pattern pattern...?
 *	    namespace forget ?pattern pattern...?
 *	    namespace import ?-force? ?pattern pattern...?
 *	    namespace inscope name arg ?arg...?
 *	    namespace origin name
 *	    namespace parent ?name?
 *	    namespace qualifiers string
 *	    namespace tail string
 *	    namespace which ?-command? ?-variable? name
 *
 * Results:
 *	Returns TCL_OK if the command is successful. Returns TCL_ERROR if
 *	anything goes wrong.
 *
 * Side effects:
 *	Based on the subcommand name (e.g., "import"), this function
 *	dispatches to a corresponding function NamespaceXXXCmd defined
 *	statically in this file. This function's side effects depend on
 *	whatever that subcommand function does. If there is an error, this
 *	function returns an error message in the interpreter's result object.
 *	Otherwise it may return a result in the interpreter's result object.
 *
 *----------------------------------------------------------------------
 */

int
Tcl_NamespaceObjCmd(
    ClientData clientData,	/* Arbitrary value passed to cmd. */
    Tcl_Interp *interp,		/* Current interpreter. */
    int objc,			/* Number of arguments. */
    Tcl_Obj *const objv[])	/* Argument objects. */
{
    return Tcl_NRCallObjProc(interp, TclNRNamespaceObjCmd, clientData, objc,
	    objv);
}

int
TclNRNamespaceObjCmd(
    ClientData clientData,	/* Arbitrary value passed to cmd. */
    Tcl_Interp *interp,		/* Current interpreter. */
    int objc,			/* Number of arguments. */
    Tcl_Obj *const objv[])	/* Argument objects. */
{
    static const char *const subCmds[] = {
	"children", "code", "current", "delete", "ensemble",
	"eval", "exists", "export", "forget", "import",
	"inscope", "origin", "parent", "path", "qualifiers",
	"tail", "unknown", "upvar", "which", NULL
    };
    enum NSSubCmdIdx {
	NSChildrenIdx, NSCodeIdx, NSCurrentIdx, NSDeleteIdx, NSEnsembleIdx,
	NSEvalIdx, NSExistsIdx, NSExportIdx, NSForgetIdx, NSImportIdx,
	NSInscopeIdx, NSOriginIdx, NSParentIdx, NSPathIdx, NSQualifiersIdx,
	NSTailIdx, NSUnknownIdx, NSUpvarIdx, NSWhichIdx
    };
    int index;

    if (objc < 2) {
	Tcl_WrongNumArgs(interp, 1, objv, "subcommand ?arg ...?");
	return TCL_ERROR;
    }

    /*
     * Return an index reflecting the particular subcommand.
     */

    if (Tcl_GetIndexFromObj(interp, objv[1], subCmds, "option", /*flags*/ 0,
	    (int *) &index) != TCL_OK) {
	return TCL_ERROR;
    }

    switch (index) {
    case NSChildrenIdx:
	return NamespaceChildrenCmd(clientData, interp, objc, objv);
    case NSCodeIdx:
	return NamespaceCodeCmd(clientData, interp, objc, objv);
    case NSCurrentIdx:
	return NamespaceCurrentCmd(clientData, interp, objc, objv);
    case NSDeleteIdx:
	return NamespaceDeleteCmd(clientData, interp, objc, objv);
    case NSEnsembleIdx:
	return TclNamespaceEnsembleCmd(clientData, interp, objc, objv);
    case NSEvalIdx:
	return NamespaceEvalCmd(clientData, interp, objc, objv);
    case NSExistsIdx:
	return NamespaceExistsCmd(clientData, interp, objc, objv);
    case NSExportIdx:
	return NamespaceExportCmd(clientData, interp, objc, objv);
    case NSForgetIdx:
	return NamespaceForgetCmd(clientData, interp, objc, objv);
    case NSImportIdx:
	return NamespaceImportCmd(clientData, interp, objc, objv);
    case NSInscopeIdx:
	return NamespaceInscopeCmd(clientData, interp, objc, objv);
    case NSOriginIdx:
	return NamespaceOriginCmd(clientData, interp, objc, objv);
    case NSParentIdx:
	return NamespaceParentCmd(clientData, interp, objc, objv);
    case NSPathIdx:
	return NamespacePathCmd(clientData, interp, objc, objv);
    case NSQualifiersIdx:
	return NamespaceQualifiersCmd(clientData, interp, objc, objv);
    case NSTailIdx:
	return NamespaceTailCmd(clientData, interp, objc, objv);
    case NSUpvarIdx:
	return NamespaceUpvarCmd(clientData, interp, objc, objv);
    case NSUnknownIdx:
	return NamespaceUnknownCmd(clientData, interp, objc, objv);
    case NSWhichIdx:
	return NamespaceWhichCmd(clientData, interp, objc, objv);
    default:
	Tcl_Panic("unhandled namespace subcommand");
    }
    return TCL_ERROR;
}

/*
 *----------------------------------------------------------------------
 *
 * NamespaceChildrenCmd --
 *
 *	Invoked to implement the "namespace children" command that returns a
 *	list containing the fully-qualified names of the child namespaces of a
 *	given namespace. Handles the following syntax:
 *
 *	    namespace children ?name? ?pattern?
 *
 * Results:
 *	Returns TCL_OK if successful, and TCL_ERROR if anything goes wrong.
 *
 * Side effects:
 *	Returns a result in the interpreter's result object. If anything goes
 *	wrong, the result is an error message.
 *
 *----------------------------------------------------------------------
 */

static int
NamespaceChildrenCmd(
    ClientData dummy,		/* Not used. */
    Tcl_Interp *interp,		/* Current interpreter. */
    int objc,			/* Number of arguments. */
    Tcl_Obj *const objv[])	/* Argument objects. */
{
    Tcl_Namespace *namespacePtr;
    Namespace *nsPtr, *childNsPtr;
    Namespace *globalNsPtr = (Namespace *) TclGetGlobalNamespace(interp);
    const char *pattern = NULL;
    Tcl_DString buffer;
    register Tcl_HashEntry *entryPtr;
    Tcl_HashSearch search;
    Tcl_Obj *listPtr, *elemPtr;

    /*
     * Get a pointer to the specified namespace, or the current namespace.
     */

    if (objc == 2) {
	nsPtr = (Namespace *) TclGetCurrentNamespace(interp);
    } else if ((objc == 3) || (objc == 4)) {
	if (TclGetNamespaceFromObj(interp, objv[2], &namespacePtr) != TCL_OK){
	    return TCL_ERROR;
	}
	nsPtr = (Namespace *) namespacePtr;
    } else {
	Tcl_WrongNumArgs(interp, 2, objv, "?name? ?pattern?");
	return TCL_ERROR;
    }

    /*
     * Get the glob-style pattern, if any, used to narrow the search.
     */

    Tcl_DStringInit(&buffer);
    if (objc == 4) {
	const char *name = TclGetString(objv[3]);

	if ((*name == ':') && (*(name+1) == ':')) {
	    pattern = name;
	} else {
	    Tcl_DStringAppend(&buffer, nsPtr->fullName, -1);
	    if (nsPtr != globalNsPtr) {
		Tcl_DStringAppend(&buffer, "::", 2);
	    }
	    Tcl_DStringAppend(&buffer, name, -1);
	    pattern = Tcl_DStringValue(&buffer);
	}
    }

    /*
     * Create a list containing the full names of all child namespaces whose
     * names match the specified pattern, if any.
     */

    listPtr = Tcl_NewListObj(0, NULL);
    if ((pattern != NULL) && TclMatchIsTrivial(pattern)) {
	unsigned int length = strlen(nsPtr->fullName);

	if (strncmp(pattern, nsPtr->fullName, length) != 0) {
	    goto searchDone;
	}
	if (
#ifndef BREAK_NAMESPACE_COMPAT
	    Tcl_FindHashEntry(&nsPtr->childTable, pattern+length) != NULL
#else
	    nsPtr->childTablePtr != NULL &&
	    Tcl_FindHashEntry(nsPtr->childTablePtr, pattern+length) != NULL
#endif
	) {
	    Tcl_ListObjAppendElement(interp, listPtr,
		    Tcl_NewStringObj(pattern, -1));
	}
	goto searchDone;
    }
#ifndef BREAK_NAMESPACE_COMPAT
    entryPtr = Tcl_FirstHashEntry(&nsPtr->childTable, &search);
#else
    if (nsPtr->childTablePtr == NULL) {
	goto searchDone;
    }
    entryPtr = Tcl_FirstHashEntry(nsPtr->childTablePtr, &search);
#endif
    while (entryPtr != NULL) {
	childNsPtr = Tcl_GetHashValue(entryPtr);
	if ((pattern == NULL)
		|| Tcl_StringMatch(childNsPtr->fullName, pattern)) {
	    elemPtr = Tcl_NewStringObj(childNsPtr->fullName, -1);
	    Tcl_ListObjAppendElement(interp, listPtr, elemPtr);
	}
	entryPtr = Tcl_NextHashEntry(&search);
    }

  searchDone:
    Tcl_SetObjResult(interp, listPtr);
    Tcl_DStringFree(&buffer);
    return TCL_OK;
}

/*
 *----------------------------------------------------------------------
 *
 * NamespaceCodeCmd --
 *
 *	Invoked to implement the "namespace code" command to capture the
 *	namespace context of a command. Handles the following syntax:
 *
 *	    namespace code arg
 *
 *	Here "arg" can be a list. "namespace code arg" produces a result
 *	equivalent to that produced by the command
 *
 *	    list ::namespace inscope [namespace current] $arg
 *
 *	However, if "arg" is itself a scoped value starting with "::namespace
 *	inscope", then the result is just "arg".
 *
 * Results:
 *	Returns TCL_OK if successful, and TCL_ERROR if anything goes wrong.
 *
 * Side effects:
 *	If anything goes wrong, this function returns an error message as the
 *	result in the interpreter's result object.
 *
 *----------------------------------------------------------------------
 */

static int
NamespaceCodeCmd(
    ClientData dummy,		/* Not used. */
    Tcl_Interp *interp,		/* Current interpreter. */
    int objc,			/* Number of arguments. */
    Tcl_Obj *const objv[])	/* Argument objects. */
{
    Namespace *currNsPtr;
    Tcl_Obj *listPtr, *objPtr;
    register const char *arg, *p;
    int length;

    if (objc != 3) {
	Tcl_WrongNumArgs(interp, 2, objv, "arg");
	return TCL_ERROR;
    }

    /*
     * If "arg" is already a scoped value, then return it directly.
     */

    arg = TclGetStringFromObj(objv[2], &length);
    while (*arg == ':') {
	arg++;
	length--;
    }
    if (*arg=='n' && length>17 && strncmp(arg, "namespace", 9)==0) {
	for (p=arg+9 ; isspace(UCHAR(*p)) ; p++) {
	    /* empty body: skip over whitespace */
	}
	if (*p=='i' && (p+7 <= arg+length) && strncmp(p, "inscope", 7)==0) {
	    Tcl_SetObjResult(interp, objv[2]);
	    return TCL_OK;
	}
    }

    /*
     * Otherwise, construct a scoped command by building a list with
     * "namespace inscope", the full name of the current namespace, and the
     * argument "arg". By constructing a list, we ensure that scoped commands
     * are interpreted properly when they are executed later, by the
     * "namespace inscope" command.
     */

    TclNewObj(listPtr);
    TclNewLiteralStringObj(objPtr, "::namespace");
    Tcl_ListObjAppendElement(interp, listPtr, objPtr);
    TclNewLiteralStringObj(objPtr, "inscope");
    Tcl_ListObjAppendElement(interp, listPtr, objPtr);

    currNsPtr = (Namespace *) TclGetCurrentNamespace(interp);
    if (currNsPtr == (Namespace *) TclGetGlobalNamespace(interp)) {
	TclNewLiteralStringObj(objPtr, "::");
    } else {
	objPtr = Tcl_NewStringObj(currNsPtr->fullName, -1);
    }
    Tcl_ListObjAppendElement(interp, listPtr, objPtr);

    Tcl_ListObjAppendElement(interp, listPtr, objv[2]);

    Tcl_SetObjResult(interp, listPtr);
    return TCL_OK;
}

/*
 *----------------------------------------------------------------------
 *
 * NamespaceCurrentCmd --
 *
 *	Invoked to implement the "namespace current" command which returns the
 *	fully-qualified name of the current namespace. Handles the following
 *	syntax:
 *
 *	    namespace current
 *
 * Results:
 *	Returns TCL_OK if successful, and TCL_ERROR if anything goes wrong.
 *
 * Side effects:
 *	Returns a result in the interpreter's result object. If anything goes
 *	wrong, the result is an error message.
 *
 *----------------------------------------------------------------------
 */

static int
NamespaceCurrentCmd(
    ClientData dummy,		/* Not used. */
    Tcl_Interp *interp,		/* Current interpreter. */
    int objc,			/* Number of arguments. */
    Tcl_Obj *const objv[])	/* Argument objects. */
{
    register Namespace *currNsPtr;

    if (objc != 2) {
	Tcl_WrongNumArgs(interp, 2, objv, NULL);
	return TCL_ERROR;
    }

    /*
     * The "real" name of the global namespace ("::") is the null string, but
     * we return "::" for it as a convenience to programmers. Note that "" and
     * "::" are treated as synonyms by the namespace code so that it is still
     * easy to do things like:
     *
     *    namespace [namespace current]::bar { ... }
     */

    currNsPtr = (Namespace *) TclGetCurrentNamespace(interp);
    if (currNsPtr == (Namespace *) TclGetGlobalNamespace(interp)) {
	Tcl_SetObjResult(interp, Tcl_NewStringObj("::", 2));
    } else {
	Tcl_SetObjResult(interp, Tcl_NewStringObj(currNsPtr->fullName, -1));
    }
    return TCL_OK;
}

/*
 *----------------------------------------------------------------------
 *
 * NamespaceDeleteCmd --
 *
 *	Invoked to implement the "namespace delete" command to delete
 *	namespace(s). Handles the following syntax:
 *
 *	    namespace delete ?name name...?
 *
 *	Each name identifies a namespace. It may include a sequence of
 *	namespace qualifiers separated by "::"s. If a namespace is found, it
 *	is deleted: all variables and procedures contained in that namespace
 *	are deleted. If that namespace is being used on the call stack, it is
 *	kept alive (but logically deleted) until it is removed from the call
 *	stack: that is, it can no longer be referenced by name but any
 *	currently executing procedure that refers to it is allowed to do so
 *	until the procedure returns. If the namespace can't be found, this
 *	function returns an error. If no namespaces are specified, this
 *	command does nothing.
 *
 * Results:
 *	Returns TCL_OK if successful, and TCL_ERROR if anything goes wrong.
 *
 * Side effects:
 *	Deletes the specified namespaces. If anything goes wrong, this
 *	function returns an error message in the interpreter's result object.
 *
 *----------------------------------------------------------------------
 */

static int
NamespaceDeleteCmd(
    ClientData dummy,		/* Not used. */
    Tcl_Interp *interp,		/* Current interpreter. */
    int objc,			/* Number of arguments. */
    Tcl_Obj *const objv[])	/* Argument objects. */
{
    Tcl_Namespace *namespacePtr;
    const char *name;
    register int i;

    if (objc < 2) {
	Tcl_WrongNumArgs(interp, 2, objv, "?name name...?");
	return TCL_ERROR;
    }

    /*
     * Destroying one namespace may cause another to be destroyed. Break this
     * into two passes: first check to make sure that all namespaces on the
     * command line are valid, and report any errors.
     */

    for (i = 2;  i < objc;  i++) {
	name = TclGetString(objv[i]);
	namespacePtr = Tcl_FindNamespace(interp, name, NULL, /*flags*/ 0);
	if ((namespacePtr == NULL)
		|| (((Namespace *) namespacePtr)->flags & NS_KILLED)) {
	    Tcl_AppendResult(interp, "unknown namespace \"",
		    TclGetString(objv[i]),
		    "\" in namespace delete command", NULL);
	    Tcl_SetErrorCode(interp, "TCL", "LOOKUP", "NAMESPACE",
		    TclGetString(objv[i]), NULL);
	    return TCL_ERROR;
	}
    }

    /*
     * Okay, now delete each namespace.
     */

    for (i = 2;  i < objc;  i++) {
	name = TclGetString(objv[i]);
	namespacePtr = Tcl_FindNamespace(interp, name, NULL, /* flags */ 0);
	if (namespacePtr) {
	    Tcl_DeleteNamespace(namespacePtr);
	}
    }
    return TCL_OK;
}

/*
 *----------------------------------------------------------------------
 *
 * NamespaceEvalCmd --
 *
 *	Invoked to implement the "namespace eval" command. Executes commands
 *	in a namespace. If the namespace does not already exist, it is
 *	created. Handles the following syntax:
 *
 *	    namespace eval name arg ?arg...?
 *
 *	If more than one arg argument is specified, the command that is
 *	executed is the result of concatenating the arguments together with a
 *	space between each argument.
 *
 * Results:
 *	Returns TCL_OK if the namespace is found and the commands are executed
 *	successfully. Returns TCL_ERROR if anything goes wrong.
 *
 * Side effects:
 *	Returns the result of the command in the interpreter's result object.
 *	If anything goes wrong, this function returns an error message as the
 *	result.
 *
 *----------------------------------------------------------------------
 */

static int
NamespaceEvalCmd(
    ClientData dummy,		/* Not used. */
    Tcl_Interp *interp,		/* Current interpreter. */
    int objc,			/* Number of arguments. */
    Tcl_Obj *const objv[])	/* Argument objects. */
{
    Interp *iPtr = (Interp *) interp;
    CmdFrame *invoker;
    int word;
    Tcl_Namespace *namespacePtr;
    CallFrame *framePtr, **framePtrPtr;
    Tcl_Obj *objPtr;
    int result;

    if (objc < 4) {
	Tcl_WrongNumArgs(interp, 2, objv, "name arg ?arg...?");
	return TCL_ERROR;
    }

    /*
     * Try to resolve the namespace reference, caching the result in the
     * namespace object along the way.
     */

    result = GetNamespaceFromObj(interp, objv[2], &namespacePtr);

    /*
     * If the namespace wasn't found, try to create it.
     */

    if (result == TCL_ERROR) {
	const char *name = TclGetString(objv[2]);

	namespacePtr = Tcl_CreateNamespace(interp, name, NULL, NULL);
	if (namespacePtr == NULL) {
	    return TCL_ERROR;
	}
    }

    /*
     * Make the specified namespace the current namespace and evaluate the
     * command(s).
     */

    /* This is needed to satisfy GCC 3.3's strict aliasing rules */
    framePtrPtr = &framePtr;
    result = TclPushStackFrame(interp, (Tcl_CallFrame **) framePtrPtr,
	    namespacePtr, /*isProcCallFrame*/ 0);
    if (result != TCL_OK) {
	return TCL_ERROR;
    }

    framePtr->objc = objc;
    framePtr->objv = objv;

    if (objc == 4) {
	/*
	 * TIP #280: Make actual argument location available to eval'd script.
	 */

	objPtr = objv[3];
	invoker = iPtr->cmdFramePtr;
	word = 3;
	TclArgumentGet(interp, objPtr, &invoker, &word);
    } else {
	/*
	 * More than one argument: concatenate them together with spaces
	 * between, then evaluate the result. Tcl_EvalObjEx will delete the
	 * object when it decrements its refcount after eval'ing it.
	 */

	objPtr = Tcl_ConcatObj(objc-3, objv+3);
	invoker = NULL;
	word = 0;
    }

    /*
     * TIP #280: Make invoking context available to eval'd script.
     */

    TclNRAddCallback(interp, NsEval_Callback, namespacePtr, "eval",
	    NULL, NULL);
    return TclNREvalObjEx(interp, objPtr, 0, invoker, word);
}

static int
NsEval_Callback(
    ClientData data[],
    Tcl_Interp *interp,
    int result)
{
    Tcl_Namespace *namespacePtr = data[0];

    if (result == TCL_ERROR) {
	int length = strlen(namespacePtr->fullName);
	int limit = 200;
	int overflow = (length > limit);
	char *cmd = data[1];

	Tcl_AppendObjToErrorInfo(interp, Tcl_ObjPrintf(
		"\n    (in namespace %s \"%.*s%s\" script line %d)",
		cmd,
		(overflow ? limit : length), namespacePtr->fullName,
		(overflow ? "..." : ""), Tcl_GetErrorLine(interp)));
    }

    /*
     * Restore the previous "current" namespace.
     */

    TclPopStackFrame(interp);
    return result;
}

/*
 *----------------------------------------------------------------------
 *
 * NamespaceExistsCmd --
 *
 *	Invoked to implement the "namespace exists" command that returns true
 *	if the given namespace currently exists, and false otherwise. Handles
 *	the following syntax:
 *
 *	    namespace exists name
 *
 * Results:
 *	Returns TCL_OK if successful, and TCL_ERROR if anything goes wrong.
 *
 * Side effects:
 *	Returns a result in the interpreter's result object. If anything goes
 *	wrong, the result is an error message.
 *
 *----------------------------------------------------------------------
 */

static int
NamespaceExistsCmd(
    ClientData dummy,		/* Not used. */
    Tcl_Interp *interp,		/* Current interpreter. */
    int objc,			/* Number of arguments. */
    Tcl_Obj *const objv[])	/* Argument objects. */
{
    Tcl_Namespace *namespacePtr;

    if (objc != 3) {
	Tcl_WrongNumArgs(interp, 2, objv, "name");
	return TCL_ERROR;
    }

    Tcl_SetObjResult(interp, Tcl_NewBooleanObj(
	    GetNamespaceFromObj(interp, objv[2], &namespacePtr) == TCL_OK));
    return TCL_OK;
}

/*
 *----------------------------------------------------------------------
 *
 * NamespaceExportCmd --
 *
 *	Invoked to implement the "namespace export" command that specifies
 *	which commands are exported from a namespace. The exported commands
 *	are those that can be imported into another namespace using "namespace
 *	import". Both commands defined in a namespace and commands the
 *	namespace has imported can be exported by a namespace. This command
 *	has the following syntax:
 *
 *	    namespace export ?-clear? ?pattern pattern...?
 *
 *	Each pattern may contain "string match"-style pattern matching special
 *	characters, but the pattern may not include any namespace qualifiers:
 *	that is, the pattern must specify commands in the current (exporting)
 *	namespace. The specified patterns are appended onto the namespace's
 *	list of export patterns.
 *
 *	To reset the namespace's export pattern list, specify the "-clear"
 *	flag.
 *
 *	If there are no export patterns and the "-clear" flag isn't given,
 *	this command returns the namespace's current export list.
 *
 * Results:
 *	Returns TCL_OK if successful, and TCL_ERROR if anything goes wrong.
 *
 * Side effects:
 *	Returns a result in the interpreter's result object. If anything goes
 *	wrong, the result is an error message.
 *
 *----------------------------------------------------------------------
 */

static int
NamespaceExportCmd(
    ClientData dummy,		/* Not used. */
    Tcl_Interp *interp,		/* Current interpreter. */
    int objc,			/* Number of arguments. */
    Tcl_Obj *const objv[])	/* Argument objects. */
{
    Namespace *currNsPtr = (Namespace *) TclGetCurrentNamespace(interp);
    const char *pattern, *string;
    int resetListFirst = 0;
    int firstArg, patternCt, i, result;

    if (objc < 2) {
	Tcl_WrongNumArgs(interp, 2, objv, "?-clear? ?pattern pattern...?");
	return TCL_ERROR;
    }

    /*
     * Process the optional "-clear" argument.
     */

    firstArg = 2;
    if (firstArg < objc) {
	string = TclGetString(objv[firstArg]);
	if (strcmp(string, "-clear") == 0) {
	    resetListFirst = 1;
	    firstArg++;
	}
    }

    /*
     * If no pattern arguments are given, and "-clear" isn't specified, return
     * the namespace's current export pattern list.
     */

    patternCt = (objc - firstArg);
    if (patternCt == 0) {
	if (firstArg > 2) {
	    return TCL_OK;
	} else {
	    /*
	     * Create list with export patterns.
	     */

	    Tcl_Obj *listPtr = Tcl_NewListObj(0, NULL);

	    result = Tcl_AppendExportList(interp, (Tcl_Namespace *) currNsPtr,
		    listPtr);
	    if (result != TCL_OK) {
		return result;
	    }
	    Tcl_SetObjResult(interp, listPtr);
	    return TCL_OK;
	}
    }

    /*
     * Add each pattern to the namespace's export pattern list.
     */

    for (i = firstArg;  i < objc;  i++) {
	pattern = TclGetString(objv[i]);
	result = Tcl_Export(interp, (Tcl_Namespace *) currNsPtr, pattern,
		((i == firstArg)? resetListFirst : 0));
	if (result != TCL_OK) {
	    return result;
	}
    }
    return TCL_OK;
}

/*
 *----------------------------------------------------------------------
 *
 * NamespaceForgetCmd --
 *
 *	Invoked to implement the "namespace forget" command to remove imported
 *	commands from a namespace. Handles the following syntax:
 *
 *	    namespace forget ?pattern pattern...?
 *
 *	Each pattern is a name like "foo::*" or "a::b::x*". That is, the
 *	pattern may include the special pattern matching characters recognized
 *	by the "string match" command, but only in the command name at the end
 *	of the qualified name; the special pattern characters may not appear
 *	in a namespace name. All of the commands that match that pattern are
 *	checked to see if they have an imported command in the current
 *	namespace that refers to the matched command. If there is an alias, it
 *	is removed.
 *
 * Results:
 *	Returns TCL_OK if successful, and TCL_ERROR if anything goes wrong.
 *
 * Side effects:
 *	Imported commands are removed from the current namespace. If anything
 *	goes wrong, this function returns an error message in the
 *	interpreter's result object.
 *
 *----------------------------------------------------------------------
 */

static int
NamespaceForgetCmd(
    ClientData dummy,		/* Not used. */
    Tcl_Interp *interp,		/* Current interpreter. */
    int objc,			/* Number of arguments. */
    Tcl_Obj *const objv[])	/* Argument objects. */
{
    const char *pattern;
    register int i, result;

    if (objc < 2) {
	Tcl_WrongNumArgs(interp, 2, objv, "?pattern pattern...?");
	return TCL_ERROR;
    }

    for (i = 2;  i < objc;  i++) {
	pattern = TclGetString(objv[i]);
	result = Tcl_ForgetImport(interp, NULL, pattern);
	if (result != TCL_OK) {
	    return result;
	}
    }
    return TCL_OK;
}

/*
 *----------------------------------------------------------------------
 *
 * NamespaceImportCmd --
 *
 *	Invoked to implement the "namespace import" command that imports
 *	commands into a namespace. Handles the following syntax:
 *
 *	    namespace import ?-force? ?pattern pattern...?
 *
 *	Each pattern is a namespace-qualified name like "foo::*", "a::b::x*",
 *	or "bar::p". That is, the pattern may include the special pattern
 *	matching characters recognized by the "string match" command, but only
 *	in the command name at the end of the qualified name; the special
 *	pattern characters may not appear in a namespace name. All of the
 *	commands that match the pattern and which are exported from their
 *	namespace are made accessible from the current namespace context. This
 *	is done by creating a new "imported command" in the current namespace
 *	that points to the real command in its original namespace; when the
 *	imported command is called, it invokes the real command.
 *
 *	If an imported command conflicts with an existing command, it is
 *	treated as an error. But if the "-force" option is included, then
 *	existing commands are overwritten by the imported commands.
 *
 *	If there are no pattern arguments and the "-force" flag isn't given,
 *	this command returns the list of commands currently imported in
 *	the current namespace.
 *
 * Results:
 *	Returns TCL_OK if successful, and TCL_ERROR if anything goes wrong.
 *
 * Side effects:
 *	Adds imported commands to the current namespace. If anything goes
 *	wrong, this function returns an error message in the interpreter's
 *	result object.
 *
 *----------------------------------------------------------------------
 */

static int
NamespaceImportCmd(
    ClientData dummy,		/* Not used. */
    Tcl_Interp *interp,		/* Current interpreter. */
    int objc,			/* Number of arguments. */
    Tcl_Obj *const objv[])	/* Argument objects. */
{
    int allowOverwrite = 0;
    const char *string, *pattern;
    register int i, result;
    int firstArg;

    if (objc < 2) {
	Tcl_WrongNumArgs(interp, 2, objv, "?-force? ?pattern pattern...?");
	return TCL_ERROR;
    }

    /*
     * Skip over the optional "-force" as the first argument.
     */

    firstArg = 2;
    if (firstArg < objc) {
	string = TclGetString(objv[firstArg]);
	if ((*string == '-') && (strcmp(string, "-force") == 0)) {
	    allowOverwrite = 1;
	    firstArg++;
	}
    } else {
	/*
	 * When objc == 2, command is just [namespace import]. Introspection
	 * form to return list of imported commands.
	 */

	Tcl_HashEntry *hPtr;
	Tcl_HashSearch search;
	Namespace *nsPtr = (Namespace *) TclGetCurrentNamespace(interp);
	Tcl_Obj *listPtr;

	TclNewObj(listPtr);
	for (hPtr = Tcl_FirstHashEntry(&nsPtr->cmdTable, &search);
		hPtr != NULL; hPtr = Tcl_NextHashEntry(&search)) {
	    Command *cmdPtr = Tcl_GetHashValue(hPtr);

	    if (cmdPtr->deleteProc == DeleteImportedCmd) {
		Tcl_ListObjAppendElement(NULL, listPtr, Tcl_NewStringObj(
			Tcl_GetHashKey(&nsPtr->cmdTable, hPtr) ,-1));
	    }
	}
	Tcl_SetObjResult(interp, listPtr);
	return TCL_OK;
    }

    /*
     * Handle the imports for each of the patterns.
     */

    for (i = firstArg;  i < objc;  i++) {
	pattern = TclGetString(objv[i]);
	result = Tcl_Import(interp, NULL, pattern, allowOverwrite);
	if (result != TCL_OK) {
	    return result;
	}
    }
    return TCL_OK;
}

/*
 *----------------------------------------------------------------------
 *
 * NamespaceInscopeCmd --
 *
 *	Invoked to implement the "namespace inscope" command that executes a
 *	script in the context of a particular namespace. This command is not
 *	expected to be used directly by programmers; calls to it are generated
 *	implicitly when programs use "namespace code" commands to register
 *	callback scripts. Handles the following syntax:
 *
 *	    namespace inscope name arg ?arg...?
 *
 *	The "namespace inscope" command is much like the "namespace eval"
 *	command except that it has lappend semantics and the namespace must
 *	already exist. It treats the first argument as a list, and appends any
 *	arguments after the first onto the end as proper list elements. For
 *	example,
 *
 *	    namespace inscope ::foo {a b} c d e
 *
 *	is equivalent to
 *
 *	    namespace eval ::foo [concat {a b} [list c d e]]
 *
 *	This lappend semantics is important because many callback scripts are
 *	actually prefixes.
 *
 * Results:
 *	Returns TCL_OK to indicate success, or TCL_ERROR to indicate failure.
 *
 * Side effects:
 *	Returns a result in the Tcl interpreter's result object.
 *
 *----------------------------------------------------------------------
 */

static int
NamespaceInscopeCmd(
    ClientData dummy,		/* Not used. */
    Tcl_Interp *interp,		/* Current interpreter. */
    int objc,			/* Number of arguments. */
    Tcl_Obj *const objv[])	/* Argument objects. */
{
    Tcl_Namespace *namespacePtr;
    CallFrame *framePtr, **framePtrPtr;
    int i, result;
    Tcl_Obj *cmdObjPtr;

    if (objc < 4) {
	Tcl_WrongNumArgs(interp, 2, objv, "name arg ?arg...?");
	return TCL_ERROR;
    }

    /*
     * Resolve the namespace reference.
     */

    if (TclGetNamespaceFromObj(interp, objv[2], &namespacePtr) != TCL_OK) {
	return TCL_ERROR;
    }

    /*
     * Make the specified namespace the current namespace.
     */

    framePtrPtr = &framePtr;		/* This is needed to satisfy GCC's
					 * strict aliasing rules. */
    result = TclPushStackFrame(interp, (Tcl_CallFrame **) framePtrPtr,
	    namespacePtr, /*isProcCallFrame*/ 0);
    if (result != TCL_OK) {
	return result;
    }

    framePtr->objc = objc;
    framePtr->objv = objv;

    /*
     * Execute the command. If there is just one argument, just treat it as a
     * script and evaluate it. Otherwise, create a list from the arguments
     * after the first one, then concatenate the first argument and the list
     * of extra arguments to form the command to evaluate.
     */

    if (objc == 4) {
	cmdObjPtr = objv[3];
    } else {
	Tcl_Obj *concatObjv[2];
	register Tcl_Obj *listPtr;

	listPtr = Tcl_NewListObj(0, NULL);
	for (i = 4;  i < objc;  i++) {
	    if (Tcl_ListObjAppendElement(interp, listPtr, objv[i]) != TCL_OK){
		Tcl_DecrRefCount(listPtr);	/* Free unneeded obj. */
		return TCL_ERROR;
	    }
	}

	concatObjv[0] = objv[3];
	concatObjv[1] = listPtr;
	cmdObjPtr = Tcl_ConcatObj(2, concatObjv);
	Tcl_DecrRefCount(listPtr);    /* We're done with the list object. */
    }

    TclNRAddCallback(interp, NsEval_Callback, namespacePtr, "inscope",
	    NULL, NULL);
    return TclNREvalObjEx(interp, cmdObjPtr, 0, NULL, 0);
}

/*
 *----------------------------------------------------------------------
 *
 * NamespaceOriginCmd --
 *
 *	Invoked to implement the "namespace origin" command to return the
 *	fully-qualified name of the "real" command to which the specified
 *	"imported command" refers. Handles the following syntax:
 *
 *	    namespace origin name
 *
 * Results:
 *	An imported command is created in an namespace when that namespace
 *	imports a command from another namespace. If a command is imported
 *	into a sequence of namespaces a, b,...,n where each successive
 *	namespace just imports the command from the previous namespace, this
 *	command returns the fully-qualified name of the original command in
 *	the first namespace, a. If "name" does not refer to an alias, its
 *	fully-qualified name is returned. The returned name is stored in the
 *	interpreter's result object. This function returns TCL_OK if
 *	successful, and TCL_ERROR if anything goes wrong.
 *
 * Side effects:
 *	If anything goes wrong, this function returns an error message in the
 *	interpreter's result object.
 *
 *----------------------------------------------------------------------
 */

static int
NamespaceOriginCmd(
    ClientData dummy,		/* Not used. */
    Tcl_Interp *interp,		/* Current interpreter. */
    int objc,			/* Number of arguments. */
    Tcl_Obj *const objv[])	/* Argument objects. */
{
    Tcl_Command command, origCommand;
    Tcl_Obj *resultPtr;

    if (objc != 3) {
	Tcl_WrongNumArgs(interp, 2, objv, "name");
	return TCL_ERROR;
    }

    command = Tcl_GetCommandFromObj(interp, objv[2]);
    if (command == NULL) {
	Tcl_AppendResult(interp, "invalid command name \"",
		TclGetString(objv[2]), "\"", NULL);
	Tcl_SetErrorCode(interp, "TCL", "LOOKUP", "COMMAND",
		TclGetString(objv[2]), NULL);
	return TCL_ERROR;
    }
    origCommand = TclGetOriginalCommand(command);
    TclNewObj(resultPtr);
    if (origCommand == NULL) {
	/*
	 * The specified command isn't an imported command. Return the
	 * command's name qualified by the full name of the namespace it was
	 * defined in.
	 */

	Tcl_GetCommandFullName(interp, command, resultPtr);
    } else {
	Tcl_GetCommandFullName(interp, origCommand, resultPtr);
    }
    Tcl_SetObjResult(interp, resultPtr);
    return TCL_OK;
}

/*
 *----------------------------------------------------------------------
 *
 * NamespaceParentCmd --
 *
 *	Invoked to implement the "namespace parent" command that returns the
 *	fully-qualified name of the parent namespace for a specified
 *	namespace. Handles the following syntax:
 *
 *	    namespace parent ?name?
 *
 * Results:
 *	Returns TCL_OK if successful, and TCL_ERROR if anything goes wrong.
 *
 * Side effects:
 *	Returns a result in the interpreter's result object. If anything goes
 *	wrong, the result is an error message.
 *
 *----------------------------------------------------------------------
 */

static int
NamespaceParentCmd(
    ClientData dummy,		/* Not used. */
    Tcl_Interp *interp,		/* Current interpreter. */
    int objc,			/* Number of arguments. */
    Tcl_Obj *const objv[])	/* Argument objects. */
{
    Tcl_Namespace *nsPtr;

    if (objc == 2) {
	nsPtr = TclGetCurrentNamespace(interp);
    } else if (objc == 3) {
	if (TclGetNamespaceFromObj(interp, objv[2], &nsPtr) != TCL_OK) {
	    return TCL_ERROR;
	}
    } else {
	Tcl_WrongNumArgs(interp, 2, objv, "?name?");
	return TCL_ERROR;
    }

    /*
     * Report the parent of the specified namespace.
     */

    if (nsPtr->parentPtr != NULL) {
	Tcl_SetObjResult(interp, Tcl_NewStringObj(
		nsPtr->parentPtr->fullName, -1));
    }
    return TCL_OK;
}

/*
 *----------------------------------------------------------------------
 *
 * NamespacePathCmd --
 *
 *	Invoked to implement the "namespace path" command that reads and
 *	writes the current namespace's command resolution path. Has one
 *	optional argument: if present, it is a list of named namespaces to set
 *	the path to, and if absent, the current path should be returned.
 *	Handles the following syntax:
 *
 *	    namespace path ?nsList?
 *
 * Results:
 *	Returns TCL_OK if successful, and TCL_ERROR if anything goes wrong
 *	(most notably if the namespace list contains the name of something
 *	other than a namespace). In the successful-exit case, may set the
 *	interpreter result to the list of names of the namespaces on the
 *	current namespace's path.
 *
 * Side effects:
 *	May update the namespace path (triggering a recomputing of all command
 *	names that depend on the namespace for resolution).
 *
 *----------------------------------------------------------------------
 */

static int
NamespacePathCmd(
    ClientData dummy,		/* Not used. */
    Tcl_Interp *interp,		/* Current interpreter. */
    int objc,			/* Number of arguments. */
    Tcl_Obj *const objv[])	/* Argument objects. */
{
    Namespace *nsPtr = (Namespace *) TclGetCurrentNamespace(interp);
    int i, nsObjc, result = TCL_ERROR;
    Tcl_Obj **nsObjv;
    Tcl_Namespace **namespaceList = NULL;

    if (objc > 3) {
	Tcl_WrongNumArgs(interp, 2, objv, "?pathList?");
	return TCL_ERROR;
    }

    /*
     * If no path is given, return the current path.
     */

    if (objc == 2) {
	/*
	 * Not a very fast way to compute this, but easy to get right.
	 */

	for (i=0 ; i<nsPtr->commandPathLength ; i++) {
	    if (nsPtr->commandPathArray[i].nsPtr != NULL) {
		Tcl_AppendElement(interp,
			nsPtr->commandPathArray[i].nsPtr->fullName);
	    }
	}
	return TCL_OK;
    }

    /*
     * There is a path given, so parse it into an array of namespace pointers.
     */

    if (TclListObjGetElements(interp, objv[2], &nsObjc, &nsObjv) != TCL_OK) {
	goto badNamespace;
    }
    if (nsObjc != 0) {
	namespaceList = TclStackAlloc(interp,
		sizeof(Tcl_Namespace *) * nsObjc);

	for (i=0 ; i<nsObjc ; i++) {
	    if (TclGetNamespaceFromObj(interp, nsObjv[i],
		    &namespaceList[i]) != TCL_OK) {
		goto badNamespace;
	    }
	}
    }

    /*
     * Now we have the list of valid namespaces, install it as the path.
     */

    TclSetNsPath(nsPtr, nsObjc, namespaceList);

    result = TCL_OK;
  badNamespace:
    if (namespaceList != NULL) {
	TclStackFree(interp, namespaceList);
    }
    return result;
}

/*
 *----------------------------------------------------------------------
 *
 * TclSetNsPath --
 *
 *	Sets the namespace command name resolution path to the given list of
 *	namespaces. If the list is empty (of zero length) the path is set to
 *	empty and the default old-style behaviour of command name resolution
 *	is used.
 *
 * Results:
 *	nothing
 *
 * Side effects:
 *	Invalidates the command name resolution caches for any command
 *	resolved in the given namespace.
 *
 *----------------------------------------------------------------------
 */

void
TclSetNsPath(
    Namespace *nsPtr,		/* Namespace whose path is to be set. */
    int pathLength,		/* Length of pathAry. */
    Tcl_Namespace *pathAry[])	/* Array of namespaces that are the path. */
{
    if (pathLength != 0) {
	NamespacePathEntry *tmpPathArray = (NamespacePathEntry *)
		ckalloc(sizeof(NamespacePathEntry) * pathLength);
	int i;

	for (i=0 ; i<pathLength ; i++) {
	    tmpPathArray[i].nsPtr = (Namespace *) pathAry[i];
	    tmpPathArray[i].creatorNsPtr = nsPtr;
	    tmpPathArray[i].prevPtr = NULL;
	    tmpPathArray[i].nextPtr =
		    tmpPathArray[i].nsPtr->commandPathSourceList;
	    if (tmpPathArray[i].nextPtr != NULL) {
		tmpPathArray[i].nextPtr->prevPtr = &tmpPathArray[i];
	    }
	    tmpPathArray[i].nsPtr->commandPathSourceList = &tmpPathArray[i];
	}
	if (nsPtr->commandPathLength != 0) {
	    UnlinkNsPath(nsPtr);
	}
	nsPtr->commandPathArray = tmpPathArray;
    } else {
	if (nsPtr->commandPathLength != 0) {
	    UnlinkNsPath(nsPtr);
	}
    }

    nsPtr->commandPathLength = pathLength;
    nsPtr->cmdRefEpoch++;
    nsPtr->resolverEpoch++;
}

/*
 *----------------------------------------------------------------------
 *
 * UnlinkNsPath --
 *
 *	Delete the given namespace's command name resolution path. Only call
 *	if the path is non-empty. Caller must reset the counter containing the
 *	path size.
 *
 * Results:
 *	nothing
 *
 * Side effects:
 *	Deletes the array of path entries and unlinks those path entries from
 *	the target namespace's list of interested namespaces.
 *
 *----------------------------------------------------------------------
 */

static void
UnlinkNsPath(
    Namespace *nsPtr)
{
    int i;
    for (i=0 ; i<nsPtr->commandPathLength ; i++) {
	NamespacePathEntry *nsPathPtr = &nsPtr->commandPathArray[i];

	if (nsPathPtr->prevPtr != NULL) {
	    nsPathPtr->prevPtr->nextPtr = nsPathPtr->nextPtr;
	}
	if (nsPathPtr->nextPtr != NULL) {
	    nsPathPtr->nextPtr->prevPtr = nsPathPtr->prevPtr;
	}
	if (nsPathPtr->nsPtr != NULL) {
	    if (nsPathPtr->nsPtr->commandPathSourceList == nsPathPtr) {
		nsPathPtr->nsPtr->commandPathSourceList = nsPathPtr->nextPtr;
	    }
	}
    }
    ckfree((char *) nsPtr->commandPathArray);
}

/*
 *----------------------------------------------------------------------
 *
 * TclInvalidateNsPath --
 *
 *	Invalidate the name resolution caches for all names looked up in
 *	namespaces whose name path includes the given namespace.
 *
 * Results:
 *	nothing
 *
 * Side effects:
 *	Increments the command reference epoch in each namespace whose path
 *	includes the given namespace. This causes any cached resolved names
 *	whose root cacheing context starts at that namespace to be recomputed
 *	the next time they are used.
 *
 *----------------------------------------------------------------------
 */

void
TclInvalidateNsPath(
    Namespace *nsPtr)
{
    NamespacePathEntry *nsPathPtr = nsPtr->commandPathSourceList;

    while (nsPathPtr != NULL) {
	if (nsPathPtr->nsPtr != NULL) {
	    nsPathPtr->creatorNsPtr->cmdRefEpoch++;
	}
	nsPathPtr = nsPathPtr->nextPtr;
    }
}

/*
 *----------------------------------------------------------------------
 *
 * NamespaceQualifiersCmd --
 *
 *	Invoked to implement the "namespace qualifiers" command that returns
 *	any leading namespace qualifiers in a string. These qualifiers are
 *	namespace names separated by "::"s. For example, for "::foo::p" this
 *	command returns "::foo", and for "::" it returns "". This command is
 *	the complement of the "namespace tail" command. Note that this command
 *	does not check whether the "namespace" names are, in fact, the names
 *	of currently defined namespaces. Handles the following syntax:
 *
 *	    namespace qualifiers string
 *
 * Results:
 *	Returns TCL_OK if successful, and TCL_ERROR if anything goes wrong.
 *
 * Side effects:
 *	Returns a result in the interpreter's result object. If anything goes
 *	wrong, the result is an error message.
 *
 *----------------------------------------------------------------------
 */

static int
NamespaceQualifiersCmd(
    ClientData dummy,		/* Not used. */
    Tcl_Interp *interp,		/* Current interpreter. */
    int objc,			/* Number of arguments. */
    Tcl_Obj *const objv[])	/* Argument objects. */
{
    register const char *name, *p;
    int length;

    if (objc != 3) {
	Tcl_WrongNumArgs(interp, 2, objv, "string");
	return TCL_ERROR;
    }

    /*
     * Find the end of the string, then work backward and find the start of
     * the last "::" qualifier.
     */

    name = TclGetString(objv[2]);
    for (p = name;  *p != '\0';  p++) {
	/* empty body */
    }
    while (--p >= name) {
	if ((*p == ':') && (p > name) && (*(p-1) == ':')) {
	    p -= 2;			/* Back up over the :: */
	    while ((p >= name) && (*p == ':')) {
		p--;			/* Back up over the preceeding : */
	    }
	    break;
	}
    }

    if (p >= name) {
	length = p-name+1;
	Tcl_SetObjResult(interp, Tcl_NewStringObj(name, length));
    }
    return TCL_OK;
}

/*
 *----------------------------------------------------------------------
 *
 * NamespaceUnknownCmd --
 *
 *	Invoked to implement the "namespace unknown" command (TIP 181) that
 *	sets or queries a per-namespace unknown command handler. This handler
 *	is called when command lookup fails (current and global ns). The
 *	default handler for the global namespace is ::unknown. The default
 *	handler for other namespaces is to call the global namespace unknown
 *	handler. Passing an empty list results in resetting the handler to its
 *	default.
 *
 *	    namespace unknown ?handler?
 *
 * Results:
 *	Returns TCL_OK if successful, and TCL_ERROR if anything goes wrong.
 *
 * Side effects:
 *	If no handler is specified, returns a result in the interpreter's
 *	result object, otherwise it sets the unknown handler pointer in the
 *	current namespace to the script fragment provided. If anything goes
 *	wrong, the result is an error message.
 *
 *----------------------------------------------------------------------
 */

static int
NamespaceUnknownCmd(
    ClientData dummy,		/* Not used. */
    Tcl_Interp *interp,		/* Current interpreter. */
    int objc,			/* Number of arguments. */
    Tcl_Obj *const objv[])	/* Argument objects. */
{
    Tcl_Namespace *currNsPtr;
    Tcl_Obj *resultPtr;
    int rc;

    if (objc > 3) {
	Tcl_WrongNumArgs(interp, 2, objv, "?script?");
	return TCL_ERROR;
    }

    currNsPtr = TclGetCurrentNamespace(interp);

    if (objc == 2) {
	/*
	 * Introspection - return the current namespace handler.
	 */

	resultPtr = Tcl_GetNamespaceUnknownHandler(interp, currNsPtr);
	if (resultPtr == NULL) {
	    TclNewObj(resultPtr);
	}
	Tcl_SetObjResult(interp, resultPtr);
    } else {
	rc = Tcl_SetNamespaceUnknownHandler(interp, currNsPtr, objv[2]);
	if (rc == TCL_OK) {
	    Tcl_SetObjResult(interp, objv[2]);
	}
	return rc;
    }
    return TCL_OK;
}

/*
 *----------------------------------------------------------------------
 *
 * Tcl_GetNamespaceUnknownHandler --
 *
 *	Returns the unknown command handler registered for the given
 *	namespace.
 *
 * Results:
 *	Returns the current unknown command handler, or NULL if none exists
 *	for the namespace.
 *
 * Side effects:
 *	None.
 *
 *----------------------------------------------------------------------
 */

Tcl_Obj *
Tcl_GetNamespaceUnknownHandler(
    Tcl_Interp *interp,		/* The interpreter in which the namespace
				 * exists. */
    Tcl_Namespace *nsPtr)	/* The namespace. */
{
    Namespace *currNsPtr = (Namespace *) nsPtr;

    if (currNsPtr->unknownHandlerPtr == NULL &&
	    currNsPtr == ((Interp *) interp)->globalNsPtr) {
	/*
	 * Default handler for global namespace is "::unknown". For all other
	 * namespaces, it is NULL (which falls back on the global unknown
	 * handler).
	 */

	TclNewLiteralStringObj(currNsPtr->unknownHandlerPtr, "::unknown");
	Tcl_IncrRefCount(currNsPtr->unknownHandlerPtr);
    }
    return currNsPtr->unknownHandlerPtr;
}

/*
 *----------------------------------------------------------------------
 *
 * Tcl_SetNamespaceUnknownHandler --
 *
 *	Sets the unknown command handler for the given namespace to the
 *	command prefix passed.
 *
 * Results:
 *	Returns TCL_OK if successful, and TCL_ERROR if anything goes wrong.
 *
 * Side effects:
 *	Sets the namespace unknown command handler. If the passed in handler
 *	is NULL or an empty list, then the handler is reset to its default. If
 *	an error occurs, then an error message is left in the interpreter
 *	result.
 *
 *----------------------------------------------------------------------
 */

int
Tcl_SetNamespaceUnknownHandler(
    Tcl_Interp *interp,		/* Interpreter in which the namespace
				 * exists. */
    Tcl_Namespace *nsPtr,	/* Namespace which is being updated. */
    Tcl_Obj *handlerPtr)	/* The new handler, or NULL to reset. */
{
    int lstlen = 0;
    Namespace *currNsPtr = (Namespace *) nsPtr;

    /*
     * Ensure that we check for errors *first* before we change anything.
     */

    if (handlerPtr != NULL) {
	if (TclListObjLength(interp, handlerPtr, &lstlen) != TCL_OK) {
	    /*
	     * Not a list.
	     */

	    return TCL_ERROR;
	}
	if (lstlen > 0) {
	    /*
	     * We are going to be saving this handler. Increment the reference
	     * count before decrementing the refcount on the previous handler,
	     * so that nothing strange can happen if we are told to set the
	     * handler to the previous value.
	     */

	    Tcl_IncrRefCount(handlerPtr);
	}
    }

    /*
     * Remove old handler next.
     */

    if (currNsPtr->unknownHandlerPtr != NULL) {
	Tcl_DecrRefCount(currNsPtr->unknownHandlerPtr);
    }

    /*
     * Install the new handler.
     */

    if (lstlen > 0) {
	/*
	 * Just store the handler. It already has the correct reference count.
	 */

	currNsPtr->unknownHandlerPtr = handlerPtr;
    } else {
	/*
	 * If NULL or an empty list is passed, this resets to the default
	 * handler.
	 */

	currNsPtr->unknownHandlerPtr = NULL;
    }
    return TCL_OK;
}

/*
 *----------------------------------------------------------------------
 *
 * NamespaceTailCmd --
 *
 *	Invoked to implement the "namespace tail" command that returns the
 *	trailing name at the end of a string with "::" namespace qualifiers.
 *	These qualifiers are namespace names separated by "::"s. For example,
 *	for "::foo::p" this command returns "p", and for "::" it returns "".
 *	This command is the complement of the "namespace qualifiers" command.
 *	Note that this command does not check whether the "namespace" names
 *	are, in fact, the names of currently defined namespaces. Handles the
 *	following syntax:
 *
 *	    namespace tail string
 *
 * Results:
 *	Returns TCL_OK if successful, and TCL_ERROR if anything goes wrong.
 *
 * Side effects:
 *	Returns a result in the interpreter's result object. If anything goes
 *	wrong, the result is an error message.
 *
 *----------------------------------------------------------------------
 */

static int
NamespaceTailCmd(
    ClientData dummy,		/* Not used. */
    Tcl_Interp *interp,		/* Current interpreter. */
    int objc,			/* Number of arguments. */
    Tcl_Obj *const objv[])	/* Argument objects. */
{
    register const char *name, *p;

    if (objc != 3) {
	Tcl_WrongNumArgs(interp, 2, objv, "string");
	return TCL_ERROR;
    }

    /*
     * Find the end of the string, then work backward and find the last "::"
     * qualifier.
     */

    name = TclGetString(objv[2]);
    for (p = name;  *p != '\0';  p++) {
	/* empty body */
    }
    while (--p > name) {
	if ((*p == ':') && (*(p-1) == ':')) {
	    p++;			/* Just after the last "::" */
	    break;
	}
    }

    if (p >= name) {
	Tcl_SetObjResult(interp, Tcl_NewStringObj(p, -1));
    }
    return TCL_OK;
}

/*
 *----------------------------------------------------------------------
 *
 * NamespaceUpvarCmd --
 *
 *	Invoked to implement the "namespace upvar" command, that creates
 *	variables in the current scope linked to variables in another
 *	namespace. Handles the following syntax:
 *
 *	    namespace upvar ns otherVar myVar ?otherVar myVar ...?
 *
 * Results:
 *	Returns TCL_OK if successful, and TCL_ERROR if anything goes wrong.
 *
 * Side effects:
 *	Creates new variables in the current scope, linked to the
 *	corresponding variables in the stipulated nmamespace. If anything goes
 *	wrong, the result is an error message.
 *
 *----------------------------------------------------------------------
 */

static int
NamespaceUpvarCmd(
    ClientData dummy,		/* Not used. */
    Tcl_Interp *interp,		/* Current interpreter. */
    int objc,			/* Number of arguments. */
    Tcl_Obj *const objv[])	/* Argument objects. */
{
    Interp *iPtr = (Interp *) interp;
    Tcl_Namespace *nsPtr, *savedNsPtr;
    Var *otherPtr, *arrayPtr;
    const char *myName;

    if (objc < 3 || !(objc & 1)) {
	Tcl_WrongNumArgs(interp, 2, objv, "ns ?otherVar myVar ...?");
	return TCL_ERROR;
    }

    if (TclGetNamespaceFromObj(interp, objv[2], &nsPtr) != TCL_OK) {
	return TCL_ERROR;
    }

    objc -= 3;
    objv += 3;

    for (; objc>0 ; objc-=2, objv+=2) {
	/*
	 * Locate the other variable.
	 */

	savedNsPtr = (Tcl_Namespace *) iPtr->varFramePtr->nsPtr;
	iPtr->varFramePtr->nsPtr = (Namespace *) nsPtr;
	otherPtr = TclObjLookupVarEx(interp, objv[0], NULL,
		(TCL_NAMESPACE_ONLY | TCL_LEAVE_ERR_MSG), "access",
		/*createPart1*/ 1, /*createPart2*/ 1, &arrayPtr);
	iPtr->varFramePtr->nsPtr = (Namespace *) savedNsPtr;
	if (otherPtr == NULL) {
	    return TCL_ERROR;
	}

	/*
	 * Create the new variable and link it to otherPtr.
	 */

	myName = TclGetString(objv[1]);
	if (TclPtrMakeUpvar(interp, otherPtr, myName, 0, -1) != TCL_OK) {
	    return TCL_ERROR;
	}
    }

    return TCL_OK;
}

/*
 *----------------------------------------------------------------------
 *
 * NamespaceWhichCmd --
 *
 *	Invoked to implement the "namespace which" command that returns the
 *	fully-qualified name of a command or variable. If the specified
 *	command or variable does not exist, it returns "". Handles the
 *	following syntax:
 *
 *	    namespace which ?-command? ?-variable? name
 *
 * Results:
 *	Returns TCL_OK if successful, and TCL_ERROR if anything goes wrong.
 *
 * Side effects:
 *	Returns a result in the interpreter's result object. If anything goes
 *	wrong, the result is an error message.
 *
 *----------------------------------------------------------------------
 */

static int
NamespaceWhichCmd(
    ClientData dummy,		/* Not used. */
    Tcl_Interp *interp,		/* Current interpreter. */
    int objc,			/* Number of arguments. */
    Tcl_Obj *const objv[])	/* Argument objects. */
{
    static const char *const opts[] = {
	"-command", "-variable", NULL
    };
    int lookupType = 0;
    Tcl_Obj *resultPtr;

    if (objc < 3 || objc > 4) {
    badArgs:
	Tcl_WrongNumArgs(interp, 2, objv, "?-command? ?-variable? name");
	return TCL_ERROR;
    } else if (objc == 4) {
	/*
	 * Look for a flag controlling the lookup.
	 */

	if (Tcl_GetIndexFromObj(interp, objv[2], opts, "option", 0,
		&lookupType) != TCL_OK) {
	    /*
	     * Preserve old style of error message!
	     */

	    Tcl_ResetResult(interp);
	    goto badArgs;
	}
    }

    TclNewObj(resultPtr);
    switch (lookupType) {
    case 0: {				/* -command */
	Tcl_Command cmd = Tcl_GetCommandFromObj(interp, objv[objc-1]);

	if (cmd != NULL) {
	    Tcl_GetCommandFullName(interp, cmd, resultPtr);
	}
	break;
    }
    case 1: {				/* -variable */
	Tcl_Var var = Tcl_FindNamespaceVar(interp,
		TclGetString(objv[objc-1]), NULL, /*flags*/ 0);

	if (var != NULL) {
	    Tcl_GetVariableFullName(interp, var, resultPtr);
	}
	break;
    }
    }
    Tcl_SetObjResult(interp, resultPtr);
    return TCL_OK;
}

/*
 *----------------------------------------------------------------------
 *
 * FreeNsNameInternalRep --
 *
 *	Frees the resources associated with a nsName object's internal
 *	representation.
 *
 * Results:
 *	None.
 *
 * Side effects:
 *	Decrements the ref count of any Namespace structure pointed to by the
 *	nsName's internal representation. If there are no more references to
 *	the namespace, it's structure will be freed.
 *
 *----------------------------------------------------------------------
 */

static void
FreeNsNameInternalRep(
    register Tcl_Obj *objPtr)	/* nsName object with internal representation
				 * to free. */
{
    ResolvedNsName *resNamePtr = objPtr->internalRep.twoPtrValue.ptr1;

    /*
     * Decrement the reference count of the namespace. If there are no more
     * references, free it up.
     */

    resNamePtr->refCount--;
    if (resNamePtr->refCount == 0) {
	/*
	 * Decrement the reference count for the cached namespace. If the
	 * namespace is dead, and there are no more references to it, free
	 * it.
	 */

	TclNsDecrRefCount(resNamePtr->nsPtr);
	ckfree((char *) resNamePtr);
    }
    objPtr->typePtr = NULL;
}

/*
 *----------------------------------------------------------------------
 *
 * DupNsNameInternalRep --
 *
 *	Initializes the internal representation of a nsName object to a copy
 *	of the internal representation of another nsName object.
 *
 * Results:
 *	None.
 *
 * Side effects:
 *	copyPtr's internal rep is set to refer to the same namespace
 *	referenced by srcPtr's internal rep. Increments the ref count of the
 *	ResolvedNsName structure used to hold the namespace reference.
 *
 *----------------------------------------------------------------------
 */

static void
DupNsNameInternalRep(
    Tcl_Obj *srcPtr,		/* Object with internal rep to copy. */
    register Tcl_Obj *copyPtr)	/* Object with internal rep to set. */
{
    ResolvedNsName *resNamePtr = srcPtr->internalRep.twoPtrValue.ptr1;

    copyPtr->internalRep.twoPtrValue.ptr1 = resNamePtr;
    resNamePtr->refCount++;
    copyPtr->typePtr = &nsNameType;
}

/*
 *----------------------------------------------------------------------
 *
 * SetNsNameFromAny --
 *
 *	Attempt to generate a nsName internal representation for a Tcl object.
 *
 * Results:
 *	Returns TCL_OK if the value could be converted to a proper namespace
 *	reference. Otherwise, it returns TCL_ERROR, along with an error
 *	message in the interpreter's result object.
 *
 * Side effects:
 *	If successful, the object is made a nsName object. Its internal rep is
 *	set to point to a ResolvedNsName, which contains a cached pointer to
 *	the Namespace. Reference counts are kept on both the ResolvedNsName
 *	and the Namespace, so we can keep track of their usage and free them
 *	when appropriate.
 *
 *----------------------------------------------------------------------
 */

static int
SetNsNameFromAny(
    Tcl_Interp *interp,		/* Points to the namespace in which to resolve
				 * name. Also used for error reporting if not
				 * NULL. */
    register Tcl_Obj *objPtr)	/* The object to convert. */
{
    const char *dummy;
    Namespace *nsPtr, *dummy1Ptr, *dummy2Ptr;
    register ResolvedNsName *resNamePtr;
    const char *name = TclGetString(objPtr);

    TclGetNamespaceForQualName(interp, name, NULL, TCL_FIND_ONLY_NS,
	     &nsPtr, &dummy1Ptr, &dummy2Ptr, &dummy);

    /*
     * If we found a namespace, then create a new ResolvedNsName structure
     * that holds a reference to it.
     */

    if ((nsPtr == NULL) || (nsPtr->flags & NS_DYING)) {
	/*
	 * Our failed lookup proves any previously cached nsName intrep is no
	 * longer valid. Get rid of it so we no longer waste memory storing
	 * it, nor time determining its invalidity again and again.
	 */

	if (objPtr->typePtr == &nsNameType) {
	    TclFreeIntRep(objPtr);
	    objPtr->typePtr = NULL;
	}
	return TCL_ERROR;
    }

    nsPtr->refCount++;
    resNamePtr = (ResolvedNsName *) ckalloc(sizeof(ResolvedNsName));
    resNamePtr->nsPtr = nsPtr;
    if ((name[0] == ':') && (name[1] == ':')) {
	resNamePtr->refNsPtr = NULL;
    } else {
	resNamePtr->refNsPtr = (Namespace *) Tcl_GetCurrentNamespace(interp);
    }
    resNamePtr->refCount = 1;
    TclFreeIntRep(objPtr);
    objPtr->internalRep.twoPtrValue.ptr1 = resNamePtr;
    objPtr->typePtr = &nsNameType;
    return TCL_OK;
}

/*
 *----------------------------------------------------------------------
 *
 * TclGetNamespaceCommandTable --
 *
 *	Returns the hash table of commands.
 *
 * Results:
 *	Pointer to the hash table.
 *
 * Side effects:
 *	None.
 *
 *----------------------------------------------------------------------
 */

Tcl_HashTable *
TclGetNamespaceCommandTable(
    Tcl_Namespace *nsPtr)
{
    return &((Namespace *) nsPtr)->cmdTable;
}

/*
 *----------------------------------------------------------------------
 *
 * TclGetNamespaceChildTable --
 *
 *	Returns the hash table of child namespaces.
 *
 * Results:
 *	Pointer to the hash table.
 *
 * Side effects:
 *	Might allocate memory.
 *
 *----------------------------------------------------------------------
 */

Tcl_HashTable *
TclGetNamespaceChildTable(
    Tcl_Namespace *nsPtr)
{
    Namespace *nPtr = (Namespace *) nsPtr;
#ifndef BREAK_NAMESPACE_COMPAT
    return &nPtr->childTable;
#else
    if (nPtr->childTablePtr == NULL) {
	nPtr->childTablePtr = (Tcl_HashTable*) ckalloc(sizeof(Tcl_HashTable));
	Tcl_InitHashTable(nPtr->childTablePtr, TCL_STRING_KEYS);
    }
    return nPtr->childTablePtr;
#endif
}

/*
 *----------------------------------------------------------------------
 *
 * TclLogCommandInfo --
 *
 *	This function is invoked after an error occurs in an interpreter. It
 *	adds information to iPtr->errorInfo/errorStack fields to describe the
 *	command that was being executed when the error occurred. When pc and
 *	tosPtr are non-NULL, conveying a bytecode execution "inner context",
 *	and the offending instruction is suitable, that inner context is
 *	recorded in errorStack.
 *
 * Results:
 *	None.
 *
 * Side effects:
 *	Information about the command is added to errorInfo/errorStack and the
 *	line number stored internally in the interpreter is set.
 *
 *----------------------------------------------------------------------
 */

void
TclLogCommandInfo(
    Tcl_Interp *interp,		/* Interpreter in which to log information. */
    const char *script,		/* First character in script containing
				 * command (must be <= command). */
    const char *command,	/* First character in command that generated
				 * the error. */
    int length,			/* Number of bytes in command (-1 means use
				 * all bytes up to first null byte). */
    const unsigned char *pc,    /* current pc of bytecode execution context */
    Tcl_Obj **tosPtr)           /* current stack of bytecode execution context */
{
    register const char *p;
    Interp *iPtr = (Interp *) interp;
    int overflow, limit = 150;
    Var *varPtr, *arrayPtr;

    if (iPtr->flags & ERR_ALREADY_LOGGED) {
	/*
	 * Someone else has already logged error information for this command;
	 * we shouldn't add anything more.
	 */

	return;
    }

    if (command != NULL) {
        /*
         * Compute the line number where the error occurred.
         */

        iPtr->errorLine = 1;
        for (p = script; p != command; p++) {
            if (*p == '\n') {
                iPtr->errorLine++;
            }
        }

        if (length < 0) {
            length = strlen(command);
        }
        overflow = (length > limit);
        Tcl_AppendObjToErrorInfo(interp, Tcl_ObjPrintf(
		"\n    %s\n\"%.*s%s\"", ((iPtr->errorInfo == NULL)
		? "while executing" : "invoked from within"),
		(overflow ? limit : length), command,
		(overflow ? "..." : "")));

        varPtr = TclObjLookupVarEx(interp, iPtr->eiVar, NULL, TCL_GLOBAL_ONLY,
		NULL, 0, 0, &arrayPtr);
        if ((varPtr == NULL) || !TclIsVarTraced(varPtr)) {
            /*
             * Should not happen.
             */

            return;
        } else {
            Tcl_HashEntry *hPtr
		    = Tcl_FindHashEntry(&iPtr->varTraces, (char *) varPtr);
            VarTrace *tracePtr = Tcl_GetHashValue(hPtr);

            if (tracePtr->traceProc != EstablishErrorInfoTraces) {
                /*
                 * The most recent trace set on ::errorInfo is not the one the
                 * core itself puts on last. This means some other code is
		 * tracing the variable, and the additional trace(s) might be
		 * write traces that expect the timing of writes to
		 * ::errorInfo that existed Tcl releases before 8.5. To
		 * satisfy that compatibility need, we write the current
		 * -errorinfo value to the ::errorInfo variable.
                 */

                Tcl_ObjSetVar2(interp, iPtr->eiVar, NULL, iPtr->errorInfo,
			TCL_GLOBAL_ONLY);
            }
        }
    }

    /*
     * TIP #348
     */

    if (Tcl_IsShared(iPtr->errorStack)) {
        Tcl_Obj *newObj;
            
        newObj = Tcl_DuplicateObj(iPtr->errorStack);
        Tcl_DecrRefCount(iPtr->errorStack);
        Tcl_IncrRefCount(newObj);
        iPtr->errorStack = newObj;
    }
    if (iPtr->resetErrorStack) {
	int len;

        iPtr->resetErrorStack = 0;
	Tcl_ListObjLength(interp, iPtr->errorStack, &len);
        /* reset while keeping the list intrep as much as possible */
        Tcl_ListObjReplace(interp, iPtr->errorStack, 0, len, 0, NULL);
        if (pc != NULL) {
            Tcl_Obj *innerContext;

            innerContext = TclGetInnerContext(interp, pc, tosPtr);
            if (innerContext != NULL) {
                Tcl_ListObjAppendElement(NULL, iPtr->errorStack, iPtr->innerLiteral);
                Tcl_ListObjAppendElement(NULL, iPtr->errorStack, innerContext);
            }
        } else if (command != NULL) {
            Tcl_ListObjAppendElement(NULL, iPtr->errorStack, iPtr->innerLiteral);
            Tcl_ListObjAppendElement(NULL, iPtr->errorStack, Tcl_NewStringObj(command, length));
        }
    } 

    if (!iPtr->framePtr->objc) {
        /* special frame, nothing to report */
    } else if (iPtr->varFramePtr != iPtr->framePtr) {
        /* uplevel case, [lappend errorstack UP $relativelevel] */

        Tcl_ListObjAppendElement(NULL, iPtr->errorStack, iPtr->upLiteral);
        Tcl_ListObjAppendElement(NULL, iPtr->errorStack, Tcl_NewIntObj(
		iPtr->framePtr->level - iPtr->varFramePtr->level));
    } else if (iPtr->framePtr != iPtr->rootFramePtr) {
        /* normal case, [lappend errorstack CALL [info level 0]] */
        Tcl_ListObjAppendElement(NULL, iPtr->errorStack, iPtr->callLiteral);
        Tcl_ListObjAppendElement(NULL, iPtr->errorStack, Tcl_NewListObj(
		iPtr->framePtr->objc, iPtr->framePtr->objv));
    }
}

/*
 *----------------------------------------------------------------------
 *
 * TclErrorStackResetIf --
 *
 *      The TIP 348 reset/no-bc part of TLCI, for specific use by
 *      TclCompileSyntaxError.
 *
 * Results:
 *	None.
 *
 * Side effects:
 *	Reset errorstack if it needs be, and in that case remember the
 *	passed-in error message as inner context.
 *
 *----------------------------------------------------------------------
 */
void TclErrorStackResetIf(Tcl_Interp *interp, const char *msg, int length)
{
    Interp *iPtr = (Interp *) interp;

    if (Tcl_IsShared(iPtr->errorStack)) {
        Tcl_Obj *newObj;
            
        newObj = Tcl_DuplicateObj(iPtr->errorStack);
        Tcl_DecrRefCount(iPtr->errorStack);
        Tcl_IncrRefCount(newObj);
        iPtr->errorStack = newObj;
    }
    if (iPtr->resetErrorStack) {
	int len;

        iPtr->resetErrorStack = 0;
	Tcl_ListObjLength(interp, iPtr->errorStack, &len);
        /* reset while keeping the list intrep as much as possible */
        Tcl_ListObjReplace(interp, iPtr->errorStack, 0, len, 0, NULL);
        Tcl_ListObjAppendElement(NULL, iPtr->errorStack, iPtr->innerLiteral);
        Tcl_ListObjAppendElement(NULL, iPtr->errorStack, Tcl_NewStringObj(msg, length));
    } 
}

/*
 *----------------------------------------------------------------------
 *
 * Tcl_LogCommandInfo --
 *
 *	This function is invoked after an error occurs in an interpreter. It
 *	adds information to iPtr->errorInfo/errorStack fields to describe the
 *	command that was being executed when the error occurred.
 *
 * Results:
 *	None.
 *
 * Side effects:
 *	Information about the command is added to errorInfo/errorStack and the
 *	line number stored internally in the interpreter is set.
 *
 *----------------------------------------------------------------------
 */

void
Tcl_LogCommandInfo(
    Tcl_Interp *interp,		/* Interpreter in which to log information. */
    const char *script,		/* First character in script containing
				 * command (must be <= command). */
    const char *command,	/* First character in command that generated
				 * the error. */
    int length)			/* Number of bytes in command (-1 means use
				 * all bytes up to first null byte). */
{
    TclLogCommandInfo(interp, script, command, length, NULL, NULL);
}


/*
 * Local Variables:
 * mode: c
 * c-basic-offset: 4
 * fill-column: 78
 * tab-width: 8
 * indent-tabs-mode: nil
 * End:
 */<|MERGE_RESOLUTION|>--- conflicted
+++ resolved
@@ -21,11 +21,6 @@
  *
  * See the file "license.terms" for information on usage and redistribution of
  * this file, and for a DISCLAIMER OF ALL WARRANTIES.
-<<<<<<< HEAD
- *
- * RCS: @(#) $Id: tclNamesp.c,v 1.31.4.83 2010/11/18 15:43:22 dgp Exp $
-=======
->>>>>>> 6ec5ba1e
  */
 
 #include "tclInt.h"
