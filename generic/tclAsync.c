/*
 * tclAsync.c --
 *
 *	This file provides low-level support needed to invoke signal handlers
 *	in a safe way. The code here doesn't actually handle signals, though.
 *	This code is based on proposals made by Mark Diekhans and Don Libes.
 *
 * Copyright (c) 1993 The Regents of the University of California.
 * Copyright (c) 1994 Sun Microsystems, Inc.
 *
 * See the file "license.terms" for information on usage and redistribution of
 * this file, and for a DISCLAIMER OF ALL WARRANTIES.
<<<<<<< HEAD
 *
 * RCS: @(#) $Id: tclAsync.c,v 1.6.14.9 2009/11/19 16:51:25 dgp Exp $
=======
>>>>>>> 6ec5ba1e
 */

#include "tclInt.h"

/* Forward declaration */
struct ThreadSpecificData;

/*
 * One of the following structures exists for each asynchronous handler:
 */

typedef struct AsyncHandler {
    int ready;			/* Non-zero means this handler should be
				 * invoked in the next call to
				 * Tcl_AsyncInvoke. */
    struct AsyncHandler *nextPtr;
				/* Next in list of all handlers for the
				 * process. */
    Tcl_AsyncProc *proc;	/* Procedure to call when handler is
				 * invoked. */
    ClientData clientData;	/* Value to pass to handler when it is
				 * invoked. */
    struct ThreadSpecificData *originTsd;
				/* Used in Tcl_AsyncMark to modify thread-
				 * specific data from outside the thread it is
				 * associated to. */
    Tcl_ThreadId originThrdId;	/* Origin thread where this token was created
				 * and where it will be yielded. */
} AsyncHandler;

typedef struct ThreadSpecificData {
    /*
     * The variables below maintain a list of all existing handlers specific
     * to the calling thread.
     */
    AsyncHandler *firstHandler;	/* First handler defined for process, or NULL
				 * if none. */
    AsyncHandler *lastHandler;	/* Last handler or NULL. */
    int asyncReady;		/* This is set to 1 whenever a handler becomes
				 * ready and it is cleared to zero whenever
				 * Tcl_AsyncInvoke is called. It can be
				 * checked elsewhere in the application by
				 * calling Tcl_AsyncReady to see if
				 * Tcl_AsyncInvoke should be invoked. */
    int asyncActive;		/* Indicates whether Tcl_AsyncInvoke is
				 * currently working. If so then we won't set
				 * asyncReady again until Tcl_AsyncInvoke
				 * returns. */
    Tcl_Mutex asyncMutex;	/* Thread-specific AsyncHandler linked-list
				 * lock */
} ThreadSpecificData;
static Tcl_ThreadDataKey dataKey;

/*
 *----------------------------------------------------------------------
 *
 * TclFinalizeAsync --
 *
 *	Finalizes the mutex in the thread local data structure for the async
 *	subsystem.
 *
 * Results:
 *	None.
 *
 * Side effects:
 *	Forgets knowledge of the mutex should it have been created.
 *
 *----------------------------------------------------------------------
 */

void
TclFinalizeAsync(void)
{
    ThreadSpecificData *tsdPtr = TCL_TSD_INIT(&dataKey);

    if (tsdPtr->asyncMutex != NULL) {
	Tcl_MutexFinalize(&tsdPtr->asyncMutex);
    }
}

/*
 *----------------------------------------------------------------------
 *
 * Tcl_AsyncCreate --
 *
 *	This procedure creates the data structures for an asynchronous
 *	handler, so that no memory has to be allocated when the handler is
 *	activated.
 *
 * Results:
 *	The return value is a token for the handler, which can be used to
 *	activate it later on.
 *
 * Side effects:
 *	Information about the handler is recorded.
 *
 *----------------------------------------------------------------------
 */

Tcl_AsyncHandler
Tcl_AsyncCreate(
    Tcl_AsyncProc *proc,	/* Procedure to call when handler is
				 * invoked. */
    ClientData clientData)	/* Argument to pass to handler. */
{
    AsyncHandler *asyncPtr;
    ThreadSpecificData *tsdPtr = TCL_TSD_INIT(&dataKey);

    asyncPtr = (AsyncHandler *) ckalloc(sizeof(AsyncHandler));
    asyncPtr->ready = 0;
    asyncPtr->nextPtr = NULL;
    asyncPtr->proc = proc;
    asyncPtr->clientData = clientData;
    asyncPtr->originTsd = tsdPtr;
    asyncPtr->originThrdId = Tcl_GetCurrentThread();

    Tcl_MutexLock(&tsdPtr->asyncMutex);
    if (tsdPtr->firstHandler == NULL) {
	tsdPtr->firstHandler = asyncPtr;
    } else {
	tsdPtr->lastHandler->nextPtr = asyncPtr;
    }
    tsdPtr->lastHandler = asyncPtr;
    Tcl_MutexUnlock(&tsdPtr->asyncMutex);
    return (Tcl_AsyncHandler) asyncPtr;
}

/*
 *----------------------------------------------------------------------
 *
 * Tcl_AsyncMark --
 *
 *	This procedure is called to request that an asynchronous handler be
 *	invoked as soon as possible. It's typically called from an interrupt
 *	handler, where it isn't safe to do anything that depends on or
 *	modifies application state.
 *
 * Results:
 *	None.
 *
 * Side effects:
 *	The handler gets marked for invocation later.
 *
 *----------------------------------------------------------------------
 */

void
Tcl_AsyncMark(
    Tcl_AsyncHandler async)		/* Token for handler. */
{
    AsyncHandler *token = (AsyncHandler *) async;

    Tcl_MutexLock(&token->originTsd->asyncMutex);
    token->ready = 1;
    if (!token->originTsd->asyncActive) {
	token->originTsd->asyncReady = 1;
	Tcl_ThreadAlert(token->originThrdId);
    }
    Tcl_MutexUnlock(&token->originTsd->asyncMutex);
}

/*
 *----------------------------------------------------------------------
 *
 * Tcl_AsyncInvoke --
 *
 *	This procedure is called at a "safe" time at background level to
 *	invoke any active asynchronous handlers.
 *
 * Results:
 *	The return value is a normal Tcl result, which is intended to replace
 *	the code argument as the current completion code for interp.
 *
 * Side effects:
 *	Depends on the handlers that are active.
 *
 *----------------------------------------------------------------------
 */

int
Tcl_AsyncInvoke(
    Tcl_Interp *interp,		/* If invoked from Tcl_Eval just after
				 * completing a command, points to
				 * interpreter. Otherwise it is NULL. */
    int code)			/* If interp is non-NULL, this gives
				 * completion code from command that just
				 * completed. */
{
    AsyncHandler *asyncPtr;
    ThreadSpecificData *tsdPtr = TCL_TSD_INIT(&dataKey);

    Tcl_MutexLock(&tsdPtr->asyncMutex);

    if (tsdPtr->asyncReady == 0) {
	Tcl_MutexUnlock(&tsdPtr->asyncMutex);
	return code;
    }
    tsdPtr->asyncReady = 0;
    tsdPtr->asyncActive = 1;
    if (interp == NULL) {
	code = 0;
    }

    /*
     * Make one or more passes over the list of handlers, invoking at most one
     * handler in each pass. After invoking a handler, go back to the start of
     * the list again so that (a) if a new higher-priority handler gets marked
     * while executing a lower priority handler, we execute the higher-
     * priority handler next, and (b) if a handler gets deleted during the
     * execution of a handler, then the list structure may change so it isn't
     * safe to continue down the list anyway.
     */

    while (1) {
	for (asyncPtr = tsdPtr->firstHandler; asyncPtr != NULL;
		asyncPtr = asyncPtr->nextPtr) {
	    if (asyncPtr->ready) {
		break;
	    }
	}
	if (asyncPtr == NULL) {
	    break;
	}
	asyncPtr->ready = 0;
	Tcl_MutexUnlock(&tsdPtr->asyncMutex);
	code = asyncPtr->proc(asyncPtr->clientData, interp, code);
	Tcl_MutexLock(&tsdPtr->asyncMutex);
    }
    tsdPtr->asyncActive = 0;
    Tcl_MutexUnlock(&tsdPtr->asyncMutex);
    return code;
}

/*
 *----------------------------------------------------------------------
 *
 * Tcl_AsyncDelete --
 *
 *	Frees up all the state for an asynchronous handler. The handler should
 *	never be used again.
 *
 * Results:
 *	None.
 *
 * Side effects:
 *	The state associated with the handler is deleted.
 *
 *	Failure to locate the handler in current thread private list
 *	of async handlers will result in panic; exception: the list
 *	is already empty (potential trouble?).
 *	Consequently, threads should create and delete handlers
 *	themselves.  I.e. a handler created by one should not be
 *	deleted by some other thread.
 *
 *----------------------------------------------------------------------
 */

void
Tcl_AsyncDelete(
    Tcl_AsyncHandler async)		/* Token for handler to delete. */
{
    ThreadSpecificData *tsdPtr = TCL_TSD_INIT(&dataKey);
    AsyncHandler *asyncPtr = (AsyncHandler *) async;
    AsyncHandler *prevPtr, *thisPtr;

    /*
     * Assure early handling of the constraint
     */

    if (asyncPtr->originThrdId != Tcl_GetCurrentThread()) {
	Tcl_Panic("Tcl_AsyncDelete: async handler deleted by the wrong thread");
    }

    /*
     * If we come to this point when TSD's for the current
     * thread have already been garbage-collected, we are
     * in the _serious_ trouble. OTOH, we tolerate calling
     * with already cleaned-up handler list (should we?).
     */

    Tcl_MutexLock(&tsdPtr->asyncMutex);
    if (tsdPtr->firstHandler != NULL) {
	prevPtr = thisPtr = tsdPtr->firstHandler;
	while (thisPtr != NULL && thisPtr != asyncPtr) {
	    prevPtr = thisPtr;
	    thisPtr = thisPtr->nextPtr;
	}
	if (thisPtr == NULL) {
	    Tcl_Panic("Tcl_AsyncDelete: cannot find async handler");
	}
	if (asyncPtr == tsdPtr->firstHandler) {
	    tsdPtr->firstHandler = asyncPtr->nextPtr;
	} else {
	    prevPtr->nextPtr = asyncPtr->nextPtr;
	}
	if (asyncPtr == tsdPtr->lastHandler) {
	    tsdPtr->lastHandler = prevPtr;
	}
    }
    Tcl_MutexUnlock(&tsdPtr->asyncMutex);
    ckfree((char *) asyncPtr);
}

/*
 *----------------------------------------------------------------------
 *
 * Tcl_AsyncReady --
 *
 *	This procedure can be used to tell whether Tcl_AsyncInvoke needs to be
 *	called. This procedure is the external interface for checking the
 *	thread-specific asyncReady variable.
 *
 * Results:
 *	The return value is 1 whenever a handler is ready and is 0 when no
 *	handlers are ready.
 *
 * Side effects:
 *	None.
 *
 *----------------------------------------------------------------------
 */

int
Tcl_AsyncReady(void)
{
    ThreadSpecificData *tsdPtr = TCL_TSD_INIT(&dataKey);
    return tsdPtr->asyncReady;
}

int *
TclGetAsyncReadyPtr(void)
{
    ThreadSpecificData *tsdPtr = TCL_TSD_INIT(&dataKey);
    return &(tsdPtr->asyncReady);
}

/*
 * Local Variables:
 * mode: c
 * c-basic-offset: 4
 * fill-column: 78
 * End:
 */<|MERGE_RESOLUTION|>--- conflicted
+++ resolved
@@ -10,11 +10,6 @@
  *
  * See the file "license.terms" for information on usage and redistribution of
  * this file, and for a DISCLAIMER OF ALL WARRANTIES.
-<<<<<<< HEAD
- *
- * RCS: @(#) $Id: tclAsync.c,v 1.6.14.9 2009/11/19 16:51:25 dgp Exp $
-=======
->>>>>>> 6ec5ba1e
  */
 
 #include "tclInt.h"
