--- conflicted
+++ resolved
@@ -2,11 +2,6 @@
 '\" See the file "license.terms" for information on usage and redistribution
 '\" of this file, and for a DISCLAIMER OF ALL WARRANTIES.
 '\" 
-<<<<<<< HEAD
-'\" RCS: @(#) $Id: Panic.3,v 1.9 2008/06/29 22:28:24 dkf Exp $
-'\" 
-=======
->>>>>>> d15d7f1d
 .so man.macros
 .TH Tcl_Panic 3 8.4 Tcl "Tcl Library Procedures"
 .BS
