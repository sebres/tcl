--- conflicted
+++ resolved
@@ -83,8 +83,8 @@
 to be displayed or reported in a manner more suitable for the
 application or the platform.
 .PP
-\fBTcl_SetPanicProc\fR can not be used in stub-enabled extensions. Its symbol
-entry in the stub table is deprecated and it will be removed in Tcl 9.0.
+\fBTcl_SetPanicProc\fR can not be used safely by stub-enabled extensions, so its
+symbol is not included in the stub table.
 .PP
 Although the primary callers of \fBTcl_Panic\fR are the procedures of
 the Tcl library, \fBTcl_Panic\fR is a public function and may be called
@@ -92,14 +92,6 @@
 have a panic message displayed the same way that panic messages from Tcl
 will be displayed.
 .PP
-<<<<<<< HEAD
-This function can not be used in stub-enabled extensions.
-=======
-\fBTcl_PanicVA\fR is the same as \fBTcl_Panic\fR except that instead of
-taking a variable number of arguments it takes an argument list. Interfaces
-using argument lists have been found to be nonportable in practice. This
-function is deprecated and will be removed in Tcl 9.0.
->>>>>>> 838a072d
 .SH "SEE ALSO"
 abort(3), printf(3), exec(n), format(n)
 .SH KEYWORDS
