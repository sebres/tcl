--- conflicted
+++ resolved
@@ -151,14 +151,8 @@
 If \fIchar\fR is the empty string, there is no special character that marks
 the end of the data.
 
-<<<<<<< HEAD
 The default value is the empty string.  The acceptable range is \ex01 -
-\ex7f.  A value outside this range results in an error.
-=======
-The default value is the empty string, except that under Windows the default
-value for reading is Control-z (\ex1A).  The acceptable range is \ex01 -
 \ex7F.  A value outside this range results in an error.
->>>>>>> f1b4766e
 .VS "TCL8.7 TIP656"
 .TP
 \fB\-profile\fR \fIprofile\fR
@@ -251,10 +245,10 @@
 .PP
 \fB\-size\fR limits the number of characters copied.
 .PP
-If \fB\-command\fR is gviven, \fBchan copy\fR returns immediately, works in the
+If \fB\-command\fR is given, \fBchan copy\fR returns immediately, works in the
 background, and calls \fIcallback\fR when the copy completes, providing as an
 additional argument the number of characters written to \fIoutputChan\fR.  If
-an error occurres during the background copy, another argument provides message
+an error occurs during the background copy, another argument provides message
 for the error.  \fIinputChan\fR and \fIoutputChan\fR are automatically
 configured for non-blocking mode if needed.  Background copying only works
 correctly if events are being processed, e.g. via \fBvwait\fR or Tk.
