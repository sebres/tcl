--- conflicted
+++ resolved
@@ -32,24 +32,16 @@
 .AP "const char" **tablePtr in
 An array of null-terminated strings.  The end of the array is marked
 by a NULL string pointer.
-<<<<<<< HEAD
+Note that references to the \fItablePtr\fR may be retained in the
+internal representation of \fIobjPtr\fR, so this should represent the
+address of a statically-allocated array.
 .AP "const void" *structTablePtr in
 An array of arbitrary type, typically some \fBstruct\fR type.
 The first member of the structure must be a null-terminated string.
 The size of the structure is given by \fIoffset\fR.
-=======
-Note that references to the \fItablePtr\fR may be retained in the
-internal representation of \fIobjPtr\fR, so this should represent the
-address of a statically-allocated array.
-.AP "CONST VOID" *structTablePtr in
-An array of arbitrary type, typically some \fBstruct\fP type.
-The first member of the structure must be a null-terminated string.
-The size of the structure is given by \fIoffset\fP.
 Note that references to the \fIstructTablePtr\fR may be retained in the
 internal representation of \fIobjPtr\fR, so this should represent the
 address of a statically-allocated array of structures.
-.VS
->>>>>>> 93c14c55
 .AP int offset in
 The offset to add to structTablePtr to get to the next entry.
 The end of the array is marked by a NULL string pointer.
