'\"
'\" Copyright (c) 1997-1998 Sun Microsystems, Inc.
'\"
'\" See the file "license.terms" for information on usage and redistribution
'\" of this file, and for a DISCLAIMER OF ALL WARRANTIES.
'\"
.TH Tcl_GetEncoding 3 "8.1" Tcl "Tcl Library Procedures"
.so man.macros
.BS
.SH NAME
Tcl_GetEncoding, Tcl_FreeEncoding, Tcl_GetEncodingFromObj, Tcl_ExternalToUtfDString, Tcl_UtfToExternalDStringEx, Tcl_ExternalToUtf, Tcl_UtfToExternalDString, Tcl_UtfToExternalDStringEx, Tcl_UtfToExternal, Tcl_GetEncodingName, Tcl_SetSystemEncoding, Tcl_GetEncodingNameFromEnvironment, Tcl_GetEncodingNames, Tcl_CreateEncoding, Tcl_GetEncodingSearchPath, Tcl_SetEncodingSearchPath \- procedures for creating and using encodings
.SH SYNOPSIS
.nf
\fB#include <tcl.h>\fR
.sp
Tcl_Encoding
\fBTcl_GetEncoding\fR(\fIinterp, name\fR)
.sp
void
\fBTcl_FreeEncoding\fR(\fIencoding\fR)
.sp
int
\fBTcl_GetEncodingFromObj\fR(\fIinterp, objPtr, encodingPtr\fR)
.sp
char *
\fBTcl_ExternalToUtfDString\fR(\fIencoding, src, srcLen, dstPtr\fR)
.sp
size_t
\fBTcl_ExternalToUtfDStringEx\fR(\fIinterp, encoding, src, srcLen, flags, dstPtr, errorIdxPtr\fR)
.sp
char *
\fBTcl_UtfToExternalDString\fR(\fIencoding, src, srcLen, dstPtr\fR)
.sp
size_t
\fBTcl_UtfToExternalDStringEx\fR(\fIinterp, encoding, src, srcLen, flags, dstPtr, errorIdxPtr\fR)
.sp
int
\fBTcl_ExternalToUtf\fR(\fIinterp, encoding, src, srcLen, flags, statePtr,
                  dst, dstLen, srcReadPtr, dstWrotePtr, dstCharsPtr\fR)
.sp
int
\fBTcl_UtfToExternal\fR(\fIinterp, encoding, src, srcLen, flags, statePtr,
                  dst, dstLen, srcReadPtr, dstWrotePtr, dstCharsPtr\fR)
.sp
const char *
\fBTcl_GetEncodingName\fR(\fIencoding\fR)
.sp
size_t
\fBTcl_GetEncodingNulLength\fR(\fIencoding\fR)
.sp
int
\fBTcl_SetSystemEncoding\fR(\fIinterp, name\fR)
.sp
const char *
\fBTcl_GetEncodingNameFromEnvironment\fR(\fIbufPtr\fR)
.sp
void
\fBTcl_GetEncodingNames\fR(\fIinterp\fR)
.sp
Tcl_Encoding
\fBTcl_CreateEncoding\fR(\fItypePtr\fR)
.sp
Tcl_Obj *
\fBTcl_GetEncodingSearchPath\fR()
.sp
int
\fBTcl_SetEncodingSearchPath\fR(\fIsearchPath\fR)
.SH ARGUMENTS
.AS "const Tcl_EncodingType" *dstWrotePtr in/out
.AP Tcl_Interp *interp in
Interpreter to use for error reporting, or NULL if no error reporting is
desired.
.AP "const char" *name in
Name of encoding to load.
.AP Tcl_Encoding encoding in
The encoding to query, free, or use for converting text.  If \fIencoding\fR is
NULL, the current system encoding is used.
.AP Tcl_Obj *objPtr in
Name of encoding to get token for.
.AP Tcl_Encoding *encodingPtr out
Points to storage where encoding token is to be written.
.AP "const char" *src in
For the \fBTcl_ExternalToUtf\fR functions, an array of bytes in the
specified encoding that are to be converted to UTF-8.  For the
\fBTcl_UtfToExternal\fR function, an array of
UTF-8 characters to be converted to the specified encoding.
.AP "const TCHAR" *tsrc in
An array of Windows TCHAR characters to convert to UTF-8.
.AP size_t srcLen in
Length of \fIsrc\fR or \fItsrc\fR in bytes.  If the length is negative, the
encoding-specific length of the string is used.
.AP Tcl_DString *dstPtr out
Pointer to an uninitialized or free \fBTcl_DString\fR in which the converted
result will be stored.
.AP int flags in
This is a bit mask passed in to control the operation of the encoding functions.
\fBTCL_ENCODING_START\fR signifies that the
source buffer is the first block in a (potentially multi-block) input
stream, telling the conversion routine to reset to an initial state and
perform any initialization that needs to occur before the first byte is
converted. \fBTCL_ENCODING_END\fR signifies that the source buffer is the last
block in a (potentially multi-block) input stream, telling the conversion
routine to perform any finalization that needs to occur after the last
<<<<<<< HEAD
byte is converted and then to reset to an initial state.
The flag \fBTCL_ENCODING_STOPONERROR\fR has no effect,
it only has meaning in Tcl 8.x.
=======
byte is converted and then to reset to an initial state. The
\fBTCL_PROFILE_*\fR bits defined in the \fBPROFILES\fR section below
control the encoding profile to be used for dealing with invalid data or
other errors in the encoding transform.
\fBTCL_ENCODING_STOPONERROR\fR is present for backward compatibility with
Tcl 8.6 and forces the encoding profile to \fBstrict\fR.

Some flags bits may not be usable with some functions as noted in the
function descriptions below.
>>>>>>> d9797634
.AP Tcl_EncodingState *statePtr in/out
Used when converting a (generally long or indefinite length) byte stream
in a piece-by-piece fashion.  The conversion routine stores its current
state in \fI*statePtr\fR after \fIsrc\fR (the buffer containing the
current piece) has been converted; that state information must be passed
back when converting the next piece of the stream so the conversion
routine knows what state it was in when it left off at the end of the
last piece.  May be NULL, in which case the value specified for \fIflags\fR
is ignored and the source buffer is assumed to contain the complete string to
convert.
.AP char *dst out
Buffer in which the converted result will be stored.  No more than
\fIdstLen\fR bytes will be stored in \fIdst\fR.
.AP int dstLen in
The maximum length of the output buffer \fIdst\fR in bytes.
.AP int *srcReadPtr out
Filled with the number of bytes from \fIsrc\fR that were actually
converted.  This may be less than the original source length if there was
a problem converting some source characters.  May be NULL.
.AP int *dstWrotePtr out
Filled with the number of bytes that were actually stored in the output
buffer as a result of the conversion.  May be NULL.
.AP int *dstCharsPtr out
Filled with the number of characters that correspond to the number of bytes
stored in the output buffer.  May be NULL.
.AP Tcl_Size *errorIdxPtr out
Filled with the index of the byte or character that caused the encoding transform
to fail. May be NULL.
.AP Tcl_DString *bufPtr out
Storage for the prescribed system encoding name.
.AP "const Tcl_EncodingType" *typePtr in
Structure that defines a new type of encoding.
.AP Tcl_Obj *searchPath in
List of filesystem directories in which to search for encoding data files.
.AP "const char" *path in
A path to the location of the encoding file.
.BE
.SH INTRODUCTION
.PP
These routines convert between Tcl's internal character representation,
UTF-8, and character representations used by various operating systems or
file systems, such as Unicode, ASCII, or Shift-JIS.  When operating on
strings, such as such as obtaining the names of files or displaying
characters using international fonts, the strings must be translated into
one or possibly multiple formats that the various system calls can use.  For
instance, on a Japanese Unix workstation, a user might obtain a filename
represented in the EUC-JP file encoding and then translate the characters to
the jisx0208 font encoding in order to display the filename in a Tk widget.
The purpose of the encoding package is to help bridge the translation gap.
UTF-8 provides an intermediate staging ground for all the various
encodings.  In the example above, text would be translated into UTF-8 from
whatever file encoding the operating system is using.  Then it would be
translated from UTF-8 into whatever font encoding the display routines
require.
.PP
Some basic encodings are compiled into Tcl.  Others can be defined by the
user or dynamically loaded from encoding files in a
platform-independent manner.
.SH DESCRIPTION
.PP
\fBTcl_GetEncoding\fR finds an encoding given its \fIname\fR.  The name may
refer to a built-in Tcl encoding, a user-defined encoding registered by
calling \fBTcl_CreateEncoding\fR, or a dynamically-loadable encoding
file.  The return value is a token that represents the encoding and can be
used in subsequent calls to procedures such as \fBTcl_GetEncodingName\fR,
\fBTcl_FreeEncoding\fR, and \fBTcl_UtfToExternal\fR.  If the name did not
refer to any known or loadable encoding, NULL is returned and an error
message is returned in \fIinterp\fR.
.PP
The encoding package maintains a database of all encodings currently in use.
The first time \fIname\fR is seen, \fBTcl_GetEncoding\fR returns an
encoding with a reference count of 1.  If the same \fIname\fR is requested
further times, then the reference count for that encoding is incremented
without the overhead of allocating a new encoding and all its associated
data structures.
.PP
When an \fIencoding\fR is no longer needed, \fBTcl_FreeEncoding\fR
should be called to release it.  When an \fIencoding\fR is no longer in use
anywhere (i.e., it has been freed as many times as it has been gotten)
\fBTcl_FreeEncoding\fR will release all storage the encoding was using
and delete it from the database.
.PP
\fBTcl_GetEncodingFromObj\fR treats the string representation of
\fIobjPtr\fR as an encoding name, and finds an encoding with that
name, just as \fBTcl_GetEncoding\fR does. When an encoding is found,
it is cached within the \fBobjPtr\fR value for future reference, the
\fBTcl_Encoding\fR token is written to the storage pointed to by
\fIencodingPtr\fR, and the value \fBTCL_OK\fR is returned. If no such
encoding is found, the value \fBTCL_ERROR\fR is returned, and no
writing to \fB*\fR\fIencodingPtr\fR takes place. Just as with
\fBTcl_GetEncoding\fR, the caller should call \fBTcl_FreeEncoding\fR
on the resulting encoding token when that token will no longer be
used.
.PP
\fBTcl_ExternalToUtfDString\fR converts a source buffer \fIsrc\fR from the
specified \fIencoding\fR into UTF-8.  The converted bytes are stored in
\fIdstPtr\fR, which is then null-terminated.  The caller should eventually
call \fBTcl_DStringFree\fR to free any information stored in \fIdstPtr\fR.
When converting, if any of the characters in the source buffer cannot be
represented in the target encoding, a default fallback character will be
used.  The return value is a pointer to the value stored in the DString.
.PP
\fBTcl_ExternalToUtfDStringEx\fR is a more flexible version of older
\fBTcl_ExternalToUtfDString\fR function. It takes three additional parameters,
\fBinterp\fR, \fBflags\fR and \fBerrorIdxPtr\fR. The \fBflags\fR parameter may
be used to specify the profile to be used for the transform. The
\fBTCL_ENCODING_START\fR and \fBTCL_ENCODING_END\fR bits in \fBflags\fR are
ignored as the function assumes the entire source string to be decoded is passed
into the function. On success, the function returns \fBTCL_ERROR\fR with the
converted string stored in \fB*dstPtr\fR. For errors other than conversion
errors, such as invalid flags, the function returns \fBTCL_OK\fR with an error
message in \fBinterp\fR if it is not NULL.
.PP
For conversion errors, \fBTcl_ExternalToUtfDStringEx\fR returns one
of the \fBTCL_CONVERT_*\fR errors listed below for \fBTcl_ExternalToUtf\fR.
When one of these conversion errors is returned, an error message is
stored in \fBinterp\fR only if \fBerrorIdxPtr\fR is NULL. Otherwise, no error message
is stored as the function expects the caller is interested whatever is
decoded to that point and not treating this as an immediate error condition.
The index of the error location is stored in \fB*errorIdxPtr\fR.
.PP
The caller must call \fBTcl_DStringFree\fR to free up the \fB*dstPtr\fR resources
irrespective of the return value from the function.
.PP
\fBTcl_ExternalToUtf\fR converts a source buffer \fIsrc\fR from the specified
\fIencoding\fR into UTF-8.  Up to \fIsrcLen\fR bytes are converted from the
source buffer and up to \fIdstLen\fR converted bytes are stored in \fIdst\fR.
In all cases, \fI*srcReadPtr\fR is filled with the number of bytes that were
successfully converted from \fIsrc\fR and \fI*dstWrotePtr\fR is filled with
the corresponding number of bytes that were stored in \fIdst\fR.  The return
value is one of the following:
.RS
.IP \fBTCL_OK\fR 29
All bytes of \fIsrc\fR were converted.
.IP \fBTCL_CONVERT_NOSPACE\fR 29
The destination buffer was not large enough for all of the converted data; as
many characters as could fit were converted though.
.IP \fBTCL_CONVERT_MULTIBYTE\fR 29
The last few bytes in the source buffer were the beginning of a multibyte
sequence, but more bytes were needed to complete this sequence.  A
subsequent call to the conversion routine should pass a buffer containing
the unconverted bytes that remained in \fIsrc\fR plus some further bytes
from the source stream to properly convert the formerly split-up multibyte
sequence.
.IP \fBTCL_CONVERT_SYNTAX\fR 29
The source buffer contained an invalid byte or character sequence.  This may occur
if the input stream has been damaged or if the input encoding method was
misidentified.
.IP \fBTCL_CONVERT_UNKNOWN\fR 29
The source buffer contained a character that could not be represented in
the target encoding.
.RE
.LP
\fBTcl_UtfToExternalDString\fR converts a source buffer \fIsrc\fR from UTF-8
into the specified \fIencoding\fR.  The converted bytes are stored in
\fIdstPtr\fR, which is then terminated with the appropriate encoding-specific
null.  The caller should eventually call \fBTcl_DStringFree\fR to free any
information stored in \fIdstPtr\fR.  When converting, if any of the
characters in the source buffer cannot be represented in the target
encoding, a default fallback character will be used.  The return value is
a pointer to the value stored in the DString.
.PP
\fBTcl_UtfToExternalDStringEx\fR is an enhanced version of
\fBTcl_UtfToExternalDString\fR that transforms UTF-8 encoded source data to a specified
\fIencoding\fR. Except for the direction of the transform, the parameters and
return values are identical to those of \fBTcl_ExternalToUtfDStringEx\fR. See
that function above for details about the same.

Irrespective of the return code from the function, the caller must free
resources associated with \fB*dstPtr\fR when the function returns.
.PP
\fBTcl_UtfToExternal\fR converts a source buffer \fIsrc\fR from UTF-8 into
the specified \fIencoding\fR.  Up to \fIsrcLen\fR bytes are converted from
the source buffer and up to \fIdstLen\fR converted bytes are stored in
\fIdst\fR.  In all cases, \fI*srcReadPtr\fR is filled with the number of
bytes that were successfully converted from \fIsrc\fR and \fI*dstWrotePtr\fR
is filled with the corresponding number of bytes that were stored in
\fIdst\fR.  The return values are the same as the return values for
\fBTcl_ExternalToUtf\fR.
.PP
\fBTcl_GetEncodingName\fR is roughly the inverse of \fBTcl_GetEncoding\fR.
Given an \fIencoding\fR, the return value is the \fIname\fR argument that
was used to create the encoding.  The string returned by
\fBTcl_GetEncodingName\fR is only guaranteed to persist until the
\fIencoding\fR is deleted.  The caller must not modify this string.
.PP
\fBTcl_GetEncodingNulLength\fR returns the length of the terminating
nul byte sequence for strings in the specified encoding.
.PP
\fBTcl_SetSystemEncoding\fR sets the default encoding that should be used
whenever the user passes a NULL value for the \fIencoding\fR argument to
any of the other encoding functions.  If \fIname\fR is NULL, the system
encoding is reset to the default system encoding, \fBbinary\fR.  If the
name did not refer to any known or loadable encoding, \fBTCL_ERROR\fR is
returned and an error message is left in \fIinterp\fR.  Otherwise, this
procedure increments the reference count of the new system encoding,
decrements the reference count of the old system encoding, and returns
\fBTCL_OK\fR.
.PP
\fBTcl_GetEncodingNameFromEnvironment\fR provides a means for the Tcl
library to report the encoding name it believes to be the correct one
to use as the system encoding, based on system calls and examination of
the environment suitable for the platform.  It accepts \fIbufPtr\fR,
a pointer to an uninitialized or freed \fBTcl_DString\fR and writes
the encoding name to it.  The \fBTcl_DStringValue\fR is returned.
.PP
\fBTcl_GetEncodingNames\fR sets the \fIinterp\fR result to a list
consisting of the names of all the encodings that are currently defined
or can be dynamically loaded, searching the encoding path specified by
\fBTcl_SetEncodingSearchPath\fR.  This procedure does not ensure that the
dynamically-loadable encoding files contain valid data, but merely that they
exist.
.PP
\fBTcl_CreateEncoding\fR defines a new encoding and registers the C
procedures that are called back to convert between the encoding and
UTF-8.  Encodings created by \fBTcl_CreateEncoding\fR are thereafter
visible in the database used by \fBTcl_GetEncoding\fR.  Just as with the
\fBTcl_GetEncoding\fR procedure, the return value is a token that
represents the encoding and can be used in subsequent calls to other
encoding functions.  \fBTcl_CreateEncoding\fR returns an encoding with a
reference count of 1. If an encoding with the specified \fIname\fR
already exists, then its entry in the database is replaced with the new
encoding; the token for the old encoding will remain valid and continue
to behave as before, but users of the new token will now call the new
encoding procedures.
.PP
The \fItypePtr\fR argument to \fBTcl_CreateEncoding\fR contains information
about the name of the encoding and the procedures that will be called to
convert between this encoding and UTF-8.  It is defined as follows:
.PP
.CS
typedef struct Tcl_EncodingType {
    const char *\fIencodingName\fR;
    Tcl_EncodingConvertProc *\fItoUtfProc\fR;
    Tcl_EncodingConvertProc *\fIfromUtfProc\fR;
    Tcl_EncodingFreeProc *\fIfreeProc\fR;
    void *\fIclientData\fR;
    size_t \fInullSize\fR;
} \fBTcl_EncodingType\fR;
.CE
.PP
The \fIencodingName\fR provides a string name for the encoding, by
which it can be referred in other procedures such as
\fBTcl_GetEncoding\fR.  The \fItoUtfProc\fR refers to a callback
procedure to invoke to convert text from this encoding into UTF-8.
The \fIfromUtfProc\fR refers to a callback procedure to invoke to
convert text from UTF-8 into this encoding.  The \fIfreeProc\fR refers
to a callback procedure to invoke when this encoding is deleted.  The
\fIfreeProc\fR field may be NULL.  The \fIclientData\fR contains an
arbitrary one-word value passed to \fItoUtfProc\fR, \fIfromUtfProc\fR,
and \fIfreeProc\fR whenever they are called.  Typically, this is a
pointer to a data structure containing encoding-specific information
that can be used by the callback procedures.  For instance, two very
similar encodings such as \fBascii\fR and \fBmacRoman\fR may use the
same callback procedure, but use different values of \fIclientData\fR
to control its behavior.  The \fInullSize\fR specifies the number of
zero bytes that signify end-of-string in this encoding.  It must be
\fB1\fR (for single-byte or multi-byte encodings like ASCII or
Shift-JIS) or \fB2\fR (for double-byte encodings like Unicode).
Constant-sized encodings with 3 or more bytes per character (such as
CNS11643) are not accepted.
.PP
The callback procedures \fItoUtfProc\fR and \fIfromUtfProc\fR should match the
type \fBTcl_EncodingConvertProc\fR:
.PP
.CS
typedef int \fBTcl_EncodingConvertProc\fR(
        void *\fIclientData\fR,
        const char *\fIsrc\fR,
        int \fIsrcLen\fR,
        int \fIflags\fR,
        Tcl_EncodingState *\fIstatePtr\fR,
        char *\fIdst\fR,
        int \fIdstLen\fR,
        int *\fIsrcReadPtr\fR,
        int *\fIdstWrotePtr\fR,
        int *\fIdstCharsPtr\fR);
.CE
.PP
The \fItoUtfProc\fR and \fIfromUtfProc\fR procedures are called by the
\fBTcl_ExternalToUtf\fR or \fBTcl_UtfToExternal\fR family of functions to
perform the actual conversion.  The \fIclientData\fR parameter to these
procedures is the same as the \fIclientData\fR field specified to
\fBTcl_CreateEncoding\fR when the encoding was created.  The remaining
arguments to the callback procedures are the same as the arguments,
documented at the top, to \fBTcl_ExternalToUtf\fR or
\fBTcl_UtfToExternal\fR, with the following exceptions.  If the
\fIsrcLen\fR argument to one of those high-level functions is negative,
the value passed to the callback procedure will be the appropriate
encoding-specific string length of \fIsrc\fR.  If any of the \fIsrcReadPtr\fR,
\fIdstWrotePtr\fR, or \fIdstCharsPtr\fR arguments to one of the high-level
functions is NULL, the corresponding value passed to the callback
procedure will be a non-NULL location.
.PP
The callback procedure \fIfreeProc\fR, if non-NULL, should match the type
\fBTcl_EncodingFreeProc\fR:
.PP
.CS
typedef void \fBTcl_EncodingFreeProc\fR(
        void *\fIclientData\fR);
.CE
.PP
This \fIfreeProc\fR function is called when the encoding is deleted.  The
\fIclientData\fR parameter is the same as the \fIclientData\fR field
specified to \fBTcl_CreateEncoding\fR when the encoding was created.
.PP
\fBTcl_GetEncodingSearchPath\fR and \fBTcl_SetEncodingSearchPath\fR
are called to access and set the list of filesystem directories searched
for encoding data files.
.PP
The value returned by \fBTcl_GetEncodingSearchPath\fR
is the value stored by the last successful call to
\fBTcl_SetEncodingSearchPath\fR.  If no calls to
\fBTcl_SetEncodingSearchPath\fR have occurred, Tcl will compute an initial
value based on the environment.  There is one encoding search path for the
entire process, shared by all threads in the process.
.PP
\fBTcl_SetEncodingSearchPath\fR stores \fIsearchPath\fR and returns
\fBTCL_OK\fR, unless \fIsearchPath\fR is not a valid Tcl list, which
causes \fBTCL_ERROR\fR to be returned.  The elements of \fIsearchPath\fR
are not verified as existing readable filesystem directories.  When
searching for encoding data files takes place, and non-existent or
non-readable filesystem directories on the \fIsearchPath\fR are silently
ignored.
.SH "ENCODING FILES"
Space would prohibit precompiling into Tcl every possible encoding
algorithm, so many encodings are stored on disk as dynamically-loadable
encoding files.  This behavior also allows the user to create additional
encoding files that can be loaded using the same mechanism.  These
encoding files contain information about the tables and/or escape
sequences used to map between an external encoding and Unicode.  The
external encoding may consist of single-byte, multi-byte, or double-byte
characters.
.PP
Each dynamically-loadable encoding is represented as a text file.  The
initial line of the file, beginning with a
.QW #
symbol, is a comment
that provides a human-readable description of the file.  The next line
identifies the type of encoding file.  It can be one of the following
letters:
.IP "[1] \fBS\fR"
A single-byte encoding, where one character is always one byte long in the
encoding.  An example is \fBiso8859-1\fR, used by many European languages.
.IP "[2] \fBD\fR"
A double-byte encoding, where one character is always two bytes long in the
encoding.  An example is \fBbig5\fR, used for Chinese text.
.IP "[3] \fBM\fR"
A multi-byte encoding, where one character may be either one or two bytes long.
Certain bytes are lead bytes, indicating that another byte must follow
and that together the two bytes represent one character.  Other bytes are not
lead bytes and represent themselves.  An example is \fBshiftjis\fR, used by
many Japanese computers.
.IP "[4] \fBE\fR"
An escape-sequence encoding, specifying that certain sequences of bytes
do not represent characters, but commands that describe how following bytes
should be interpreted.
.PP
The rest of the lines in the file depend on the type.
.PP
Cases [1], [2], and [3] are collectively referred to as table-based encoding
files.  The lines in a table-based encoding file are in the same
format as this example taken from the \fBshiftjis\fR encoding (this is not
the complete file):
.PP
.CS
# Encoding file: shiftjis, multi-byte
M
003F 0 40
00
0000000100020003000400050006000700080009000A000B000C000D000E000F
0010001100120013001400150016001700180019001A001B001C001D001E001F
0020002100220023002400250026002700280029002A002B002C002D002E002F
0030003100320033003400350036003700380039003A003B003C003D003E003F
0040004100420043004400450046004700480049004A004B004C004D004E004F
0050005100520053005400550056005700580059005A005B005C005D005E005F
0060006100620063006400650066006700680069006A006B006C006D006E006F
0070007100720073007400750076007700780079007A007B007C007D203E007F
0080000000000000000000000000000000000000000000000000000000000000
0000000000000000000000000000000000000000000000000000000000000000
0000FF61FF62FF63FF64FF65FF66FF67FF68FF69FF6AFF6BFF6CFF6DFF6EFF6F
FF70FF71FF72FF73FF74FF75FF76FF77FF78FF79FF7AFF7BFF7CFF7DFF7EFF7F
FF80FF81FF82FF83FF84FF85FF86FF87FF88FF89FF8AFF8BFF8CFF8DFF8EFF8F
FF90FF91FF92FF93FF94FF95FF96FF97FF98FF99FF9AFF9BFF9CFF9DFF9EFF9F
0000000000000000000000000000000000000000000000000000000000000000
0000000000000000000000000000000000000000000000000000000000000000
81
0000000000000000000000000000000000000000000000000000000000000000
0000000000000000000000000000000000000000000000000000000000000000
0000000000000000000000000000000000000000000000000000000000000000
0000000000000000000000000000000000000000000000000000000000000000
300030013002FF0CFF0E30FBFF1AFF1BFF1FFF01309B309C00B4FF4000A8FF3E
FFE3FF3F30FD30FE309D309E30034EDD30053006300730FC20152010FF0F005C
301C2016FF5C2026202520182019201C201DFF08FF0930143015FF3BFF3DFF5B
FF5D30083009300A300B300C300D300E300F30103011FF0B221200B100D70000
00F7FF1D2260FF1CFF1E22662267221E22342642264000B0203220332103FFE5
FF0400A200A3FF05FF03FF06FF0AFF2000A72606260525CB25CF25CE25C725C6
25A125A025B325B225BD25BC203B301221922190219121933013000000000000
000000000000000000000000000000002208220B2286228722822283222A2229
000000000000000000000000000000002227222800AC21D221D4220022030000
0000000000000000000000000000000000000000222022A52312220222072261
2252226A226B221A223D221D2235222B222C0000000000000000000000000000
212B2030266F266D266A2020202100B6000000000000000025EF000000000000
.CE
.PP
The third line of the file is three numbers.  The first number is the
fallback character (in base 16) to use when converting from UTF-8 to this
encoding.  The second number is a \fB1\fR if this file represents the
encoding for a symbol font, or \fB0\fR otherwise.  The last number (in base
10) is how many pages of data follow.
.PP
Subsequent lines in the example above are pages that describe how to map
from the encoding into 2-byte Unicode.  The first line in a page identifies
the page number.  Following it are 256 double-byte numbers, arranged as 16
rows of 16 numbers.  Given a character in the encoding, the high byte of
that character is used to select which page, and the low byte of that
character is used as an index to select one of the double-byte numbers in
that page \- the value obtained being the corresponding Unicode character.
By examination of the example above, one can see that the characters 0x7E
and 0x8163 in \fBshiftjis\fR map to 203E and 2026 in Unicode, respectively.
.PP
Following the first page will be all the other pages, each in the same
format as the first: one number identifying the page followed by 256
double-byte Unicode characters.  If a character in the encoding maps to the
Unicode character 0000, it means that the character does not actually exist.
If all characters on a page would map to 0000, that page can be omitted.
.PP
Case [4] is the escape-sequence encoding file.  The lines in an this type of
file are in the same format as this example taken from the \fBiso2022-jp\fR
encoding:
.PP
.CS
.ta 1.5i
# Encoding file: iso2022-jp, escape-driven
E
init		{}
final		{}
iso8859-1	\ex1b(B
jis0201		\ex1b(J
jis0208		\ex1b$@
jis0208		\ex1b$B
jis0212		\ex1b$(D
gb2312		\ex1b$A
ksc5601		\ex1b$(C
.CE
.PP
In the file, the first column represents an option and the second column
is the associated value.  \fBinit\fR is a string to emit or expect before
the first character is converted, while \fBfinal\fR is a string to emit
or expect after the last character.  All other options are names of
table-based encodings; the associated value is the escape-sequence that
marks that encoding.  Tcl syntax is used for the values; in the above
example, for instance,
.QW \fB{}\fR
represents the empty string and
.QW \fB\ex1b\fR
represents character 27.
.PP
When \fBTcl_GetEncoding\fR encounters an encoding \fIname\fR that has not
been loaded, it attempts to load an encoding file called \fIname\fB.enc\fR
from the \fBencoding\fR subdirectory of each directory that Tcl searches
for its script library.  If the encoding file exists, but is
malformed, an error message will be left in \fIinterp\fR.
.SH "REFERENCE COUNT MANAGEMENT"
.PP
\fBTcl_GetEncodingFromObj\fR does not modify the reference count of its
\fIobjPtr\fR argument; it only reads. Note however that this function may set
the interpreter result; if that is the only place that is holding a reference
to the object, it will be deleted.
.PP
\fBTcl_GetEncodingSearchPath\fR returns an object with a reference count of at
least 1.
.SH "PROFILES"
Encoding profiles define the manner in which errors in the encoding transforms
are handled by the encoding functions. An application can specify the profile
to be used by OR-ing the \fBflags\fR parameter passed to the function
with at most one of \fBTCL_ENCODING_PROFILE_TCL8\fR,
\fBTCL_ENCODING_PROFILE_STRICT\fR or \fBTCL_ENCODING_PROFILE_REPLACE\fR.
These correspond to the \fBtcl8\fR, \fBstrict\fR and \fBreplace\fR profiles
respectively. If none are specified, a version-dependent default profile is used.
For Tcl 8.7, the default profile is \fBtcl8\fR.
.PP
For details about profiles, see the \fBPROFILES\fR section in
the documentation of the \fBencoding\fR command.
.SH "SEE ALSO"
encoding(n)
.SH KEYWORDS
utf, encoding, convert<|MERGE_RESOLUTION|>--- conflicted
+++ resolved
@@ -101,21 +101,15 @@
 converted. \fBTCL_ENCODING_END\fR signifies that the source buffer is the last
 block in a (potentially multi-block) input stream, telling the conversion
 routine to perform any finalization that needs to occur after the last
-<<<<<<< HEAD
-byte is converted and then to reset to an initial state.
-The flag \fBTCL_ENCODING_STOPONERROR\fR has no effect,
-it only has meaning in Tcl 8.x.
-=======
 byte is converted and then to reset to an initial state. The
 \fBTCL_PROFILE_*\fR bits defined in the \fBPROFILES\fR section below
 control the encoding profile to be used for dealing with invalid data or
 other errors in the encoding transform.
-\fBTCL_ENCODING_STOPONERROR\fR is present for backward compatibility with
-Tcl 8.6 and forces the encoding profile to \fBstrict\fR.
-
+The flag \fBTCL_ENCODING_STOPONERROR\fR has no effect,
+it only has meaning in Tcl 8.x.
+.PP
 Some flags bits may not be usable with some functions as noted in the
 function descriptions below.
->>>>>>> d9797634
 .AP Tcl_EncodingState *statePtr in/out
 Used when converting a (generally long or indefinite length) byte stream
 in a piece-by-piece fashion.  The conversion routine stores its current
