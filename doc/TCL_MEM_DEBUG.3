'\" 
'\" Copyright (c) 1992-1999 Karl Lehenbauer and Mark Diekhans.
'\" Copyright (c) 2000 by Scriptics Corporation.
'\" All rights reserved.
'\" 
.so man.macros
.TH TCL_MEM_DEBUG 3 8.1 Tcl "Tcl Library Procedures"
.BS
.SH NAME
TCL_MEM_DEBUG \- Compile-time flag to enable Tcl memory debugging
.BE
.SH DESCRIPTION
When Tcl is compiled with \fBTCL_MEM_DEBUG\fR defined, a powerful set
of memory debugging aids is included in the compiled binary.  This
includes C and Tcl functions which can aid with debugging
memory leaks, memory allocation overruns, and other memory related
errors.
.SH "ENABLING MEMORY DEBUGGING"
.PP
To enable memory debugging, Tcl should be recompiled from scratch with
\fBTCL_MEM_DEBUG\fR defined (e.g. by passing the
\fI\-\-enable\-symbols=mem\fR flag to the \fIconfigure\fR script when
building).  This will also compile in a non-stub
version of \fBTcl_InitMemory\fR to add the \fBmemory\fR command to Tcl.
.PP
\fBTCL_MEM_DEBUG\fR must be either left defined for all modules or undefined
for all modules that are going to be linked together.  If they are not, link
<<<<<<< HEAD
errors will occur, with either \fBTcl_DbCkfree\fR and \fBTcl_DbCkalloc\fR or
\fBTcl_Ckalloc\fR and \fBTcl_Ckfree\fR being undefined.
=======
errors will occur, with either \fBTclDbCkfree\fR and \fBTcl_DbCkalloc\fR or
\fBTcl_Alloc\fR and \fBTcl_Free\fR being undefined.
>>>>>>> dad2bc2c
.PP
Once memory debugging support has been compiled into Tcl, the C
functions \fBTcl_ValidateAllMemory\fR, and \fBTcl_DumpActiveMemory\fR,
and the Tcl \fBmemory\fR command can be used to validate and examine
memory usage.
.SH "GUARD ZONES"
.PP
When memory debugging is enabled, whenever a call to \fBckalloc\fR is
made, slightly more memory than requested is allocated so the memory
debugging code can keep track of the allocated memory, and eight-byte
.QW "guard zones"
are placed in front of and behind the space that will be
returned to the caller.  (The sizes of the guard zones are defined by the
C #define \fBLOW_GUARD_SIZE\fR and #define \fBHIGH_GUARD_SIZE\fR
in the file \fIgeneric/tclCkalloc.c\fR \(em it can
be extended if you suspect large overwrite problems, at some cost in
performance.)  A known pattern is written into the guard zones and, on
a call to \fBckfree\fR, the guard zones of the space being freed are
checked to see if either zone has been modified in any way.  If one
has been, the guard bytes and their new contents are identified, and a
.QW "low guard failed"
or
.QW "high guard failed"
message is issued.  The
.QW "guard failed"
message includes the address of the memory packet and
the file name and line number of the code that called \fBckfree\fR.
This allows you to detect the common sorts of one-off problems, where
not enough space was allocated to contain the data written, for
example.
.SH "DEBUGGING DIFFICULT MEMORY CORRUPTION PROBLEMS"
.PP
Normally, Tcl compiled with memory debugging enabled will make it easy
to isolate a corruption problem.  Turning on memory validation with
the memory command can help isolate difficult problems.  If you
suspect (or know) that corruption is occurring before the Tcl
interpreter comes up far enough for you to issue commands, you can set
\fBMEM_VALIDATE\fR define, recompile tclCkalloc.c and rebuild Tcl.
This will enable memory validation from the first call to
\fBckalloc\fR, again, at a large performance impact.
.PP
If you are desperate and validating memory on every call to
\fBckalloc\fR and \fBckfree\fR is not enough, you can explicitly call
\fBTcl_ValidateAllMemory\fR directly at any point.  It takes a \fIchar
*\fR and an \fIint\fR which are normally the filename and line number
of the caller, but they can actually be anything you want.  Remember
to remove the calls after you find the problem.
.SH "SEE ALSO"
ckalloc, memory, Tcl_ValidateAllMemory, Tcl_DumpActiveMemory
.SH KEYWORDS
memory, debug<|MERGE_RESOLUTION|>--- conflicted
+++ resolved
@@ -25,13 +25,8 @@
 .PP
 \fBTCL_MEM_DEBUG\fR must be either left defined for all modules or undefined
 for all modules that are going to be linked together.  If they are not, link
-<<<<<<< HEAD
 errors will occur, with either \fBTcl_DbCkfree\fR and \fBTcl_DbCkalloc\fR or
-\fBTcl_Ckalloc\fR and \fBTcl_Ckfree\fR being undefined.
-=======
-errors will occur, with either \fBTclDbCkfree\fR and \fBTcl_DbCkalloc\fR or
 \fBTcl_Alloc\fR and \fBTcl_Free\fR being undefined.
->>>>>>> dad2bc2c
 .PP
 Once memory debugging support has been compiled into Tcl, the C
 functions \fBTcl_ValidateAllMemory\fR, and \fBTcl_DumpActiveMemory\fR,
