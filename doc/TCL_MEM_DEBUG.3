'\" 
'\" Copyright (c) 1992-1999 Karl Lehenbauer and Mark Diekhans.
'\" Copyright (c) 2000 by Scriptics Corporation.
'\" All rights reserved.
'\" 
<<<<<<< HEAD
'\" RCS: @(#) $Id: TCL_MEM_DEBUG.3,v 1.6.4.2 2007/11/01 16:55:54 dgp Exp $
'\" 
=======
>>>>>>> 6ec5ba1e
.so man.macros
.TH TCL_MEM_DEBUG 3 8.1 Tcl "Tcl Library Procedures"
.BS
.SH NAME
TCL_MEM_DEBUG \- Compile-time flag to enable Tcl memory debugging
.BE
.SH DESCRIPTION
When Tcl is compiled with \fBTCL_MEM_DEBUG\fR defined, a powerful set
of memory debugging aids is included in the compiled binary.  This
includes C and Tcl functions which can aid with debugging
memory leaks, memory allocation overruns, and other memory related
errors.
.SH "ENABLING MEMORY DEBUGGING"
.PP
To enable memory debugging, Tcl should be recompiled from scratch with
\fBTCL_MEM_DEBUG\fR defined (e.g. by passing the
\fI\-\-enable\-symbols=mem\fR flag to the \fIconfigure\fR script when
building).  This will also compile in a non-stub
version of \fBTcl_InitMemory\fR to add the \fBmemory\fR command to Tcl.
.PP
\fBTCL_MEM_DEBUG\fR must be either left defined for all modules or undefined
for all modules that are going to be linked together.  If they are not, link
errors will occur, with either \fBTcl_DbCkfree\fR and \fBTcl_DbCkalloc\fR or
\fBTcl_Ckalloc\fR and \fBTcl_Ckfree\fR being undefined.
.PP
Once memory debugging support has been compiled into Tcl, the C
functions \fBTcl_ValidateAllMemory\fR, and \fBTcl_DumpActiveMemory\fR,
and the Tcl \fBmemory\fR command can be used to validate and examine
memory usage.
.SH "GUARD ZONES"
.PP
When memory debugging is enabled, whenever a call to \fBckalloc\fR is
made, slightly more memory than requested is allocated so the memory
debugging code can keep track of the allocated memory, and eight-byte
.QW "guard zones"
are placed in front of and behind the space that will be
returned to the caller.  (The sizes of the guard zones are defined by the
C #define \fBLOW_GUARD_SIZE\fR and #define \fBHIGH_GUARD_SIZE\fR
in the file \fIgeneric/tclCkalloc.c\fR \(em it can
be extended if you suspect large overwrite problems, at some cost in
performance.)  A known pattern is written into the guard zones and, on
a call to \fBckfree\fR, the guard zones of the space being freed are
checked to see if either zone has been modified in any way.  If one
has been, the guard bytes and their new contents are identified, and a
.QW "low guard failed"
or
.QW "high guard failed"
message is issued.  The
.QW "guard failed"
message includes the address of the memory packet and
the file name and line number of the code that called \fBckfree\fR.
This allows you to detect the common sorts of one-off problems, where
not enough space was allocated to contain the data written, for
example.
.SH "DEBUGGING DIFFICULT MEMORY CORRUPTION PROBLEMS"
.PP
Normally, Tcl compiled with memory debugging enabled will make it easy
to isolate a corruption problem.  Turning on memory validation with
the memory command can help isolate difficult problems.  If you
suspect (or know) that corruption is occurring before the Tcl
interpreter comes up far enough for you to issue commands, you can set
\fBMEM_VALIDATE\fR define, recompile tclCkalloc.c and rebuild Tcl.
This will enable memory validation from the first call to
\fBckalloc\fR, again, at a large performance impact.
.PP
If you are desperate and validating memory on every call to
\fBckalloc\fR and \fBckfree\fR is not enough, you can explicitly call
\fBTcl_ValidateAllMemory\fR directly at any point.  It takes a \fIchar
*\fR and an \fIint\fR which are normally the filename and line number
of the caller, but they can actually be anything you want.  Remember
to remove the calls after you find the problem.
.SH "SEE ALSO"
ckalloc, memory, Tcl_ValidateAllMemory, Tcl_DumpActiveMemory
.SH KEYWORDS
memory, debug<|MERGE_RESOLUTION|>--- conflicted
+++ resolved
@@ -3,11 +3,6 @@
 '\" Copyright (c) 2000 by Scriptics Corporation.
 '\" All rights reserved.
 '\" 
-<<<<<<< HEAD
-'\" RCS: @(#) $Id: TCL_MEM_DEBUG.3,v 1.6.4.2 2007/11/01 16:55:54 dgp Exp $
-'\" 
-=======
->>>>>>> 6ec5ba1e
 .so man.macros
 .TH TCL_MEM_DEBUG 3 8.1 Tcl "Tcl Library Procedures"
 .BS
