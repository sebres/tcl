--- conflicted
+++ resolved
@@ -6,11 +6,6 @@
 '\" See the file "license.terms" for information on usage and redistribution
 '\" of this file, and for a DISCLAIMER OF ALL WARRANTIES.
 '\" 
-<<<<<<< HEAD
-'\" RCS: @(#) $Id: expr.n,v 1.10.4.17 2009/05/27 17:08:06 dgp Exp $
-'\" 
-=======
->>>>>>> 6ec5ba1e
 .so man.macros
 .TH expr n 8.5 Tcl "Tcl Built-In Commands"
 .BS
