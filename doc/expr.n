'\"
'\" Copyright (c) 1993 The Regents of the University of California.
'\" Copyright (c) 1994-2000 Sun Microsystems, Inc.
'\" Copyright (c) 2005 Kevin B. Kenny <kennykb@acm.org>. All rights reserved
'\"
'\" See the file "license.terms" for information on usage and redistribution
'\" of this file, and for a DISCLAIMER OF ALL WARRANTIES.
'\"
.TH expr n 8.5 Tcl "Tcl Built-In Commands"
.so man.macros
.BS
'\" Note:  do not modify the .SH NAME line immediately below!
.SH NAME
expr \- Evaluate an expression
.SH SYNOPSIS
\fBexpr \fIarg \fR?\fIarg arg ...\fR?
.BE
.SH DESCRIPTION
.PP
Concatenates \fIarg\fRs, separated by a space, into an expression, and evaluates
that expression, returning its value.
The operators permitted in an expression include a subset of
the operators permitted in C expressions.  For those operators
common to both Tcl and C, Tcl applies the same meaning and precedence
as the corresponding C operators.
The value of an expression is often a numeric result, either an integer or a
floating-point value, but may also be a non-numeric value.
For example, the expression
.PP
.CS
\fBexpr\fR 8.2 + 6
.CE
.PP
evaluates to 14.2.
Expressions differ from C expressions in the way that
operands are specified.  Expressions also support
non-numeric operands, string comparisons, and some
additional operators not found in C.
.PP
When the result of expression is an integer, it is in decimal form, and when
the result is a floating-point number, it is in the form produced by the
\fB%g\fR format specifier of \fBformat\fR.
.PP
.VS "TIP 582"
At any point in the expression except within double quotes or braces, \fB#\fR
is the beginning of a comment, which lasts to the end of the line or
the end of the expression, whichever comes first.
.VE "TIP 582"
.SS OPERANDS
.PP
An expression consists of a combination of operands, operators, parentheses and
commas, possibly with whitespace between any of these elements, which is
ignored.  Each operand is intepreted as a numeric value if at all possible.
.PP
Each operand has one of the following forms:
.RS
.PP
<<<<<<< HEAD
An integer operand may be specified in decimal (the normal case, the optional
first two characters are \fB0d\fR), binary
(the first two characters are \fB0b\fR), octal
(the first two characters are \fB0o\fR), or hexadecimal
(the first two characters are \fB0x\fR) form.  For
=======
.TP
A \fBnumeric value\fR
>>>>>>> 75332de3
.PP
.RS
.
Either integer or floating-point.  The first two characters of an integer may
also be \fB0d\fR for decimal, \fB0b\fR for binary, \fB0o\fR for octal or
\fB0x\fR for hexadicimal.  For compatibility with older Tcl releases, an
operand that begins with \fB0\fR is interpreted as an octal integer even if the
second character is not \fBo\fR.
.PP
A floating-point number may be take any of several
common decimal formats, and may use the decimal point \fB.\fR,
\fBe\fR or \fBE\fR for scientific notation, and
the sign characters \fB+\fR and \fB\-\fR.  The
following are all valid floating-point numbers:  2.1, 3., 6e4, 7.91e+16.
The strings \fBInf\fR
and \fBNaN\fR, in any combination of case, are also recognized as floating point
values.  An operand that doesn't have a numeric interpretation must be quoted
with either braces or with double quotes.
.PP
Digits in any numeric value may be separated with one or more underscore
characters, "\fB_\fR".  A separator may only
appear between digits, not appear at the start of a
numeric value, between the leading 0 and radix specifier, or at the
end of a numeric value.  Here are some examples:
.PP
.CS
.ta 9c
\fBexpr\fR 100_000_000		\fI100000000\fR
\fBexpr\fR 0xffff_ffff		\fI4294967295\fR
\fBformat\fR 0x%x 0b1111_1110_1101_1011		\fI0xfedb\fR
.CE
.RE

.TP
A \fBboolean value\fR
.
Using any form understood by \fBstring is\fR
\fBboolean\fR.
.TP
A \fBvariable\fR
.
Using standard \fB$\fR notation.
The value of the variable is the value of the operand.
.TP
A string enclosed in \fBdouble-quotes\fR
.
Backslash, variable, and command substitution are performed according to the
rules for \fBTcl\fR.
.TP
A string enclosed in \fBbraces\fR.
The operand is treated as a braced value according to the rule for braces in
\fBTcl\fR.
.TP
A Tcl command enclosed in \fBbrackets\fR
.
Command substitution is performed as according to the command substitution rule
for \fBTcl\fR.
.TP
A mathematical function such as \fBsin($x)\fR, whose arguments have any of the above
forms for operands.  See \fBMATH FUNCTIONS\fR below for
a discussion of how mathematical functions are handled.
.RE
.PP
Because \fBexpr\fR parses and performs substitutions on values that have
already been parsed and substituted by \fBTcl\fR, it is usually best to enclose
expressions in braces to avoid the first round of substitutions by
\fBTcl\fR.
.PP
Below are some examples of simple expressions where the value of \fBa\fR is 3
and the value of \fBb\fR is 6.  The command on the left side of each line
produces the value on the right side.
.PP
.CS
.ta 9c
\fBexpr\fR {3.1 + $a}	\fI6.1\fR
\fBexpr\fR {2 + "$a.$b"}	\fI5.6\fR
\fBexpr\fR {4*[llength {6 2}]}	\fI8\fR
\fBexpr\fR {{word one} < "word $a"}	\fI0\fR
.CE
.PP
.SS OPERATORS
.PP
For operators having both a numeric mode and a string mode, the numeric mode is
chosen when all operands have a numeric interpretation.  The integer
interpretation of an operand is preferred over the floating-point
interpretation.  To ensure string operations on arbitrary values it is generally a
good idea to use \fBeq\fR, \fBne\fR, or the \fBstring\fR command instead of
more versatile operators such as \fB==\fR.
.PP
Unless otherwise specified, operators accept non-numeric operands.  The value
of a boolean operation is 1 if true, 0 otherwise.  See also \fBstring is\fR
\fBboolean\fR.  The valid operators, most of which are also available as
commands in the \fBtcl::mathop\fR namespace (see \fBmathop\fR(n)), are listed
below, grouped in decreasing order of precedence:
.TP 20
\fB\-\0\0+\0\0~\0\0!\fR
.
Unary minus, unary plus, bit-wise NOT, logical NOT.  These operators
may only be applied to numeric operands, and bit-wise NOT may only be
applied to integers.
.TP 20
\fB**\fR
.
Exponentiation.  Valid for numeric operands.  The maximum exponent value
that Tcl can handle if the first number is an integer > 1 is 268435455.
.TP 20
\fB*\0\0/\0\0%\fR
.
Multiply and divide, which are valid for numeric operands, and remainder, which
is valid for integers.  The remainder, an absolute value smaller than the
absolute value of the divisor, has the same sign as the divisor.
.RS
.PP
When applied to integers, division and remainder can be
considered to partition the number line into a sequence of
adjacent non-overlapping pieces, where each piece is the size of the divisor;
the quotient identifies which piece the dividend lies within, and the
remainder identifies where within that piece the dividend lies. A
consequence of this is that the result of
.QW "-57 \fB/\fR 10"
is always -6, and the result of
.QW "-57 \fB%\fR 10"
is always 3.
.RE
.TP 20
\fB+\0\0\-\fR
.
Add and subtract.  Valid for numeric operands.
.TP 20
\fB<<\0\0>>\fR
.
Left and right shift.  Valid for integers.
A right shift always propagates the sign bit.
.TP 20
\fB<\0\0>\0\0<=\0\0>=\fR
.
Boolean numeric-preferring comparisons: less than, greater than, less than or
equal, and greater than or equal. If either argument is not numeric, the
comparison is done using UNICODE string comparison, as with the string
comparison operators below, which have the same precedence.
.TP 20
\fBlt\0\0gt\0\0le\0\0ge\fR
.VS "8.7, TIP461"
Boolean string comparisons: less than, greater than, less than or equal, and
greater than or equal. These always compare values using their UNICODE strings
(also see \fBstring compare\fR), unlike with the numeric-preferring
comparisons abov, which have the same precedence.
.VE "8.7, TIP461"
.TP 20
\fB==\0\0!=\fR
.
Boolean equal and not equal.
.TP 20
\fBeq\0\0ne\fR
.
Boolean string equal and string not equal.
.TP 20
\fBin\0\0ni\fR
.
List containment and negated list containment.  The first argument is
interpreted as a string, the second as a list.  \fBin\fR tests for membership
in the list, and \fBni\fR is the inverse.
.TP 20
\fB&\fR
.
Bit-wise AND.  Valid for integer operands.
.TP 20
\fB^\fR
.
Bit-wise exclusive OR.  Valid for integer operands.
.TP 20
\fB|\fR
.
Bit-wise OR.  Valid for integer operands.
.TP 20
\fB&&\fR
.
Logical AND.  If both operands are true, the result is 1, or 0 otherwise.
This operator evaluates lazily; it only evaluates its second operand if it
must in order to determine its result.
This operator evaluates lazily; it only evaluates its second operand if it
must in order to determine its result.
.TP 20
\fB||\fR
.
Logical OR.  If both operands are false, the result is 0, or 1 otherwise.
This operator evaluates lazily; it only evaluates its second operand if it
must in order to determine its result.
.TP 20
\fIx \fB?\fI y \fB:\fI z\fR
.
If-then-else, as in C.  If \fIx\fR is false , the result is the value of
\fIy\fR.  Otherwise the result is the value of \fIz\fR.
This operator evaluates lazily; it evaluates only one of \fIy\fR or \fIz\fR.
.PP
The exponentiation operator promotes types in the same way that the multiply
and divide operators do, and the result is is the same as the result of
\fBpow\fR.
Exponentiation groups right-to-left within a precedence level. Other binary
operators group left-to-right.  For example, the value of
.PP
.PP
.CS
\fBexpr\fR {4*2 < 7}
.CE
.PP
is 0, while the value of
.PP
.CS
\fBexpr\fR {2**3**2}
.CE
.PP
is 512.
.PP
As in C, \fB&&\fR, \fB||\fR, and \fB?:\fR feature
.QW "lazy evaluation" ,
which means that operands are not evaluated if they are
not needed to determine the outcome.  For example, in
.PP
.CS
\fBexpr\fR {$v?[a]:[b]}
.CE
.PP
only one of \fB[a]\fR or \fB[b]\fR is evaluated,
depending on the value of \fB$v\fR.  This is not true of the normal Tcl parser,
so it is normally recommended to enclose the arguments to \fBexpr\fR in braces.
Without braces, as in
\fBexpr\fR $v ? [a] : [b]
both \fB[a]\fR and \fB[b]\fR are evaluated before \fBexpr\fR is even called.
.PP
For more details on the results
produced by each operator, see the documentation for C.
.SS "MATH FUNCTIONS"
.PP
A mathematical function such as \fBsin($x)\fR is replaced with a call to an ordinary
Tcl command in the \fBtcl::mathfunc\fR namespace.  The evaluation
of an expression such as
.PP
.CS
\fBexpr\fR {sin($x+$y)}
.CE
.PP
is the same in every way as the evaluation of
.PP
.CS
\fBexpr\fR {[tcl::mathfunc::sin [\fBexpr\fR {$x+$y}]]}
.CE
.PP
which in turn is the same as the evaluation of
.PP
.CS
tcl::mathfunc::sin [\fBexpr\fR {$x+$y}]
.CE
.PP
\fBtcl::mathfunc::sin\fR is resolved as described in
\fBNAMESPACE RESOLUTION\fR in the \fBnamespace\fR(n) documentation.   Given the
default value of \fBnamespace path\fR, \fB[namespace
current]::tcl::mathfunc::sin\fR or \fB::tcl::mathfunc::sin\fR are the typical
resolutions.
.PP
As in C, a mathematical function may accept multiple arguments separated by commas. Thus,
.PP
.CS
\fBexpr\fR {hypot($x,$y)}
.CE
.PP
becomes
.PP
.CS
tcl::mathfunc::hypot $x $y
.CE
.PP
See the \fBmathfunc\fR(n) documentation for the math functions that are
available by default.
.SS "TYPES, OVERFLOW, AND PRECISION"
.PP
When needed to guarantee exact performance, internal computations involving
integers use the LibTomMath multiple precision integer library.  In Tcl releases
prior to 8.5, integer calculations were performed using one of the C types
\fIlong int\fR or \fITcl_WideInt\fR, causing implicit range truncation
in those calculations where values overflowed the range of those types.
Any code that relied on these implicit truncations should instead call
\fBint()\fR or \fBwide()\fR, which do truncate.
.PP
Internal floating-point computations are
performed using the \fIdouble\fR C type.
When converting a string to floating-point value, exponent overflow is
detected and results in the \fIdouble\fR value of \fBInf\fR or
\fB\-Inf\fR as appropriate.  Floating-point overflow and underflow
are detected to the degree supported by the hardware, which is generally
fairly reliable.
.PP
Conversion among internal representations for integer, floating-point, and
string operands is done automatically as needed.  For arithmetic computations,
integers are used until some floating-point number is introduced, after which
floating-point values are used.  For example,
.PP
.CS
\fBexpr\fR {5 / 4}
.CE
.PP
returns 1, while
.PP
.CS
\fBexpr\fR {5 / 4.0}
\fBexpr\fR {5 / ( [string length "abcd"] + 0.0 )}
.CE
.PP
both return 1.25.
A floating-point result can be distinguished from an integer result by the
presence of either
.QW \fB.\fR
or
.QW \fBe\fR
.PP
. For example,
.PP
.CS
\fBexpr\fR {20.0/5.0}
.CE
.PP
returns \fB4.0\fR, not \fB4\fR.
.SH "PERFORMANCE CONSIDERATIONS"
.PP
Where an expression contains syntax that Tcl would otherwise perform
substitutions on, enclosing an expression in braces or otherwise quoting it
so that it's a static value allows the Tcl compiler to generate bytecode for
the expression, resulting in better speed and smaller storage requirements.
This also avoids issues that can arise if Tcl is allowed to perform
substitution on the value before \fBexpr\fR is called.
.PP
In the following example, the value of the expression is 11 because the Tcl parser first
substitutes \fB$b\fR and \fBexpr\fR then substitutes \fB$a\fR as part
of evaluating the expression
.QW "$a + 2*4" .
Enclosing the
expression in braces would result in a syntax error as \fB$b\fR does
not evaluate to a numeric value.
.PP
.CS
set a 3
set b {$a + 2}
\fBexpr\fR $b*4
.CE
.PP
When an expression is generated at runtime, like the one above is, the bytecode
compiler must ensure that new code is generated each time the expression
is evaluated.  This is the most costly kind of expression from a performance
perspective.  In such cases, consider directly using the commands described in
the \fBmathfunc\fR(n) or \fBmathop\fR(n) documentation instead of \fBexpr\fR.
.PP
Most expressions are not formed at runtime, but are literal strings or contain
substitutions that don't introduce other substitutions.  To allow the bytecode
compiler to work with an expression as a string literal at compilation time,
ensure that it contains no substitutions or that it is enclosed in braces or
otherwise quoted to prevent Tcl from performing substitutions, allowing
\fBexpr\fR to perform them instead.
.PP
If it is necessary to include a non-constant expression string within the
wider context of an otherwise-constant expression, the most efficient
technique is to put the varying part inside a recursive \fBexpr\fR, as this at
least allows for the compilation of the outer part, though it does mean that
the varying part must itself be evaluated as a separate expression. Thus, in
this example the result is 20 and the outer expression benefits from fully
cached bytecode compilation.
.PP
.CS
set a 3
set b {$a + 2}
\fBexpr\fR {[\fBexpr\fR $b] * 4}
.CE
.PP
In general, you should enclose your expression in braces wherever possible,
and where not possible, the argument to \fBexpr\fR should be an expression
defined elsewhere as simply as possible. It is usually more efficient and
safer to use other techniques (e.g., the commands in the \fBtcl::mathop\fR
namespace) than it is to do complex expression generation.
.SH EXAMPLES
.PP
A numeric comparison whose result is 1:
.PP
.CS
\fBexpr\fR {"0x03" > "2"}
.CE
.PP
A string comparison whose result is 1:
.PP
.CS
\fBexpr\fR {"0y" > "0x12"}
.CE
.PP
.VS "8.7, TIP461"
A forced string comparison whose result is 0:
.PP
.CS
\fBexpr\fR {"0x03" gt "2"}
.CE
.VE "8.7, TIP461"
.PP
Define a procedure that computes an
.QW interesting
mathematical function:
.PP
.CS
proc tcl::mathfunc::calc {x y} {
    \fBexpr\fR { ($x**2 - $y**2) / exp($x**2 + $y**2) }
}
.CE
.PP
Convert polar coordinates into cartesian coordinates:
.PP
.CS
# convert from ($radius,$angle)
set x [\fBexpr\fR { $radius * cos($angle) }]
set y [\fBexpr\fR { $radius * sin($angle) }]
.CE
.PP
Convert cartesian coordinates into polar coordinates:
.PP
.CS
# convert from ($x,$y)
set radius [\fBexpr\fR { hypot($y, $x) }]
set angle  [\fBexpr\fR { atan2($y, $x) }]
.CE
.PP
Print a message describing the relationship of two string values to
each other:
.PP
.CS
puts "a and b are [\fBexpr\fR {$a eq $b ? {equal} : {different}}]"
.CE
.PP
Set a variable indicating whether an environment variable is defined and has
value of true:
.PP
.CS
set isTrue [\fBexpr\fR {
    # Does the environment variable exist, and...
    [info exists ::env(SOME_ENV_VAR)] &&
    # ...does it contain a proper true value?
    [string is true -strict $::env(SOME_ENV_VAR)]
}]
.CE
.PP
Generate a random integer in the range 0..99 inclusive:
.PP
.CS
set randNum [\fBexpr\fR { int(100 * rand()) }]
.CE
.SH "SEE ALSO"
array(n), for(n), if(n), mathfunc(n), mathop(n), namespace(n), proc(n),
string(n), Tcl(n), while(n)
.SH KEYWORDS
arithmetic, boolean, compare, expression, fuzzy comparison, integer value
.SH COPYRIGHT
.nf
Copyright \(co 1993 The Regents of the University of California.
Copyright \(co 1994-2000 Sun Microsystems Incorporated.
Copyright \(co 2005 Kevin B. Kenny <kennykb@acm.org>. All rights reserved.
.fi
'\" Local Variables:
'\" mode: nroff
'\" fill-column: 78
'\" End:<|MERGE_RESOLUTION|>--- conflicted
+++ resolved
@@ -55,24 +55,14 @@
 Each operand has one of the following forms:
 .RS
 .PP
-<<<<<<< HEAD
-An integer operand may be specified in decimal (the normal case, the optional
-first two characters are \fB0d\fR), binary
-(the first two characters are \fB0b\fR), octal
-(the first two characters are \fB0o\fR), or hexadecimal
-(the first two characters are \fB0x\fR) form.  For
-=======
 .TP
 A \fBnumeric value\fR
->>>>>>> 75332de3
 .PP
 .RS
 .
 Either integer or floating-point.  The first two characters of an integer may
 also be \fB0d\fR for decimal, \fB0b\fR for binary, \fB0o\fR for octal or
-\fB0x\fR for hexadicimal.  For compatibility with older Tcl releases, an
-operand that begins with \fB0\fR is interpreted as an octal integer even if the
-second character is not \fBo\fR.
+\fB0x\fR for hexadicimal.
 .PP
 A floating-point number may be take any of several
 common decimal formats, and may use the decimal point \fB.\fR,
