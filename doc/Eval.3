'\"
'\" Copyright (c) 1989-1993 The Regents of the University of California.
'\" Copyright (c) 1994-1997 Sun Microsystems, Inc.
'\" Copyright (c) 2000 Scriptics Corporation.
'\"
'\" See the file "license.terms" for information on usage and redistribution
'\" of this file, and for a DISCLAIMER OF ALL WARRANTIES.
'\"
.TH Tcl_Eval 3 8.1 Tcl "Tcl Library Procedures"
.so man.macros
.BS
.SH NAME
Tcl_EvalObjEx, Tcl_EvalFile, Tcl_EvalObjv, Tcl_Eval, Tcl_EvalEx, Tcl_GlobalEval, Tcl_GlobalEvalObj, Tcl_VarEval, Tcl_VarEvalVA \- execute Tcl scripts
.SH SYNOPSIS
.nf
\fB#include <tcl.h>\fR
.sp
int
\fBTcl_EvalObjEx\fR(\fIinterp, objPtr, flags\fR)
.sp
int
\fBTcl_EvalFile\fR(\fIinterp, fileName\fR)
.sp
int
\fBTcl_EvalObjv\fR(\fIinterp, objc, objv, flags\fR)
.sp
int
\fBTcl_Eval\fR(\fIinterp, script\fR)
.sp
int
\fBTcl_EvalEx\fR(\fIinterp, script, numBytes, flags\fR)
.sp
int
\fBTcl_GlobalEval\fR(\fIinterp, script\fR)
.sp
int
\fBTcl_GlobalEvalObj\fR(\fIinterp, objPtr\fR)
.sp
int
\fBTcl_VarEval\fR(\fIinterp, part, part, ... \fBNULL\fR)
.sp
int
\fBTcl_VarEvalVA\fR(\fIinterp, argList\fR)
.SH ARGUMENTS
.AS Tcl_Interp **termPtr
.AP Tcl_Interp *interp in
Interpreter in which to execute the script.  The interpreter's result is
modified to hold the result or error message from the script.
.AP Tcl_Obj *objPtr in
A Tcl value containing the script to execute.
.AP int flags in
OR'ed combination of flag bits that specify additional options.
\fBTCL_EVAL_GLOBAL\fR and \fBTCL_EVAL_DIRECT\fR are currently supported.
.AP "const char" *fileName in
Name of a file containing a Tcl script.
.AP int objc in
The number of values in the array pointed to by \fIobjv\fR;
this is also the number of words in the command.
.AP Tcl_Obj **objv in
Points to an array of pointers to values; each value holds the
value of a single word in the command to execute.
.AP int numBytes in
The number of bytes in \fIscript\fR, not including any
null terminating character.  If \-1, then all characters up to the
first null byte are used.
.AP "const char" *script in
Points to first byte of script to execute (null-terminated and UTF-8).
.AP "const char" *part in
String forming part of a Tcl script.
.AP va_list argList in
An argument list which must have been initialized using
\fBva_start\fR, and cleared using \fBva_end\fR.
.BE

.SH DESCRIPTION
.PP
The procedures described here are invoked to execute Tcl scripts in
various forms.
\fBTcl_EvalObjEx\fR is the core procedure and is used by many of the others.
It executes the commands in the script stored in \fIobjPtr\fR
until either an error occurs or the end of the script is reached.
If this is the first time \fIobjPtr\fR has been executed,
its commands are compiled into bytecode instructions
which are then executed.  The
bytecodes are saved in \fIobjPtr\fR so that the compilation step
can be skipped if the value is evaluated again in the future.
.PP
The return value from \fBTcl_EvalObjEx\fR (and all the other procedures
described here) is a Tcl completion code with
one of the values \fBTCL_OK\fR, \fBTCL_ERROR\fR, \fBTCL_RETURN\fR,
\fBTCL_BREAK\fR, or \fBTCL_CONTINUE\fR, or possibly some other
integer value originating in an extension.
In addition, a result value or error message is left in \fIinterp\fR's
result; it can be retrieved using \fBTcl_GetObjResult\fR.
.PP
\fBTcl_EvalFile\fR reads the file given by \fIfileName\fR and evaluates
its contents as a Tcl script.  It returns the same information as
\fBTcl_EvalObjEx\fR.
If the file could not be read then a Tcl error is returned to describe
why the file could not be read.
The eofchar for files is
.QW \ex1A
(^Z) for all platforms. If you require a
.QW ^Z
in code for string comparison, you can use
.QW \ex1A ,
which will be safely substituted by the Tcl interpreter into
.QW ^Z .
.PP
\fBTcl_EvalObjv\fR executes a single preparsed command instead of a
script.  The \fIobjc\fR and \fIobjv\fR arguments contain the values
of the words for the Tcl command, one word in each value in
\fIobjv\fR.  \fBTcl_EvalObjv\fR evaluates the command and returns
a completion code and result just like \fBTcl_EvalObjEx\fR.
The caller of \fBTcl_EvalObjv\fR has to manage the reference count of the
elements of \fIobjv\fR, insuring that the values are valid until
\fBTcl_EvalObjv\fR returns.
.PP
\fBTcl_Eval\fR is similar to \fBTcl_EvalObjEx\fR except that the script to
be executed is supplied as a string instead of a value and no compilation
occurs.  The string should be a proper UTF-8 string as converted by
\fBTcl_ExternalToUtfDString\fR or \fBTcl_ExternalToUtf\fR when it is known
to possibly contain upper ASCII characters whose possible combinations
might be a UTF-8 special code.  The string is parsed and executed directly
(using \fBTcl_EvalObjv\fR) instead of compiling it and executing the
bytecodes.  In situations where it is known that the script will never be
executed again, \fBTcl_Eval\fR may be faster than \fBTcl_EvalObjEx\fR.
 \fBTcl_Eval\fR returns a completion code and result just like
\fBTcl_EvalObjEx\fR.  Note: for backward compatibility with versions before
Tcl 8.0, \fBTcl_Eval\fR copies the value result in \fIinterp\fR to
\fIinterp->result\fR (use is deprecated) where it can be accessed directly.
 This makes \fBTcl_Eval\fR somewhat slower than \fBTcl_EvalEx\fR, which
does not do the copy.
.PP
\fBTcl_EvalEx\fR is an extended version of \fBTcl_Eval\fR that takes
additional arguments \fInumBytes\fR and \fIflags\fR.  For the
efficiency reason given above, \fBTcl_EvalEx\fR is generally preferred
over \fBTcl_Eval\fR.
.PP
\fBTcl_GlobalEval\fR and \fBTcl_GlobalEvalObj\fR are older procedures
that are now deprecated.  They are similar to \fBTcl_EvalEx\fR and
\fBTcl_EvalObjEx\fR except that the script is evaluated in the global
namespace and its variable context consists of global variables only
(it ignores any Tcl procedures that are active).  These functions are
equivalent to using the \fBTCL_EVAL_GLOBAL\fR flag (see below).
.PP
\fBTcl_VarEval\fR takes any number of string arguments
of any length, concatenates them into a single string,
then calls \fBTcl_Eval\fR to execute that string as a Tcl command.
It returns the result of the command and also modifies
the interpreter result in the same way as \fBTcl_Eval\fR.
The last argument to \fBTcl_VarEval\fR must be NULL to indicate the end
of arguments.
.PP
\fBTcl_VarEvalVA\fR is the same as \fBTcl_VarEval\fR except that
instead of taking a variable number of arguments it takes an argument
<<<<<<< HEAD
list. Interfaces using argument lists have been found to be nonportable
in practice. This function is deprecated and will be removed in Tcl 9.0.
=======
list.  \fBTcl_VarEvalVA\fR is now deprecated.
>>>>>>> 94f65e78

.SH "FLAG BITS"
.PP
Any OR'ed combination of the following values may be used for the
\fIflags\fR argument to procedures such as \fBTcl_EvalObjEx\fR:
.TP 23
\fBTCL_EVAL_DIRECT\fR
.
This flag is only used by \fBTcl_EvalObjEx\fR; it is ignored by
other procedures.  If this flag bit is set, the script is not
compiled to bytecodes; instead it is executed directly
as is done by \fBTcl_EvalEx\fR.  The
\fBTCL_EVAL_DIRECT\fR flag is useful in situations where the
contents of a value are going to change immediately, so the
bytecodes will not be reused in a future execution.  In this case,
it is faster to execute the script directly.
.TP 23
\fBTCL_EVAL_GLOBAL\fR
.
If this flag is set, the script is evaluated in the global namespace instead of
the current namespace and its variable context consists of global variables
only (it ignores any Tcl procedures that are active).
.\" TODO: document TCL_EVAL_INVOKE and TCL_EVAL_NOERR.

.SH "MISCELLANEOUS DETAILS"
.PP
During the processing of a Tcl command it is legal to make nested
calls to evaluate other commands (this is how procedures and
some control structures are implemented).
If a code other than \fBTCL_OK\fR is returned
from a nested \fBTcl_EvalObjEx\fR invocation,
then the caller should normally return immediately,
passing that same return code back to its caller,
and so on until the top-level application is reached.
A few commands, like \fBfor\fR, will check for certain
return codes, like \fBTCL_BREAK\fR and \fBTCL_CONTINUE\fR, and process them
specially without returning.
.PP
\fBTcl_EvalObjEx\fR keeps track of how many nested \fBTcl_EvalObjEx\fR
invocations are in progress for \fIinterp\fR.
If a code of \fBTCL_RETURN\fR, \fBTCL_BREAK\fR, or \fBTCL_CONTINUE\fR is
about to be returned from the topmost \fBTcl_EvalObjEx\fR
invocation for \fIinterp\fR,
it converts the return code to \fBTCL_ERROR\fR
and sets \fIinterp\fR's result to an error message indicating that
the \fBreturn\fR, \fBbreak\fR, or \fBcontinue\fR command was
invoked in an inappropriate place.
This means that top-level applications should never see a return code
from \fBTcl_EvalObjEx\fR other than \fBTCL_OK\fR or \fBTCL_ERROR\fR.
.SH "REFERENCE COUNT MANAGEMENT"
.PP
\fBTcl_EvalObjEx\fR and \fBTcl_GlobalEvalObj\fR both increment and
decrement the reference count of their \fIobjPtr\fR argument; you must
not pass them any value with a reference count of zero. They also
manipulate the interpreter result; you must not count on the
interpreter result to hold the reference count of any value over
these calls.
.PP
\fBTcl_EvalObjv\fR may increment and decrement the reference count of
any value passed via its \fIobjv\fR argument; you must not pass any
value with a reference count of zero. This function also manipulates
the interpreter result; you must not count on the interpreter result
to hold the reference count of any value over this call.

.SH KEYWORDS
execute, file, global, result, script, value<|MERGE_RESOLUTION|>--- conflicted
+++ resolved
@@ -154,12 +154,8 @@
 .PP
 \fBTcl_VarEvalVA\fR is the same as \fBTcl_VarEval\fR except that
 instead of taking a variable number of arguments it takes an argument
-<<<<<<< HEAD
 list. Interfaces using argument lists have been found to be nonportable
 in practice. This function is deprecated and will be removed in Tcl 9.0.
-=======
-list.  \fBTcl_VarEvalVA\fR is now deprecated.
->>>>>>> 94f65e78
 
 .SH "FLAG BITS"
 .PP
