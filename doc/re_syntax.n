'\"
'\" Copyright (c) 1998 Sun Microsystems, Inc.
'\" Copyright (c) 1999 Scriptics Corporation
'\"
'\" See the file "license.terms" for information on usage and redistribution
'\" of this file, and for a DISCLAIMER OF ALL WARRANTIES.
'\" 
<<<<<<< HEAD
'\" RCS: @(#) $Id: re_syntax.n,v 1.3.34.7 2007/11/16 08:07:19 dgp Exp $
'\"
=======
>>>>>>> 6ec5ba1e
.so man.macros
.TH re_syntax n "8.1" Tcl "Tcl Built-In Commands"
.BS
.SH NAME
re_syntax \- Syntax of Tcl regular expressions
.BE
.SH DESCRIPTION
.PP
A \fIregular expression\fR describes strings of characters.
It's a pattern that matches certain strings and does not match others.
.SH "DIFFERENT FLAVORS OF REs"
Regular expressions
.PQ RE s ,
as defined by POSIX, come in two flavors: \fIextended\fR REs
.PQ ERE s
and \fIbasic\fR REs
.PQ BRE s .
EREs are roughly those of the traditional \fIegrep\fR, while BREs are
roughly those of the traditional \fIed\fR. This implementation adds
a third flavor, \fIadvanced\fR REs
.PQ ARE s ,
basically EREs with some significant extensions.
.PP
This manual page primarily describes AREs. BREs mostly exist for
backward compatibility in some old programs; they will be discussed at
the end. POSIX EREs are almost an exact subset of AREs. Features of
AREs that are not present in EREs will be indicated.
.SH "REGULAR EXPRESSION SYNTAX"
.PP
Tcl regular expressions are implemented using the package written by
Henry Spencer, based on the 1003.2 spec and some (not quite all) of
the Perl5 extensions (thanks, Henry!). Much of the description of
regular expressions below is copied verbatim from his manual entry.
.PP
An ARE is one or more \fIbranches\fR,
separated by
.QW \fB|\fR ,
matching anything that matches any of the branches.
.PP
A branch is zero or more \fIconstraints\fR or \fIquantified atoms\fR,
concatenated.
It matches a match for the first, followed by a match for the second, etc;
an empty branch matches the empty string.
.SS QUANTIFIERS
A quantified atom is an \fIatom\fR possibly followed
by a single \fIquantifier\fR.
Without a quantifier, it matches a single match for the atom.
The quantifiers,
and what a so-quantified atom matches, are:
.RS 2
.TP 6
\fB*\fR
.
a sequence of 0 or more matches of the atom
.TP
\fB+\fR
.
a sequence of 1 or more matches of the atom
.TP
\fB?\fR
.
a sequence of 0 or 1 matches of the atom
.TP
\fB{\fIm\fB}\fR
.
a sequence of exactly \fIm\fR matches of the atom
.TP
\fB{\fIm\fB,}\fR
.
a sequence of \fIm\fR or more matches of the atom
.TP
\fB{\fIm\fB,\fIn\fB}\fR
.
a sequence of \fIm\fR through \fIn\fR (inclusive) matches of the atom;
\fIm\fR may not exceed \fIn\fR
.TP
\fB*?  +?  ??  {\fIm\fB}?  {\fIm\fB,}?  {\fIm\fB,\fIn\fB}?\fR
.
\fInon-greedy\fR quantifiers, which match the same possibilities,
but prefer the smallest number rather than the largest number
of matches (see \fBMATCHING\fR)
.RE
.PP
The forms using \fB{\fR and \fB}\fR are known as \fIbound\fRs. The
numbers \fIm\fR and \fIn\fR are unsigned decimal integers with
permissible values from 0 to 255 inclusive.
.SS ATOMS
An atom is one of:
.RS 2
.IP \fB(\fIre\fB)\fR 6
matches a match for \fIre\fR (\fIre\fR is any regular expression) with
the match noted for possible reporting
.IP \fB(?:\fIre\fB)\fR
as previous, but does no reporting (a
.QW non-capturing
set of parentheses)
.IP \fB()\fR
matches an empty string, noted for possible reporting
.IP \fB(?:)\fR
matches an empty string, without reporting
.IP \fB[\fIchars\fB]\fR
a \fIbracket expression\fR, matching any one of the \fIchars\fR (see
\fBBRACKET EXPRESSIONS\fR for more detail)
.IP \fB.\fR
matches any single character
.IP \fB\e\fIk\fR
matches the non-alphanumeric character \fIk\fR
taken as an ordinary character, e.g. \fB\e\e\fR matches a backslash
character
.IP \fB\e\fIc\fR
where \fIc\fR is alphanumeric (possibly followed by other characters),
an \fIescape\fR (AREs only), see \fBESCAPES\fR below
.IP \fB{\fR
when followed by a character other than a digit, matches the
left-brace character
.QW \fB{\fR ;
when followed by a digit, it is the beginning of a \fIbound\fR (see above)
.IP \fIx\fR
where \fIx\fR is a single character with no other significance,
matches that character.
.RE
.SS CONSTRAINTS
A \fIconstraint\fR matches an empty string when specific conditions
are met. A constraint may not be followed by a quantifier. The
simple constraints are as follows; some more constraints are described
later, under \fBESCAPES\fR.
.RS 2
.TP 8
\fB^\fR
.
matches at the beginning of a line
.TP
\fB$\fR
.
matches at the end of a line
.TP
\fB(?=\fIre\fB)\fR
.
\fIpositive lookahead\fR (AREs only), matches at any point where a
substring matching \fIre\fR begins
.TP
\fB(?!\fIre\fB)\fR
.
\fInegative lookahead\fR (AREs only), matches at any point where no
substring matching \fIre\fR begins
.RE
.PP
The lookahead constraints may not contain back references (see later),
and all parentheses within them are considered non-capturing.
.PP
An RE may not end with
.QW \fB\e\fR .
.SH "BRACKET EXPRESSIONS"
A \fIbracket expression\fR is a list of characters enclosed in
.QW \fB[\|]\fR .
It normally matches any single character from the list
(but see below). If the list begins with
.QW \fB^\fR ,
it matches any single character (but see below) \fInot\fR from the
rest of the list.
.PP
If two characters in the list are separated by
.QW \fB\-\fR ,
this is shorthand for the full \fIrange\fR of characters between those two
(inclusive) in the collating sequence, e.g.
.QW \fB[0\-9]\fR
in Unicode matches any conventional decimal digit. Two ranges may not share an
endpoint, so e.g.
.QW \fBa\-c\-e\fR
is illegal. Ranges in Tcl always use the
Unicode collating sequence, but other programs may use other collating
sequences and this can be a source of incompatability between programs.
.PP
To include a literal \fB]\fR or \fB\-\fR in the list, the simplest
method is to enclose it in \fB[.\fR and \fB.]\fR to make it a
collating element (see below). Alternatively, make it the first
character (following a possible
.QW \fB^\fR ),
or (AREs only) precede it with
.QW \fB\e\fR .
Alternatively, for
.QW \fB\-\fR ,
make it the last character, or the second endpoint of a range. To use
a literal \fB\-\fR as the first endpoint of a range, make it a
collating element or (AREs only) precede it with
.QW \fB\e\fR .
With the exception of
these, some combinations using \fB[\fR (see next paragraphs), and
escapes, all other special characters lose their special significance
within a bracket expression.
.SS "CHARACTER CLASSES"
Within a bracket expression, the name of a \fIcharacter class\fR
enclosed in \fB[:\fR and \fB:]\fR stands for the list of all
characters (not all collating elements!) belonging to that class.
Standard character classes are:
.IP \fBalpha\fR 8
A letter.
.IP \fBupper\fR 8
An upper-case letter.
.IP \fBlower\fR 8
A lower-case letter.
.IP \fBdigit\fR 8
A decimal digit.
.IP \fBxdigit\fR 8
A hexadecimal digit.
.IP \fBalnum\fR 8
An alphanumeric (letter or digit).
.IP \fBprint\fR 8
A "printable" (same as graph, except also including space).
.IP \fBblank\fR 8
A space or tab character.
.IP \fBspace\fR 8
A character producing white space in displayed text.
.IP \fBpunct\fR 8
A punctuation character.
.IP \fBgraph\fR 8
A character with a visible representation (includes both alnum and punct).
.IP \fBcntrl\fR 8
A control character.
.PP
A locale may provide others. A character class may not be used as an endpoint
of a range.
.RS
.PP
(\fINote:\fR the current Tcl implementation has only one locale, the Unicode
locale, which supports exactly the above classes.)
.RE
.SS "BRACKETED CONSTRAINTS"
There are two special cases of bracket expressions: the bracket
expressions
.QW \fB[[:<:]]\fR
and
.QW \fB[[:>:]]\fR
are constraints, matching empty strings at the beginning and end of a word
respectively.
.\" note, discussion of escapes below references this definition of word
A word is defined as a sequence of word characters that is neither preceded
nor followed by word characters. A word character is an \fIalnum\fR character
or an underscore
.PQ \fB_\fR "" .
These special bracket expressions are deprecated; users of AREs should use
constraint escapes instead (see below).
.SS "COLLATING ELEMENTS"
Within a bracket expression, a collating element (a character, a
multi-character sequence that collates as if it were a single
character, or a collating-sequence name for either) enclosed in
\fB[.\fR and \fB.]\fR stands for the sequence of characters of that
collating element. The sequence is a single element of the bracket
expression's list. A bracket expression in a locale that has
multi-character collating elements can thus match more than one
character. So (insidiously), a bracket expression that starts with
\fB^\fR can match multi-character collating elements even if none of
them appear in the bracket expression!
.RS
.PP
(\fINote:\fR Tcl has no multi-character collating elements. This information
is only for illustration.)
.RE
.PP
For example, assume the collating sequence includes a \fBch\fR multi-character
collating element. Then the RE
.QW \fB[[.ch.]]*c\fR
(zero or more
.QW \fBch\fRs
followed by
.QW \fBc\fR )
matches the first five characters of
.QW \fBchchcc\fR .
Also, the RE
.QW \fB[^c]b\fR
matches all of
.QW \fBchb\fR
(because
.QW \fB[^c]\fR
matches the multi-character
.QW \fBch\fR ).
.SS "EQUIVALENCE CLASSES"
Within a bracket expression, a collating element enclosed in \fB[=\fR
and \fB=]\fR is an equivalence class, standing for the sequences of
characters of all collating elements equivalent to that one, including
itself. (If there are no other equivalent collating elements, the
treatment is as if the enclosing delimiters were
.QW \fB[.\fR \&
and
.QW \fB.]\fR .)
For example, if \fBo\fR and \fB\N'244'\fR are the members of an
equivalence class, then
.QW \fB[[=o=]]\fR ,
.QW \fB[[=\N'244'=]]\fR ,
and
.QW \fB[o\N'244']\fR \&
are all synonymous. An equivalence class may not be an endpoint of a range.
.RS
.PP
(\fINote:\fR Tcl implements only the Unicode locale. It does not define any
equivalence classes. The examples above are just illustrations.)
.RE
.SH ESCAPES
Escapes (AREs only), which begin with a \fB\e\fR followed by an
alphanumeric character, come in several varieties: character entry,
class shorthands, constraint escapes, and back references. A \fB\e\fR
followed by an alphanumeric character but not constituting a valid
escape is illegal in AREs. In EREs, there are no escapes: outside a
bracket expression, a \fB\e\fR followed by an alphanumeric character
merely stands for that character as an ordinary character, and inside
a bracket expression, \fB\e\fR is an ordinary character. (The latter
is the one actual incompatibility between EREs and AREs.)
.SS "CHARACTER-ENTRY ESCAPES"
Character-entry escapes (AREs only) exist to make it easier to specify
non-printing and otherwise inconvenient characters in REs:
.RS 2
.TP 5
\fB\ea\fR
.
alert (bell) character, as in C
.TP
\fB\eb\fR
.
backspace, as in C
.TP
\fB\eB\fR
.
synonym for \fB\e\fR to help reduce backslash doubling in some
applications where there are multiple levels of backslash processing
.TP
\fB\ec\fIX\fR
.
(where \fIX\fR is any character) the character whose low-order 5 bits
are the same as those of \fIX\fR, and whose other bits are all zero
.TP
\fB\ee\fR
.
the character whose collating-sequence name is
.QW \fBESC\fR ,
or failing that, the character with octal value 033
.TP
\fB\ef\fR
.
formfeed, as in C
.TP
\fB\en\fR
.
newline, as in C
.TP
\fB\er\fR
.
carriage return, as in C
.TP
\fB\et\fR
.
horizontal tab, as in C
.TP
\fB\eu\fIwxyz\fR
.
(where \fIwxyz\fR is exactly four hexadecimal digits) the Unicode
character \fBU+\fIwxyz\fR in the local byte ordering
.TP
\fB\eU\fIstuvwxyz\fR
.
(where \fIstuvwxyz\fR is exactly eight hexadecimal digits) reserved
for a somewhat-hypothetical Unicode extension to 32 bits
.TP
\fB\ev\fR
.
vertical tab, as in C are all available.
.TP
\fB\ex\fIhhh\fR
.
(where \fIhhh\fR is any sequence of hexadecimal digits) the character
whose hexadecimal value is \fB0x\fIhhh\fR (a single character no
matter how many hexadecimal digits are used).
.TP
\fB\e0\fR
.
the character whose value is \fB0\fR
.TP
\fB\e\fIxy\fR
.
(where \fIxy\fR is exactly two octal digits, and is not a \fIback
reference\fR (see below)) the character whose octal value is
\fB0\fIxy\fR
.TP
\fB\e\fIxyz\fR
.
(where \fIxyz\fR is exactly three octal digits, and is not a back
reference (see below)) the character whose octal value is
\fB0\fIxyz\fR
.RE
.PP
Hexadecimal digits are
.QR \fB0\fR \fB9\fR ,
.QR \fBa\fR \fBf\fR ,
and
.QR \fBA\fR \fBF\fR .
Octal digits are
.QR \fB0\fR \fB7\fR .
.PP
The character-entry escapes are always taken as ordinary characters.
For example, \fB\e135\fR is \fB]\fR in Unicode, but \fB\e135\fR does
not terminate a bracket expression. Beware, however, that some
applications (e.g., C compilers and the Tcl interpreter if the regular
expression is not quoted with braces) interpret such sequences
themselves before the regular-expression package gets to see them,
which may require doubling (quadrupling, etc.) the
.QW \fB\e\fR .
.SS "CLASS-SHORTHAND ESCAPES"
Class-shorthand escapes (AREs only) provide shorthands for certain
commonly-used character classes:
.RS 2
.TP 10
\fB\ed\fR
.
\fB[[:digit:]]\fR
.TP
\fB\es\fR
.
\fB[[:space:]]\fR
.TP
\fB\ew\fR
.
\fB[[:alnum:]_]\fR (note underscore)
.TP
\fB\eD\fR
.
\fB[^[:digit:]]\fR
.TP
\fB\eS\fR
.
\fB[^[:space:]]\fR
.TP
\fB\eW\fR
.
\fB[^[:alnum:]_]\fR (note underscore)
.RE
.PP
Within bracket expressions,
.QW \fB\ed\fR ,
.QW \fB\es\fR ,
and
.QW \fB\ew\fR \&
lose their outer brackets, and
.QW \fB\eD\fR ,
.QW \fB\eS\fR ,
and
.QW \fB\eW\fR \&
are illegal. (So, for example,
.QW \fB[a-c\ed]\fR
is equivalent to
.QW \fB[a-c[:digit:]]\fR .
Also,
.QW \fB[a-c\eD]\fR ,
which is equivalent to
.QW \fB[a-c^[:digit:]]\fR ,
is illegal.)
.SS "CONSTRAINT ESCAPES"
A constraint escape (AREs only) is a constraint, matching the empty
string if specific conditions are met, written as an escape:
.RS 2
.TP 6
\fB\eA\fR
.
matches only at the beginning of the string (see \fBMATCHING\fR,
below, for how this differs from
.QW \fB^\fR )
.TP
\fB\em\fR
.
matches only at the beginning of a word
.TP
\fB\eM\fR
.
matches only at the end of a word
.TP
\fB\ey\fR
.
matches only at the beginning or end of a word
.TP
\fB\eY\fR
.
matches only at a point that is not the beginning or end of a word
.TP
\fB\eZ\fR
.
matches only at the end of the string (see \fBMATCHING\fR, below, for
how this differs from
.QW \fB$\fR )
.TP
\fB\e\fIm\fR
.
(where \fIm\fR is a nonzero digit) a \fIback reference\fR, see below
.TP
\fB\e\fImnn\fR
.
(where \fIm\fR is a nonzero digit, and \fInn\fR is some more digits,
and the decimal value \fImnn\fR is not greater than the number of
closing capturing parentheses seen so far) a \fIback reference\fR, see
below
.RE
.PP
A word is defined as in the specification of
.QW \fB[[:<:]]\fR
and
.QW \fB[[:>:]]\fR
above. Constraint escapes are illegal within bracket expressions.
.SS "BACK REFERENCES"
A back reference (AREs only) matches the same string matched by the
parenthesized subexpression specified by the number, so that (e.g.)
.QW \fB([bc])\e1\fR
matches
.QW \fBbb\fR
or
.QW \fBcc\fR
but not
.QW \fBbc\fR .
The subexpression must entirely precede the back reference in the RE.
Subexpressions are numbered in the order of their leading parentheses.
Non-capturing parentheses do not define subexpressions.
.PP
There is an inherent historical ambiguity between octal
character-entry escapes and back references, which is resolved by
heuristics, as hinted at above. A leading zero always indicates an
octal escape. A single non-zero digit, not followed by another digit,
is always taken as a back reference. A multi-digit sequence not
starting with a zero is taken as a back reference if it comes after a
suitable subexpression (i.e. the number is in the legal range for a
back reference), and otherwise is taken as octal.
.SH "METASYNTAX"
In addition to the main syntax described above, there are some special
forms and miscellaneous syntactic facilities available.
.PP
Normally the flavor of RE being used is specified by
application-dependent means. However, this can be overridden by a
\fIdirector\fR. If an RE of any flavor begins with
.QW \fB***:\fR ,
the rest of the RE is an ARE. If an RE of any flavor begins with
.QW \fB***=\fR ,
the rest of the RE is taken to be a literal string, with
all characters considered ordinary characters.
.PP
An ARE may begin with \fIembedded options\fR: a sequence
\fB(?\fIxyz\fB)\fR (where \fIxyz\fR is one or more alphabetic
characters) specifies options affecting the rest of the RE. These
supplement, and can override, any options specified by the
application. The available option letters are:
.RS 2
.TP 3
\fBb\fR
.
rest of RE is a BRE
.TP 3
\fBc\fR
.
case-sensitive matching (usual default)
.TP 3
\fBe\fR
.
rest of RE is an ERE
.TP 3
\fBi\fR
.
case-insensitive matching (see \fBMATCHING\fR, below)
.TP 3
\fBm\fR
.
historical synonym for \fBn\fR
.TP 3
\fBn\fR
.
newline-sensitive matching (see \fBMATCHING\fR, below)
.TP 3
\fBp\fR
.
partial newline-sensitive matching (see \fBMATCHING\fR, below)
.TP 3
\fBq\fR
.
rest of RE is a literal
.PQ quoted
string, all ordinary characters
.TP 3
\fBs\fR
.
non-newline-sensitive matching (usual default)
.TP 3
\fBt\fR
.
tight syntax (usual default; see below)
.TP 3
\fBw\fR
.
inverse partial newline-sensitive
.PQ weird
matching (see \fBMATCHING\fR, below)
.TP 3
\fBx\fR
.
expanded syntax (see below)
.RE
.PP
Embedded options take effect at the \fB)\fR terminating the sequence.
They are available only at the start of an ARE, and may not be used
later within it.
.PP
In addition to the usual (\fItight\fR) RE syntax, in which all
characters are significant, there is an \fIexpanded\fR syntax,
available in all flavors of RE with the \fB\-expanded\fR switch, or in
AREs with the embedded x option. In the expanded syntax, white-space
characters are ignored and all characters between a \fB#\fR and the
following newline (or the end of the RE) are ignored, permitting
paragraphing and commenting a complex RE. There are three exceptions
to that basic rule:
.IP \(bu 3
a white-space character or
.QW \fB#\fR
preceded by
.QW \fB\e\fR
is retained
.IP \(bu 3
white space or
.QW \fB#\fR
within a bracket expression is retained
.IP \(bu 3
white space and comments are illegal within multi-character symbols
like the ARE
.QW \fB(?:\fR
or the BRE
.QW \fB\e(\fR
.PP
Expanded-syntax white-space characters are blank, tab, newline, and
any character that belongs to the \fIspace\fR character class.
.PP
Finally, in an ARE, outside bracket expressions, the sequence
.QW \fB(?#\fIttt\fB)\fR
(where \fIttt\fR is any text not containing a
.QW \fB)\fR )
is a comment, completely ignored. Again, this is not
allowed between the characters of multi-character symbols like
.QW \fB(?:\fR .
Such comments are more a historical artifact than a useful facility,
and their use is deprecated; use the expanded syntax instead.
.PP
\fINone\fR of these metasyntax extensions is available if the
application (or an initial
.QW \fB***=\fR
director) has specified that the
user's input be treated as a literal string rather than as an RE.
.SH MATCHING
In the event that an RE could match more than one substring of a given
string, the RE matches the one starting earliest in the string. If
the RE could match more than one substring starting at that point, its
choice is determined by its \fIpreference\fR: either the longest
substring, or the shortest.
.PP
Most atoms, and all constraints, have no preference. A parenthesized
RE has the same preference (possibly none) as the RE. A quantified
atom with quantifier \fB{\fIm\fB}\fR or \fB{\fIm\fB}?\fR has the same
preference (possibly none) as the atom itself. A quantified atom with
other normal quantifiers (including \fB{\fIm\fB,\fIn\fB}\fR with
\fIm\fR equal to \fIn\fR) prefers longest match. A quantified atom
with other non-greedy quantifiers (including \fB{\fIm\fB,\fIn\fB}?\fR
with \fIm\fR equal to \fIn\fR) prefers shortest match. A branch has
the same preference as the first quantified atom in it which has a
preference. An RE consisting of two or more branches connected by the
\fB|\fR operator prefers longest match.
.PP
Subject to the constraints imposed by the rules for matching the whole
RE, subexpressions also match the longest or shortest possible
substrings, based on their preferences, with subexpressions starting
earlier in the RE taking priority over ones starting later. Note that
outer subexpressions thus take priority over their component
subexpressions.
.PP
Note that the quantifiers \fB{1,1}\fR and \fB{1,1}?\fR can be used to
force longest and shortest preference, respectively, on a
subexpression or a whole RE.
.PP
Match lengths are measured in characters, not collating elements. An
empty string is considered longer than no match at all. For example,
.QW \fBbb*\fR
matches the three middle characters of
.QW \fBabbbc\fR ,
.QW \fB(week|wee)(night|knights)\fR
matches all ten characters of
.QW \fBweeknights\fR ,
when
.QW \fB(.*).*\fR
is matched against
.QW \fBabc\fR
the parenthesized subexpression matches all three characters, and when
.QW \fB(a*)*\fR
is matched against
.QW \fBbc\fR
both the whole RE and the parenthesized subexpression match an empty string.
.PP
If case-independent matching is specified, the effect is much as if
all case distinctions had vanished from the alphabet. When an
alphabetic that exists in multiple cases appears as an ordinary
character outside a bracket expression, it is effectively transformed
into a bracket expression containing both cases, so that \fBx\fR
becomes
.QW \fB[xX]\fR .
When it appears inside a bracket expression,
all case counterparts of it are added to the bracket expression, so
that
.QW \fB[x]\fR
becomes
.QW \fB[xX]\fR
and
.QW \fB[^x]\fR
becomes
.QW \fB[^xX]\fR .
.PP
If newline-sensitive matching is specified, \fB.\fR and bracket
expressions using \fB^\fR will never match the newline character (so
that matches will never cross newlines unless the RE explicitly
arranges it) and \fB^\fR and \fB$\fR will match the empty string after
and before a newline respectively, in addition to matching at
beginning and end of string respectively. ARE \fB\eA\fR and \fB\eZ\fR
continue to match beginning or end of string \fIonly\fR.
.PP
If partial newline-sensitive matching is specified, this affects
\fB.\fR and bracket expressions as with newline-sensitive matching,
but not \fB^\fR and \fB$\fR.
.PP
If inverse partial newline-sensitive matching is specified, this
affects \fB^\fR and \fB$\fR as with newline-sensitive matching, but
not \fB.\fR and bracket expressions. This is not very useful but is
provided for symmetry.
.SH "LIMITS AND COMPATIBILITY"
No particular limit is imposed on the length of REs. Programs
intended to be highly portable should not employ REs longer than 256
bytes, as a POSIX-compliant implementation can refuse to accept such
REs.
.PP
The only feature of AREs that is actually incompatible with POSIX EREs
is that \fB\e\fR does not lose its special significance inside bracket
expressions. All other ARE features use syntax which is illegal or
has undefined or unspecified effects in POSIX EREs; the \fB***\fR
syntax of directors likewise is outside the POSIX syntax for both BREs
and EREs.
.PP
Many of the ARE extensions are borrowed from Perl, but some have been
changed to clean them up, and a few Perl extensions are not present.
Incompatibilities of note include
.QW \fB\eb\fR ,
.QW \fB\eB\fR ,
the lack of special treatment for a trailing newline, the addition of
complemented bracket expressions to the things affected by
newline-sensitive matching, the restrictions on parentheses and back
references in lookahead constraints, and the longest/shortest-match
(rather than first-match) matching semantics.
.PP
The matching rules for REs containing both normal and non-greedy
quantifiers have changed since early beta-test versions of this
package. (The new rules are much simpler and cleaner, but do not work
as hard at guessing the user's real intentions.)
.PP
Henry Spencer's original 1986 \fIregexp\fR package, still in
widespread use (e.g., in pre-8.1 releases of Tcl), implemented an
early version of today's EREs. There are four incompatibilities
between \fIregexp\fR's near-EREs
.PQ RREs " for short"
and AREs. In roughly increasing order of significance:
.IP \(bu 3
In AREs, \fB\e\fR followed by an alphanumeric character is either an
escape or an error, while in RREs, it was just another way of writing
the alphanumeric. This should not be a problem because there was no
reason to write such a sequence in RREs.
.IP \(bu 3
\fB{\fR followed by a digit in an ARE is the beginning of a bound,
while in RREs, \fB{\fR was always an ordinary character. Such
sequences should be rare, and will often result in an error because
following characters will not look like a valid bound.
.IP \(bu 3
In AREs, \fB\e\fR remains a special character within
.QW \fB[\|]\fR ,
so a literal \fB\e\fR within \fB[\|]\fR must be written
.QW \fB\e\e\fR .
\fB\e\e\fR also gives a literal \fB\e\fR within \fB[\|]\fR in RREs,
but only truly paranoid programmers routinely doubled the backslash.
.IP \(bu 3
AREs report the longest/shortest match for the RE, rather than the
first found in a specified search order. This may affect some RREs
which were written in the expectation that the first match would be
reported. (The careful crafting of RREs to optimize the search order
for fast matching is obsolete (AREs examine all possible matches in
parallel, and their performance is largely insensitive to their
complexity) but cases where the search order was exploited to
deliberately find a match which was \fInot\fR the longest/shortest
will need rewriting.)
.SH "BASIC REGULAR EXPRESSIONS"
BREs differ from EREs in several respects.
.QW \fB|\fR ,
.QW \fB+\fR ,
and \fB?\fR are ordinary characters and there is no equivalent for their
functionality. The delimiters for bounds are \fB\e{\fR and
.QW \fB\e}\fR ,
with \fB{\fR and \fB}\fR by themselves ordinary characters. The
parentheses for nested subexpressions are \fB\e(\fR and
.QW \fB\e)\fR ,
with \fB(\fR and \fB)\fR by themselves ordinary
characters. \fB^\fR is an ordinary character except at the beginning
of the RE or the beginning of a parenthesized subexpression, \fB$\fR
is an ordinary character except at the end of the RE or the end of a
parenthesized subexpression, and \fB*\fR is an ordinary character if
it appears at the beginning of the RE or the beginning of a
parenthesized subexpression (after a possible leading
.QW \fB^\fR ).
Finally, single-digit back references are available, and \fB\e<\fR and
\fB\e>\fR are synonyms for
.QW \fB[[:<:]]\fR
and
.QW \fB[[:>:]]\fR
respectively; no other escapes are available.
.SH "SEE ALSO"
RegExp(3), regexp(n), regsub(n), lsearch(n), switch(n), text(n)
.SH KEYWORDS
match, regular expression, string
.\" Local Variables:
.\" mode: nroff
.\" End:<|MERGE_RESOLUTION|>--- conflicted
+++ resolved
@@ -4,12 +4,7 @@
 '\"
 '\" See the file "license.terms" for information on usage and redistribution
 '\" of this file, and for a DISCLAIMER OF ALL WARRANTIES.
-'\" 
-<<<<<<< HEAD
-'\" RCS: @(#) $Id: re_syntax.n,v 1.3.34.7 2007/11/16 08:07:19 dgp Exp $
 '\"
-=======
->>>>>>> 6ec5ba1e
 .so man.macros
 .TH re_syntax n "8.1" Tcl "Tcl Built-In Commands"
 .BS
