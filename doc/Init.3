'\"
'\" Copyright (c) 1998-2000 by Scriptics Corporation.
'\" All rights reserved.
'\" 
<<<<<<< HEAD
'\" RCS: @(#) $Id: Init.3,v 1.1.24.3 2007/11/01 16:55:53 dgp Exp $
'\" 
=======
>>>>>>> 6ec5ba1e
.so man.macros
.TH Tcl_Init 3 8.0 Tcl "Tcl Library Procedures"
.BS
.SH NAME
Tcl_Init \- find and source initialization script
.SH SYNOPSIS
.nf
\fB#include <tcl.h>\fR
.sp
int
\fBTcl_Init\fR(\fIinterp\fR)
.SH ARGUMENTS
.AS Tcl_Interp *interp
.AP Tcl_Interp *interp in
Interpreter to initialize.
.BE

.SH DESCRIPTION
.PP
\fBTcl_Init\fR is a helper procedure that finds and \fBsource\fRs the
\fBinit.tcl\fR script, which should exist somewhere on the Tcl library
path.
.PP
\fBTcl_Init\fR is typically called from \fBTcl_AppInit\fR procedures.

.SH "SEE ALSO"
Tcl_AppInit, Tcl_Main

.SH KEYWORDS
application, initialization, interpreter<|MERGE_RESOLUTION|>--- conflicted
+++ resolved
@@ -2,11 +2,6 @@
 '\" Copyright (c) 1998-2000 by Scriptics Corporation.
 '\" All rights reserved.
 '\" 
-<<<<<<< HEAD
-'\" RCS: @(#) $Id: Init.3,v 1.1.24.3 2007/11/01 16:55:53 dgp Exp $
-'\" 
-=======
->>>>>>> 6ec5ba1e
 .so man.macros
 .TH Tcl_Init 3 8.0 Tcl "Tcl Library Procedures"
 .BS
