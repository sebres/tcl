--- conflicted
+++ resolved
@@ -83,34 +83,19 @@
 If \fIfileName\fR is an empty string, then \fIprefix\fR must
 be specified.
 .PP
-<<<<<<< HEAD
-If \fIpackageName\fR is omitted or specified as an empty string,
-Tcl tries to guess the name of the package.
-This may be done differently on different platforms.
-The default guess, which is used on most UNIX platforms, is to
-take the last element of \fIfileName\fR, strip off the first
-three characters if they are \fBlib\fR, then strip off the next
-three characters if they are \fBtcl\fR, and use any following
-alphabetic and underline characters as the module name.
-For example, the command \fBload libtclxyz4.2.so\fR uses the module
-name \fBxyz\fR and the command \fBload bin/last.so {}\fR uses the
-module name \fBlast\fR.
-.PP
-If \fIfileName\fR is an empty string, then \fIpackageName\fR must
-=======
 If \fIprefix\fR is omitted or specified as an empty string,
 Tcl tries to guess the prefix. This may be done differently on
 different platforms. The default guess, which is used on most
 UNIX platforms, is to take the last element of
 \fIfileName\fR, strip off the first three characters if they
-are \fBlib\fR, and use any following alphabetic and
+are \fBlib\fR, then strip off the next three characters if they
+are \fBtcl\fR, and use any following alphabetic and
 underline characters, converted to titlecase as the prefix.
 For example, the command \fBload libxyz4.2.so\fR uses the prefix
 \fBXyz\fR and the command \fBload bin/last.so {}\fR uses the
 prefix \fBLast\fR.
 .PP
 If \fIfileName\fR is an empty string, then \fIprefix\fR must
->>>>>>> 0e2e7132
 be specified.
 The \fBload\fR command first searches for a statically loaded library
 (one that has been registered by calling the \fBTcl_StaticPackage\fR
