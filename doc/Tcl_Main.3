'\"
'\" Copyright (c) 1994 The Regents of the University of California.
'\" Copyright (c) 1994-1996 Sun Microsystems, Inc.
'\" Copyright (c) 2000 Ajuba Solutions.
'\"
'\" See the file "license.terms" for information on usage and redistribution
'\" of this file, and for a DISCLAIMER OF ALL WARRANTIES.
'\"
.TH Tcl_Main 3 8.4 Tcl "Tcl Library Procedures"
.so man.macros
.BS
.SH NAME
Tcl_Main, Tcl_SetStartupScript, Tcl_GetStartupScript, Tcl_SetMainLoop \- main program, startup script, and event loop definition for Tcl-based applications
.SH SYNOPSIS
.nf
\fB#include <tcl.h>\fR
.sp
\fBTcl_Main\fR(\fIargc, argv, appInitProc\fR)
.sp
\fBTcl_SetStartupScript\fR(\fIpath, encoding\fR)
.sp
Tcl_Obj *
\fBTcl_GetStartupScript\fR(\fIencodingPtr\fR)
.sp
\fBTcl_SetMainLoop\fR(\fImainLoopProc\fR)
.SH ARGUMENTS
.AS Tcl_MainLoopProc *mainLoopProc
.AP int argc in
Number of elements in \fIargv\fR.
.AP char *argv[] in
Array of strings containing command-line arguments. On Windows, when
using -DUNICODE, the parameter type changes to wchar_t *.
.AP Tcl_AppInitProc *appInitProc in
Address of an application-specific initialization procedure.
The value for this argument is usually \fBTcl_AppInit\fR.
.AP Tcl_Obj *path in
Name of file to use as startup script, or NULL.
.AP "const char" *encoding in
Encoding of file to use as startup script, or NULL.
.AP "const char" **encodingPtr out
If non-NULL, location to write a copy of the (const char *)
pointing to the encoding name.
.AP Tcl_MainLoopProc *mainLoopProc in
Address of an application-specific event loop procedure.
.BE
.SH DESCRIPTION
.PP
\fBTcl_Main\fR can serve as the main program for Tcl-based shell
applications.  A
.QW "shell application"
is a program
like tclsh or wish that supports both interactive interpretation
of Tcl and evaluation of a script contained in a file given as
a command line argument.  \fBTcl_Main\fR is offered as a convenience
to developers of shell applications, so they do not have to
reproduce all of the code for proper initialization of the Tcl
library and interactive shell operation.  Other styles of embedding
Tcl in an application are not supported by \fBTcl_Main\fR.  Those
must be achieved by calling lower level functions in the Tcl library
directly.
.PP
The \fBTcl_Main\fR function has been offered by the Tcl library
since release Tcl 7.4.  In older releases of Tcl, the Tcl library
itself defined a function \fBmain\fR, but that lacks flexibility
of embedding style and having a function \fBmain\fR in a library
(particularly a shared library) causes problems on many systems.
Having \fBmain\fR in the Tcl library would also make it hard to use
Tcl in C++ programs, since C++ programs must have special C++
\fBmain\fR functions.
.PP
Normally each shell application contains a small \fBmain\fR function
that does nothing but invoke \fBTcl_Main\fR.
\fBTcl_Main\fR then does all the work of creating and running a
\fBtclsh\fR-like application.
.PP
\fBTcl_Main\fR is not provided by the public interface of Tcl's
stub library.  Programs that call \fBTcl_Main\fR must be linked
against the standard Tcl library.  Extensions (stub-enabled or
not) are not intended to call \fBTcl_Main\fR.
.PP
\fBTcl_Main\fR is not thread-safe.  It should only be called by
<<<<<<< HEAD
a single thread of a multi-threaded application.  This
=======
a single main thread of a multi-threaded application.  This
>>>>>>> 96c64770
restriction is not a problem with normal use described above.
.PP
\fBTcl_Main\fR and therefore all applications based upon it, like
\fBtclsh\fR, use \fBTcl_GetStdChannel\fR to initialize the standard
channels to their default values. See \fBTcl_StandardChannels\fR for
more information.
.PP
\fBTcl_Main\fR supports two modes of operation, depending on
whether the filename and encoding of a startup script has been
established.  The routines \fBTcl_SetStartupScript\fR and
\fBTcl_GetStartupScript\fR are the tools for controlling this
configuration of \fBTcl_Main\fR.
.PP
\fBTcl_SetStartupScript\fR registers the value \fIpath\fR
as the name of the file for \fBTcl_Main\fR to evaluate as
its startup script.  The value \fIencoding\fR is Tcl's name
for the encoding used to store the text in that file.  A
value of \fBNULL\fR for \fIencoding\fR is a signal to use
the system encoding.  A value of \fBNULL\fR for \fIpath\fR
erases any existing registration so that \fBTcl_Main\fR
will not evaluate any startup script.
.PP
\fBTcl_GetStartupScript\fR queries the registered file name
and encoding set by the most recent \fBTcl_SetStartupScript\fR
call in the same thread.  The stored file name is returned,
and the stored encoding name is written to space pointed to
by \fIencodingPtr\fR, when that is not NULL.
.PP
The file name and encoding values managed by the routines
\fBTcl_SetStartupScript\fR and \fBTcl_GetStartupScript\fR
are stored per-thread.  Although the storage and retrieval
functions of these routines work in any thread, only those
<<<<<<< HEAD
calls in the same thread as \fBTcl_Main\fR can have
=======
calls in the same main thread as \fBTcl_Main\fR can have
>>>>>>> 96c64770
any influence on it.
.PP
The caller of \fBTcl_Main\fR may call \fBTcl_SetStartupScript\fR
first to establish its desired startup script.  If \fBTcl_Main\fR
finds that no such startup script has been established, it consults
the first few arguments in \fIargv\fR.  If they match
?\fB\-encoding \fIname\fR? \fIfileName\fR,
where \fIfileName\fR does not begin with the character \fI\-\fR,
then \fIfileName\fR is taken to be the name of a file containing
a \fIstartup script\fR, and \fIname\fR is taken to be the name
of the encoding of the contents of that file.  \fBTcl_Main\fR
then calls \fBTcl_SetStartupScript\fR with these values.
.PP
<<<<<<< HEAD
\fBTcl_Main\fR then defines in its interpreter
=======
\fBTcl_Main\fR then defines in its main interpreter
>>>>>>> 96c64770
the Tcl variables \fIargc\fR, \fIargv\fR, \fIargv0\fR, and
\fItcl_interactive\fR, as described in the documentation for \fBtclsh\fR.
.PP
When it has finished its own initialization, but before it processes
commands, \fBTcl_Main\fR calls the procedure given by the
\fIappInitProc\fR argument.  This procedure provides a
.QW hook
for the application to perform its own initialization of the interpreter
created by \fBTcl_Main\fR, such as defining application-specific
commands.  The application initialization routine might also
call \fBTcl_SetStartupScript\fR to (re-)set the file and encoding
to be used as a startup script.  The procedure must have an interface
that matches the type \fBTcl_AppInitProc\fR:
.PP
.CS
typedef int \fBTcl_AppInitProc\fR(
        Tcl_Interp *\fIinterp\fR);
.CE
.PP
\fIAppInitProc\fR is almost always a pointer to \fBTcl_AppInit\fR; for more
details on this procedure, see the documentation for \fBTcl_AppInit\fR.
.PP
When the \fIappInitProc\fR is finished, \fBTcl_Main\fR calls
\fBTcl_GetStartupScript\fR to determine what startup script has
been requested, if any.  If a startup script has been provided,
\fBTcl_Main\fR attempts to evaluate it.  Otherwise, interactive
mode begins with examination of the variable \fItcl_rcFileName\fR
<<<<<<< HEAD
in the interpreter.  If that variable exists and holds the
name of a readable file, the contents of that file are evaluated
in the interpreter.  Then interactive operations begin,
=======
in the main interpreter.  If that variable exists and holds the
name of a readable file, the contents of that file are evaluated
in the main interpreter.  Then interactive operations begin,
>>>>>>> 96c64770
with prompts and command evaluation results written to the standard
output channel, and commands read from the standard input channel
and then evaluated.  The prompts written to the standard output
channel may be customized by defining the Tcl variables \fItcl_prompt1\fR
and \fItcl_prompt2\fR as described in the documentation for \fBtclsh\fR.
The prompts and command evaluation results are written to the standard
output channel only if the Tcl variable \fItcl_interactive\fR in the
<<<<<<< HEAD
interpreter holds a non-zero integer value.
=======
main interpreter holds a non-zero integer value.
>>>>>>> 96c64770
.PP
\fBTcl_SetMainLoop\fR allows setting an event loop procedure to be run.
This allows, for example, Tk to be dynamically loaded and set its event
loop.  The event loop will run following the startup script.  If you
are in interactive mode, setting the main loop procedure will cause the
prompt to become fileevent based and then the loop procedure is called.
When the loop procedure returns in interactive mode, interactive operation
will continue.
The main loop procedure must have an interface that matches the type
\fBTcl_MainLoopProc\fR:
.PP
.CS
typedef void \fBTcl_MainLoopProc\fR(void);
.CE
.PP
\fBTcl_Main\fR does not return.  Normally a program based on
\fBTcl_Main\fR will terminate when the \fBexit\fR command is
evaluated.  In interactive mode, if an EOF or channel error
is encountered on the standard input channel, then \fBTcl_Main\fR
itself will evaluate the \fBexit\fR command after the main loop
procedure (if any) returns.  In non-interactive mode, after
\fBTcl_Main\fR evaluates the startup script, and the main loop
procedure (if any) returns, \fBTcl_Main\fR will also evaluate
the \fBexit\fR command.
.PP
\fBTcl_Main\fR can not be used in stub-enabled extensions.
.SH "SEE ALSO"
tclsh(1), Tcl_GetStdChannel(3), Tcl_StandardChannels(3), Tcl_AppInit(3),
exit(n), encoding(n)
.SH KEYWORDS
application-specific initialization, command-line arguments, main program<|MERGE_RESOLUTION|>--- conflicted
+++ resolved
@@ -79,11 +79,7 @@
 not) are not intended to call \fBTcl_Main\fR.
 .PP
 \fBTcl_Main\fR is not thread-safe.  It should only be called by
-<<<<<<< HEAD
-a single thread of a multi-threaded application.  This
-=======
 a single main thread of a multi-threaded application.  This
->>>>>>> 96c64770
 restriction is not a problem with normal use described above.
 .PP
 \fBTcl_Main\fR and therefore all applications based upon it, like
@@ -116,11 +112,7 @@
 \fBTcl_SetStartupScript\fR and \fBTcl_GetStartupScript\fR
 are stored per-thread.  Although the storage and retrieval
 functions of these routines work in any thread, only those
-<<<<<<< HEAD
-calls in the same thread as \fBTcl_Main\fR can have
-=======
 calls in the same main thread as \fBTcl_Main\fR can have
->>>>>>> 96c64770
 any influence on it.
 .PP
 The caller of \fBTcl_Main\fR may call \fBTcl_SetStartupScript\fR
@@ -134,11 +126,7 @@
 of the encoding of the contents of that file.  \fBTcl_Main\fR
 then calls \fBTcl_SetStartupScript\fR with these values.
 .PP
-<<<<<<< HEAD
-\fBTcl_Main\fR then defines in its interpreter
-=======
 \fBTcl_Main\fR then defines in its main interpreter
->>>>>>> 96c64770
 the Tcl variables \fIargc\fR, \fIargv\fR, \fIargv0\fR, and
 \fItcl_interactive\fR, as described in the documentation for \fBtclsh\fR.
 .PP
@@ -166,15 +154,9 @@
 been requested, if any.  If a startup script has been provided,
 \fBTcl_Main\fR attempts to evaluate it.  Otherwise, interactive
 mode begins with examination of the variable \fItcl_rcFileName\fR
-<<<<<<< HEAD
-in the interpreter.  If that variable exists and holds the
-name of a readable file, the contents of that file are evaluated
-in the interpreter.  Then interactive operations begin,
-=======
 in the main interpreter.  If that variable exists and holds the
 name of a readable file, the contents of that file are evaluated
 in the main interpreter.  Then interactive operations begin,
->>>>>>> 96c64770
 with prompts and command evaluation results written to the standard
 output channel, and commands read from the standard input channel
 and then evaluated.  The prompts written to the standard output
@@ -182,11 +164,7 @@
 and \fItcl_prompt2\fR as described in the documentation for \fBtclsh\fR.
 The prompts and command evaluation results are written to the standard
 output channel only if the Tcl variable \fItcl_interactive\fR in the
-<<<<<<< HEAD
-interpreter holds a non-zero integer value.
-=======
 main interpreter holds a non-zero integer value.
->>>>>>> 96c64770
 .PP
 \fBTcl_SetMainLoop\fR allows setting an event loop procedure to be run.
 This allows, for example, Tk to be dynamically loaded and set its event
