'\"
'\" Copyright (c) 1995-1997 Sun Microsystems, Inc.
'\" Copyright (c) 1998-2000 by Ajuba Solutions.
'\" Copyright (c) 2004 ActiveState Corporation.
'\"
'\" See the file "license.terms" for information on usage and redistribution
'\" of this file, and for a DISCLAIMER OF ALL WARRANTIES.
'\"
.TH "http" n 2.9 http "Tcl Bundled Packages"
.so man.macros
.BS
'\" Note:  do not modify the .SH NAME line immediately below!
.SH NAME
http \- Client-side implementation of the HTTP/1.1 protocol
.SH SYNOPSIS
<<<<<<< HEAD
\fBpackage require http\fI ?\fB2.8\fR?
=======
\fBpackage require http ?2.9?\fR
>>>>>>> d947e727
.\" See Also -useragent option documentation in body!
.sp
\fB::http::config\fR ?\fI\-option value\fR ...?
.sp
\fB::http::geturl \fIurl\fR ?\fI\-option value\fR ...?
.sp
\fB::http::formatQuery\fR \fIkey value\fR ?\fIkey value\fR ...?
.sp
\fB::http::quoteString\fR \fIvalue\fR
.sp
\fB::http::reset\fR \fItoken\fR ?\fIwhy\fR?
.sp
\fB::http::wait \fItoken\fR
.sp
\fB::http::status \fItoken\fR
.sp
\fB::http::size \fItoken\fR
.sp
\fB::http::code \fItoken\fR
.sp
\fB::http::ncode \fItoken\fR
.sp
\fB::http::meta \fItoken\fR
.sp
\fB::http::data \fItoken\fR
.sp
\fB::http::error \fItoken\fR
.sp
\fB::http::cleanup \fItoken\fR
.sp
\fB::http::register \fIproto port command\fR
.sp
\fB::http::registerError \fIport\fR ?\fImessage\fR?
.sp
\fB::http::unregister \fIproto\fR
.BE
.SH DESCRIPTION
.PP
The \fBhttp\fR package provides the client side of the HTTP/1.1
protocol, as defined in RFC 7230 to RFC 7235, which supersede RFC 2616.
The package implements the GET, POST, and HEAD operations
of HTTP/1.1.  It allows configuration of a proxy host to get through
firewalls.  The package is compatible with the \fBSafesock\fR security
policy, so it can be used by untrusted applets to do URL fetching from
a restricted set of hosts. This package can be extended to support
additional HTTP transport protocols, such as HTTPS, by providing
a custom \fBsocket\fR command, via \fB::http::register\fR.
.PP
The \fB::http::geturl\fR procedure does a HTTP transaction.
Its \fIoptions \fR determine whether a GET, POST, or HEAD transaction
is performed.
The return value of \fB::http::geturl\fR is a token for the transaction.
The value is also the name of an array in the ::http namespace
that contains state information about the transaction.  The elements
of this array are described in the \fBSTATE ARRAY\fR section.
.PP
If the \fB\-command\fR option is specified, then
the HTTP operation is done in the background.
\fB::http::geturl\fR returns immediately after generating the
HTTP request and the callback is invoked
when the transaction completes.  For this to work, the Tcl event loop
must be active.  In Tk applications this is always true.  For pure-Tcl
applications, the caller can use \fB::http::wait\fR after calling
\fB::http::geturl\fR to start the event loop.
.SH COMMANDS
.TP
\fB::http::config\fR ?\fIoptions\fR?
.
The \fB::http::config\fR command is used to set and query the name of the
proxy server and port, and the User-Agent name used in the HTTP
requests.  If no options are specified, then the current configuration
is returned.  If a single argument is specified, then it should be one
of the flags described below.  In this case the current value of
that setting is returned.  Otherwise, the options should be a set of
flags and values that define the configuration:
.RS
.TP
\fB\-accept\fR \fImimetypes\fR
.
The Accept header of the request.  The default is */*, which means that
all types of documents are accepted.  Otherwise you can supply a
comma-separated list of mime type patterns that you are
willing to receive.  For example,
.QW "image/gif, image/jpeg, text/*" .
.TP
\fB\-cookiejar\fR \fIcommand\fR
.VS TIP406
The cookie store for the package to use to manage HTTP cookies.
\fIcommand\fR is a command prefix list; if the empty list (the
default value) is used, no cookies will be sent by requests or stored
from responses. The command indicated by \fIcommand\fR, if supplied,
must obey the \fBCOOKIE JAR PROTOCOL\fR described below.
.VE TIP406
.TP
\fB\-pipeline\fR \fIboolean\fR
.
Specifies whether HTTP/1.1 transactions on a persistent socket will be
pipelined.  See the \fBPERSISTENT SOCKETS\fR section for details. The default
is 1.
.TP
\fB\-postfresh\fR \fIboolean\fR
.
Specifies whether requests that use the \fBPOST\fR method will always use a
fresh socket, overriding the \fB-keepalive\fR option of
command \fBhttp::geturl\fR.  See the \fBPERSISTENT SOCKETS\fR section for details.
The default is 0.
.TP
\fB\-proxyhost\fR \fIhostname\fR
.
The name of the proxy host, if any.  If this value is the
empty string, the URL host is contacted directly.
.TP
\fB\-proxyport\fR \fInumber\fR
.
The proxy port number.
.TP
\fB\-proxyfilter\fR \fIcommand\fR
.
The command is a callback that is made during
\fB::http::geturl\fR
to determine if a proxy is required for a given host.  One argument, a
host name, is added to \fIcommand\fR when it is invoked.  If a proxy
is required, the callback should return a two-element list containing
the proxy server and proxy port.  Otherwise the filter should return
an empty list.  The default filter returns the values of the
\fB\-proxyhost\fR and \fB\-proxyport\fR settings if they are
non-empty.
.TP
\fB\-repost\fR \fIboolean\fR
.
Specifies what to do if a POST request over a persistent connection fails
because the server has half-closed the connection.  If boolean \fBtrue\fR, the
request
will be automatically retried; if boolean \fBfalse\fR it will not, and the
application
that uses \fBhttp::geturl\fR is expected to seek user confirmation before
retrying the POST.  The value \fBtrue\fR should be used only under certain
conditions. See the \fBPERSISTENT SOCKETS\fR section for details. The
default is 0.
.TP
\fB\-urlencoding\fR \fIencoding\fR
.
The \fIencoding\fR used for creating the x-url-encoded URLs with
\fB::http::formatQuery\fR and \fB::http::quoteString\fR.
The default is \fButf-8\fR, as specified by RFC
2718.  Prior to http 2.5 this was unspecified, and that behavior can be
returned by specifying the empty string (\fB{}\fR), although
\fIiso8859-1\fR is recommended to restore similar behavior but without the
\fB::http::formatQuery\fR or \fB::http::quoteString\fR
throwing an error processing non-latin-1 characters.
.TP
\fB\-useragent\fR \fIstring\fR
.
The value of the User-Agent header in the HTTP request.  In an unsafe
interpreter, the default value depends upon the operating system, and
the version numbers of \fBhttp\fR and \fBTcl\fR, and is (for example)
.QW "\fBMozilla/5.0 (Windows; U; Windows NT 10.0) http/2.9.0 Tcl/8.6.9\fR" .
A safe interpreter cannot determine its operating system, and so the default
in a safe interpreter is to use a Windows 10 value with the current version
numbers of \fBhttp\fR and \fBTcl\fR.
.TP
\fB\-zip\fR \fIboolean\fR
.
If the value is boolean \fBtrue\fR, then by default requests will send a header
.QW "\fBAccept-Encoding: gzip,deflate,compress\fR" .
If the value is boolean \fBfalse\fR, then by default this header will not be sent.
In either case the default can be overridden for an individual request by
supplying a custom \fBAccept-Encoding\fR header in the \fB-headers\fR option
of \fBhttp::geturl\fR. The default is 1.
.RE
.TP
\fB::http::geturl\fR \fIurl\fR ?\fIoptions\fR?
.
The \fB::http::geturl\fR command is the main procedure in the package.
The \fB\-query\fR option causes a POST operation and
the \fB\-validate\fR option causes a HEAD operation;
otherwise, a GET operation is performed.  The \fB::http::geturl\fR command
returns a \fItoken\fR value that can be used to get
information about the transaction.  See the \fBSTATE ARRAY\fR and
\fBERRORS\fR section for
details.  The \fB::http::geturl\fR command blocks until the operation
completes, unless the \fB\-command\fR option specifies a callback
that is invoked when the HTTP transaction completes.
\fB::http::geturl\fR takes several options:
.RS
.TP
\fB\-binary\fR \fIboolean\fR
.
Specifies whether to force interpreting the URL data as binary.  Normally
this is auto-detected (anything not beginning with a \fBtext\fR content
type or whose content encoding is \fBgzip\fR or \fBcompress\fR is
considered binary data).
.TP
\fB\-blocksize\fR \fIsize\fR
.
The block size used when reading the URL.
At most \fIsize\fR bytes are read at once.  After each block, a call to the
\fB\-progress\fR callback is made (if that option is specified).
.TP
\fB\-channel\fR \fIname\fR
.
Copy the URL contents to channel \fIname\fR instead of saving it in
\fBstate(body)\fR.
.TP
\fB\-command\fR \fIcallback\fR
.
Invoke \fIcallback\fR after the HTTP transaction completes.
This option causes \fB::http::geturl\fR to return immediately.
The \fIcallback\fR gets an additional argument that is the \fItoken\fR returned
from \fB::http::geturl\fR. This token is the name of an array that is
described in the \fBSTATE ARRAY\fR section.  Here is a template for the
callback:
.RS
.PP
.CS
proc httpCallback {token} {
    upvar #0 $token state
    # Access state as a Tcl array
}
.CE
.RE
.TP
\fB\-handler\fR \fIcallback\fR
.
Invoke \fIcallback\fR whenever HTTP data is available; if present, nothing
else will be done with the HTTP data.  This procedure gets two additional
arguments: the socket for the HTTP data and the \fItoken\fR returned from
\fB::http::geturl\fR.  The token is the name of a global array that is
described in the \fBSTATE ARRAY\fR section.  The procedure is expected
to return the number of bytes read from the socket.  Here is a
template for the callback:
.RS
.PP
.CS
proc httpHandlerCallback {socket token} {
    upvar #0 $token state
    # Access socket, and state as a Tcl array
    # For example...
    ...
    set data [read $socket 1000]
    set nbytes [string length $data]
    ...
    return $nbytes
}
.CE
.RE
.TP
\fB\-headers\fR \fIkeyvaluelist\fR
.
This option is used to add headers not already specified
by \fB::http::config\fR to the HTTP request.  The
\fIkeyvaluelist\fR argument must be a list with an even number of
elements that alternate between keys and values.  The keys become
header field names.  Newlines are stripped from the values so the
header cannot be corrupted.  For example, if \fIkeyvaluelist\fR is
\fBPragma no-cache\fR then the following header is included in the
HTTP request:
.RS
.PP
.CS
Pragma: no-cache
.CE
.RE
.TP
\fB\-keepalive\fR \fIboolean\fR
.
If boolean \fBtrue\fR, attempt to keep the connection open for servicing
multiple requests.  Default is 0.
.TP
\fB\-method\fR \fItype\fR
.
Force the HTTP request method to \fItype\fR. \fB::http::geturl\fR will
auto-select GET, POST or HEAD based on other options, but this option
enables choices like PUT and DELETE for webdav support.
.TP
\fB\-myaddr\fR \fIaddress\fR
.
Pass an specific local address to the underlying \fBsocket\fR call in case
multiple interfaces are available.
.TP
\fB\-progress\fR \fIcallback\fR
.
The \fIcallback\fR is made after each transfer of data from the URL.
The callback gets three additional arguments: the \fItoken\fR from
\fB::http::geturl\fR, the expected total size of the contents from the
\fBContent-Length\fR meta-data, and the current number of bytes
transferred so far.  The expected total size may be unknown, in which
case zero is passed to the callback.  Here is a template for the
progress callback:
.RS
.PP
.CS
proc httpProgress {token total current} {
    upvar #0 $token state
}
.CE
.RE
.TP
\fB\-protocol\fR \fIversion\fR
.
Select the HTTP protocol version to use. This should be 1.0 or 1.1 (the
default). Should only be necessary for servers that do not understand or
otherwise complain about HTTP/1.1.
.TP
\fB\-query\fR \fIquery\fR
.
This flag causes \fB::http::geturl\fR to do a POST request that passes the
\fIquery\fR to the server. The \fIquery\fR must be an x-url-encoding
formatted query.  The \fB::http::formatQuery\fR procedure can be used to
do the formatting.
.TP
\fB\-queryblocksize\fR \fIsize\fR
.
The block size used when posting query data to the URL.
At most
\fIsize\fR
bytes are written at once.  After each block, a call to the
\fB\-queryprogress\fR
callback is made (if that option is specified).
.TP
\fB\-querychannel\fR \fIchannelID\fR
.
This flag causes \fB::http::geturl\fR to do a POST request that passes the
data contained in \fIchannelID\fR to the server. The data contained in
\fIchannelID\fR must be an x-url-encoding
formatted query unless the \fB\-type\fR option below is used.
If a Content-Length header is not specified via the \fB\-headers\fR options,
\fB::http::geturl\fR attempts to determine the size of the post data
in order to create that header.  If it is
unable to determine the size, it returns an error.
.TP
\fB\-queryprogress\fR \fIcallback\fR
.
The \fIcallback\fR is made after each transfer of data to the URL
(i.e. POST) and acts exactly like the \fB\-progress\fR option (the
callback format is the same).
.TP
\fB\-strict\fR \fIboolean\fR
.
Whether to enforce RFC 3986 URL validation on the request.  Default is 1.
.TP
\fB\-timeout\fR \fImilliseconds\fR
.
If \fImilliseconds\fR is non-zero, then \fB::http::geturl\fR sets up a timeout
to occur after the specified number of milliseconds.
A timeout results in a call to \fB::http::reset\fR and to
the \fB\-command\fR callback, if specified.
The return value of \fB::http::status\fR is \fBtimeout\fR
after a timeout has occurred.
.TP
\fB\-type\fR \fImime-type\fR
.
Use \fImime-type\fR as the \fBContent-Type\fR value, instead of the
default value (\fBapplication/x-www-form-urlencoded\fR) during a
POST operation.
.TP
\fB\-validate\fR \fIboolean\fR
.
If \fIboolean\fR is non-zero, then \fB::http::geturl\fR does an HTTP HEAD
request.  This request returns meta information about the URL, but the
contents are not returned.  The meta information is available in the
\fBstate(meta) \fR variable after the transaction.  See the
\fBSTATE ARRAY\fR section for details.
.RE
.TP
\fB::http::formatQuery\fR \fIkey value\fR ?\fIkey value\fR ...?
.
This procedure does x-url-encoding of query data.  It takes an even
number of arguments that are the keys and values of the query.  It
encodes the keys and values, and generates one string that has the
proper & and = separators.  The result is suitable for the
\fB\-query\fR value passed to \fB::http::geturl\fR.
.TP
\fB::http::quoteString\fR \fIvalue\fR
.
This procedure does x-url-encoding of string.  It takes a single argument and
encodes it.
.TP
\fB::http::reset\fR \fItoken\fR ?\fIwhy\fR?
.
This command resets the HTTP transaction identified by \fItoken\fR, if any.
This sets the \fBstate(status)\fR value to \fIwhy\fR, which defaults to
\fBreset\fR, and then calls the registered \fB\-command\fR callback.
.TP
\fB::http::wait\fR \fItoken\fR
.
This is a convenience procedure that blocks and waits for the
transaction to complete.  This only works in trusted code because it
uses \fBvwait\fR.  Also, it is not useful for the case where
\fB::http::geturl\fR is called \fIwithout\fR the \fB\-command\fR option
because in this case the \fB::http::geturl\fR call does not return
until the HTTP transaction is complete, and thus there is nothing to
wait for.
.TP
\fB::http::data\fR \fItoken\fR
.
This is a convenience procedure that returns the \fBbody\fR element
(i.e., the URL data) of the state array.
.TP
\fB::http::error\fR \fItoken\fR
.
This is a convenience procedure that returns the \fBerror\fR element
of the state array.
.TP
\fB::http::status\fR \fItoken\fR
.
This is a convenience procedure that returns the \fBstatus\fR element of
the state array.
.TP
\fB::http::code\fR \fItoken\fR
.
This is a convenience procedure that returns the \fBhttp\fR element of the
state array.
.TP
\fB::http::ncode\fR \fItoken\fR
.
This is a convenience procedure that returns just the numeric return
code (200, 404, etc.) from the \fBhttp\fR element of the state array.
.TP
\fB::http::size\fR \fItoken\fR
.
This is a convenience procedure that returns the \fBcurrentsize\fR
element of the state array, which represents the number of bytes
received from the URL in the \fB::http::geturl\fR call.
.TP
\fB::http::meta\fR \fItoken\fR
.
This is a convenience procedure that returns the \fBmeta\fR
element of the state array which contains the HTTP response
headers. See below for an explanation of this element.
.TP
\fB::http::cleanup\fR \fItoken\fR
.
This procedure cleans up the state associated with the connection
identified by \fItoken\fR.  After this call, the procedures
like \fB::http::data\fR cannot be used to get information
about the operation.  It is \fIstrongly\fR recommended that you call
this function after you are done with a given HTTP request.  Not doing
so will result in memory not being freed, and if your app calls
\fB::http::geturl\fR enough times, the memory leak could cause a
performance hit...or worse.
.TP
\fB::http::register\fR \fIproto port command\fR
.
This procedure allows one to provide custom HTTP transport types
such as HTTPS, by registering a prefix, the default port, and the
command to execute to create the Tcl \fBchannel\fR. E.g.:
.RS
.PP
.CS
package require http
package require tls

::http::register https 443 ::tls::socket

set token [::http::geturl https://my.secure.site/]
.CE
.RE
.TP
\fB::http::registerError\fR \fIport\fR ?\fImessage\fR?
.
This procedure allows a registered protocol handler to deliver an error
message for use by \fBhttp\fR.  Calling this command does not raise an
error. The command is useful when a registered protocol detects an problem
(for example, an invalid TLS certificate) that will cause an error to
propagate to \fBhttp\fR.  The command allows \fBhttp\fR to provide a
precise error message rather than a general one.  The command returns the
value provided by the last call with argument \fImessage\fR, or the empty
string if no such call has been made.
.TP
\fB::http::unregister\fR \fIproto\fR
.
This procedure unregisters a protocol handler that was previously
registered via \fB::http::register\fR, returning a two-item list of
the default port and handler command that was previously installed
(via \fB::http::register\fR) if there was such a handler, and an error if
there was no such handler.
.SH ERRORS
The \fB::http::geturl\fR procedure will raise errors in the following cases:
invalid command line options,
an invalid URL,
a URL on a non-existent host,
or a URL at a bad port on an existing host.
These errors mean that it
cannot even start the network transaction.
It will also raise an error if it gets an I/O error while
writing out the HTTP request header.
For synchronous \fB::http::geturl\fR calls (where \fB\-command\fR is
not specified), it will raise an error if it gets an I/O error while
reading the HTTP reply headers or data.  Because \fB::http::geturl\fR
does not return a token in these cases, it does all the required
cleanup and there is no issue of your app having to call
\fB::http::cleanup\fR.
.PP
For asynchronous \fB::http::geturl\fR calls, all of the above error
situations apply, except that if there is any error while reading the
HTTP reply headers or data, no exception is thrown.  This is because
after writing the HTTP headers, \fB::http::geturl\fR returns, and the
rest of the HTTP transaction occurs in the background.  The command
callback can check if any error occurred during the read by calling
\fB::http::status\fR to check the status and if its \fIerror\fR,
calling \fB::http::error\fR to get the error message.
.PP
Alternatively, if the main program flow reaches a point where it needs
to know the result of the asynchronous HTTP request, it can call
\fB::http::wait\fR and then check status and error, just as the
callback does.
.PP
In any case, you must still call
\fB::http::cleanup\fR to delete the state array when you are done.
.PP
There are other possible results of the HTTP transaction
determined by examining the status from \fB::http::status\fR.
These are described below.
.TP
\fBok\fR
.
If the HTTP transaction completes entirely, then status will be \fBok\fR.
However, you should still check the \fB::http::code\fR value to get
the HTTP status.  The \fB::http::ncode\fR procedure provides just
the numeric error (e.g., 200, 404 or 500) while the \fB::http::code\fR
procedure returns a value like
.QW "HTTP 404 File not found" .
.TP
\fBeof\fR
.
If the server closes the socket without replying, then no error
is raised, but the status of the transaction will be \fBeof\fR.
.TP
\fBerror\fR
.
The error message will also be stored in the \fBerror\fR status
array element, accessible via \fB::http::error\fR.
.PP
Another error possibility is that \fB::http::geturl\fR is unable to
write all the post query data to the server before the server
responds and closes the socket.
The error message is saved in the \fBposterror\fR status array
element and then  \fB::http::geturl\fR attempts to complete the
transaction.
If it can read the server's response
it will end up with an \fBok\fR status, otherwise it will have
an \fBeof\fR status.
.SH "STATE ARRAY"
The \fB::http::geturl\fR procedure returns a \fItoken\fR that can be used to
get to the state of the HTTP transaction in the form of a Tcl array.
Use this construct to create an easy-to-use array variable:
.PP
.CS
upvar #0 $token state
.CE
.PP
Once the data associated with the URL is no longer needed, the state
array should be unset to free up storage.
The \fB::http::cleanup\fR procedure is provided for that purpose.
The following elements of
the array are supported:
.RS
.TP
\fBbinary\fR
.
This is boolean \fBtrue\fR if (after decoding any compression specified
by the
.QW "Content-Encoding"
response header) the HTTP response is binary.  It is boolean \fBfalse\fR
if the HTTP response is text.
.TP
\fBbody\fR
.
The contents of the URL.  This will be empty if the \fB\-channel\fR
option has been specified.  This value is returned by the \fB::http::data\fR command.
.TP
\fBcharset\fR
.
The value of the charset attribute from the \fBContent-Type\fR meta-data
value.  If none was specified, this defaults to the RFC standard
\fBiso8859-1\fR, or the value of \fB$::http::defaultCharset\fR.  Incoming
text data will be automatically converted from this charset to utf-8.
.TP
\fBcoding\fR
.
A copy of the \fBContent-Encoding\fR meta-data value.
.TP
\fBcurrentsize\fR
.
The current number of bytes fetched from the URL.
This value is returned by the \fB::http::size\fR command.
.TP
\fBerror\fR
.
If defined, this is the error string seen when the HTTP transaction
was aborted.
.TP
\fBhttp\fR
.
The HTTP status reply from the server.  This value
is returned by the \fB::http::code\fR command.  The format of this value is:
.RS
.PP
.CS
\fIHTTP/1.1 code string\fR
.CE
.PP
The \fIcode\fR is a three-digit number defined in the HTTP standard.
A code of 200 is OK.  Codes beginning with 4 or 5 indicate errors.
Codes beginning with 3 are redirection errors.  In this case the
\fBLocation\fR meta-data specifies a new URL that contains the
requested information.
.RE
.TP
\fBmeta\fR
.
The HTTP protocol returns meta-data that describes the URL contents.
The \fBmeta\fR element of the state array is a list of the keys and
values of the meta-data.  This is in a format useful for initializing
an array that just contains the meta-data:
.RS
.PP
.CS
array set meta $state(meta)
.CE
.PP
Some of the meta-data keys are listed below, but the HTTP standard defines
more, and servers are free to add their own.
.TP
\fBContent-Type\fR
.
The type of the URL contents.  Examples include \fBtext/html\fR,
\fBimage/gif,\fR \fBapplication/postscript\fR and
\fBapplication/x-tcl\fR.
.TP
\fBContent-Length\fR
.
The advertised size of the contents.  The actual size obtained by
\fB::http::geturl\fR is available as \fBstate(currentsize)\fR.
.TP
\fBLocation\fR
.
An alternate URL that contains the requested data.
.RE
.TP
\fBposterror\fR
.
The error, if any, that occurred while writing
the post query data to the server.
.TP
\fBstatus\fR
.
Either \fBok\fR, for successful completion, \fBreset\fR for
user-reset, \fBtimeout\fR if a timeout occurred before the transaction
could complete, or \fBerror\fR for an error condition.  During the
transaction this value is the empty string.
.TP
\fBtotalsize\fR
.
A copy of the \fBContent-Length\fR meta-data value.
.TP
\fBtype\fR
.
A copy of the \fBContent-Type\fR meta-data value.
.TP
\fBurl\fR
.
The requested URL.
.RE
.SH "PERSISTENT CONNECTIONS"
.PP
.SS "BASICS"
.PP
See RFC 7230 Sec 6, which supersedes RFC 2616 Sec 8.1.
.PP
A persistent connection allows multiple HTTP/1.1 transactions to be
carried over the same TCP connection.  Pipelining allows a
client to make multiple requests over a persistent connection without
waiting for each response.  The server sends responses in the same order
that the requests were received.
.PP
If a POST request fails to complete, typically user confirmation is
needed before sending the request again.  The user may wish to verify
whether the server was modified by the failed POST request, before
sending the same request again.
.PP
A HTTP request will use a persistent socket if the call to
\fBhttp::geturl\fR has the option \fB-keepalive true\fR. It will use
pipelining where permitted if the \fBhttp::config\fR option
\fB-pipeline\fR is boolean \fBtrue\fR (its default value).
.PP
The http package maintains no more than one persistent connection to each
server (i.e. each value of
.QW "domain:port" ).
If \fBhttp::geturl\fR is called to make a request over a persistent
connection while the connection is busy with another request, the new
request will be held in a queue until the connection is free.
.PP
The http package does not support HTTP/1.0 persistent connections
controlled by the \fBKeep-Alive\fR header.
.SS "SPECIAL CASES"
.PP
This subsection discusses issues related to closure of the
persistent connection by the server, automatic retry of failed requests,
the special treatment necessary for POST requests, and the options for
dealing with these cases.
.PP
In accordance with RFC 7230, \fBhttp::geturl\fR does not pipeline
requests that use the POST method.  If a POST uses a persistent
connection and is not the first request on that connection,
\fBhttp::geturl\fR waits until it has received the response for the previous
request; or (if \fBhttp::config\fR option \fB-postfresh\fR is boolean \fBtrue\fR) it
uses a new connection for each POST.
.PP
If the server is processing a number of pipelined requests, and sends a
response header
.QW "\fBConnection: close\fR"
with one of the responses (other than the last), then subsequent responses
are unfulfilled. \fBhttp::geturl\fR will send the unfulfilled requests again
over a new connection.
.PP
A difficulty arises when a HTTP client sends a request over a persistent
connection that has been idle for a while.  The HTTP server may
half-close an apparently idle connection while the client is sending a
request, but before the request arrives at the server: in this case (an
.QW "asynchronous close event" )
the request will fail.  The difficulty arises because the client cannot
be certain whether the POST modified the state of the server.  For HEAD or
GET requests, \fBhttp::geturl\fR opens another connection and retransmits
the failed request. However, if the request was a POST, RFC 7230 forbids
automatic retry by default, suggesting either user confirmation, or
confirmation by user-agent software that has semantic understanding of
the application.  The \fBhttp::config\fR option \fB-repost\fR allows for
either possibility.
.PP
Asynchronous close events can occur only in a short interval of time.  The
\fBhttp\fR package monitors each persistent connection for closure by the
server.  Upon detection, the connection is also closed at the client end,
and subsequent requests will use a fresh connection.
.PP
If the \fBhttp::geturl\fR command is called with option \fB-keepalive true\fR,
then it will both try to use an existing persistent connection
(if one is available), and it will send the server a
.QW "\fBConnection: keep-alive\fR"
request header asking to keep the connection open for future requests.
.PP
The \fBhttp::config\fR options \fB-pipeline\fR, \fB-postfresh\fR, and
\fB-repost\fR relate to persistent connections.
.PP
Option \fB-pipeline\fR, if boolean \fBtrue\fR, will pipeline GET and HEAD requests
made
over a persistent connection.  POST requests will not be pipelined - if the
POST is not the first transaction on the connection, its request will not
be sent until the previous response has finished.  GET and HEAD requests
made after a POST will not be sent until the POST response has been
delivered, and will not be sent if the POST fails.
.PP
Option \fB-postfresh\fR, if boolean \fBtrue\fR, will override the \fBhttp::geturl\fR option
\fB-keepalive\fR, and always open a fresh connection for a POST request.
.PP
Option \fB-repost\fR, if \fBtrue\fR, permits automatic retry of a POST request
that fails because it uses a persistent connection that the server has
half-closed (an
.QW "asynchronous close event" ).
Subsequent GET and HEAD requests in a failed pipeline will also be retried.
\fIThe -repost option should be used only if the application understands
that the retry is appropriate\fR - specifically, the application must know
that if the failed POST successfully modified the state of the server, a repeat POST
would have no adverse effect.
.VS TIP406
.SH "COOKIE JAR PROTOCOL"
.PP
Cookies are short key-value pairs used to implement sessions within the
otherwise-stateless HTTP protocol. (See RFC 6265 for details; Tcl does not
implement the Cookie2 protocol as that is rarely seen in the wild.)
.PP
Cookie storage managment commands \(em
.QW "cookie jars"
\(em must support these subcommands which form the HTTP cookie storage
management protocol. Note that \fIcookieJar\fR below does not have to be a
command name; it is properly a command prefix (a Tcl list of words that will
be expanded in place) and admits many possible implementations.
.PP
Though not formally part of the protocol, it is expected that particular
values of \fIcookieJar\fR will correspond to sessions; it is up to the caller
of \fB::http::config\fR to decide what session applies and to manage the
deletion of said sessions when they are no longer desired (which should be
when they not configured as the current cookie jar).
.TP
\fIcookieJar \fBgetCookies \fIprotocol host requestPath\fR
.
This command asks the cookie jar what cookies should be supplied for a
particular request. It should take the \fIprotocol\fR (typically \fBhttp\fR or
\fBhttps\fR), \fIhost\fR name and \fIrequestPath\fR (parsed from the \fIurl\fR
argument to \fB::http::geturl\fR) and return a list of cookie keys and values
that describe the cookies to supply to the remote host. The list must have an
even number of elements.
.RS
.PP
There should only ever be at most one cookie with a particular key for any
request (typically the one with the most specific \fIhost\fR/domain match and
most specific \fIrequestPath\fR/path match), but there may be many cookies
with different names in any request.
.RE
.TP
\fIcookieJar \fBstoreCookie \fIcookieDictionary\fR
.
This command asks the cookie jar to store a particular cookie that was
returned by a request; the result of this command is ignored. The cookie
(which will have been parsed by the http package) is described by a
dictionary, \fIcookieDictionary\fR, that may have the following keys:
.RS
.TP
\fBdomain\fR
.
This is always present. Its value describes the domain hostname \fIor
prefix\fR that the cookie should be returned for.  The checking of the domain
against the origin (below) should be careful since sites that issue cookies
should only do so for domains related to themselves. Cookies that do not obey
a relevant origin matching rule should be ignored.
.TP
\fBexpires\fR
.
This is optional. If present, the cookie is intended to be a persistent cookie
and the value of the option is the Tcl timestamp (in seconds from the same
base as \fBclock seconds\fR) of when the cookie expires (which may be in the
past, which should result in the cookie being deleted immediately). If absent,
the cookie is intended to be a session cookie that should be not persisted
beyond the lifetime of the cookie jar.
.TP
\fBhostonly\fR
.
This is always present. Its value is a boolean that describes whether the
cookie is a single host cookie (true) or a domain-level cookie (false).
.TP
\fBhttponly\fR
.
This is always present. Its value is a boolean that is true when the site
wishes the cookie to only ever be used with HTTP (or HTTPS) traffic.
.TP
\fBkey\fR
.
This is always present. Its value is the \fIkey\fR of the cookie, which is
part of the information that must be return when sending this cookie back in a
future request.
.TP
\fBorigin\fR
.
This is always present. Its value describes where the http package believes it
received the cookie from, which may be useful for checking whether the
cookie's domain is valid.
.TP
\fBpath\fR
.
This is always present. Its value describes the path prefix of requests to the
cookie domain where the cookie should be returned.
.TP
\fBsecure\fR
.
This is always present. Its value is a boolean that is true when the cookie
should only used on requests sent over secure channels (typically HTTPS).
.TP
\fBvalue\fR
.
This is always present. Its value is the value of the cookie, which is part of
the information that must be return when sending this cookie back in a future
request.
.PP
Other keys may always be ignored; they have no meaning in this protocol.
.RE
.VE TIP406
.SH EXAMPLE
.PP
This example creates a procedure to copy a URL to a file while printing a
progress meter, and prints the meta-data associated with the URL.
.PP
.CS
proc httpcopy { url file {chunk 4096} } {
    set out [open $file w]
    set token [\fB::http::geturl\fR $url -channel $out \e
            -progress httpCopyProgress -blocksize $chunk]
    close $out

    # This ends the line started by httpCopyProgress
    puts stderr ""

    upvar #0 $token state
    set max 0
    foreach {name value} $state(meta) {
        if {[string length $name] > $max} {
            set max [string length $name]
        }
        if {[regexp -nocase ^location$ $name]} {
            # Handle URL redirects
            puts stderr "Location:$value"
            return [httpcopy [string trim $value] $file $chunk]
        }
    }
    incr max
    foreach {name value} $state(meta) {
        puts [format "%-*s %s" $max $name: $value]
    }

    return $token
}
proc httpCopyProgress {args} {
    puts -nonewline stderr .
    flush stderr
}
.CE
.SH "SEE ALSO"
safe(n), socket(n), safesock(n)
.SH KEYWORDS
internet, security policy, socket, www
'\" Local Variables:
'\" mode: nroff
'\" End:<|MERGE_RESOLUTION|>--- conflicted
+++ resolved
@@ -13,11 +13,7 @@
 .SH NAME
 http \- Client-side implementation of the HTTP/1.1 protocol
 .SH SYNOPSIS
-<<<<<<< HEAD
-\fBpackage require http\fI ?\fB2.8\fR?
-=======
-\fBpackage require http ?2.9?\fR
->>>>>>> d947e727
+\fBpackage require http\fI ?\fB2.9\fR?
 .\" See Also -useragent option documentation in body!
 .sp
 \fB::http::config\fR ?\fI\-option value\fR ...?
