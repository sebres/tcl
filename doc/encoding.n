'\"
'\" Copyright (c) 1998 Scriptics Corporation.
'\"
'\" See the file "license.terms" for information on usage and redistribution
'\" of this file, and for a DISCLAIMER OF ALL WARRANTIES.
'\"
.TH encoding n "8.1" Tcl "Tcl Built-In Commands"
.so man.macros
.BS
.SH NAME
encoding \- Manipulate encodings
.SH SYNOPSIS
\fBencoding \fIoption\fR ?\fIarg arg ...\fR?
.BE
.SH INTRODUCTION
.PP
Strings in Tcl are logically a sequence of Unicode characters.
These strings are represented in memory as a sequence of bytes that
may be in one of several encodings: modified UTF\-8 (which uses 1 to 4
bytes per character), or a custom encoding start as 8 bit binary data.
.PP
Different operating system interfaces or applications may generate
strings in other encodings such as Shift\-JIS.  The \fBencoding\fR
command helps to bridge the gap between Unicode and these other
formats.
.SH DESCRIPTION
.PP
Performs one of several encoding related operations, depending on
\fIoption\fR.  The legal \fIoption\fRs are:
.TP
\fBencoding convertfrom\fR ?\fB-strict\fR? ?\fB-failindex var\fR? ?\fIencoding\fR? \fIdata\fR
\fBencoding convertfrom\fR \fB-nocomplain\fR ?\fIencoding\fR? \fIdata\fR
.
Convert \fIdata\fR to a Unicode string from the specified \fIencoding\fR.  The
characters in \fIdata\fR are 8 bit binary data.  The resulting
sequence of bytes is a string created by applying the given \fIencoding\fR
to the data. If \fIencoding\fR is not specified, the current
system encoding is used.
.VS "TCL8.7 TIP346, TIP607, TIP601"
.PP
.RS
<<<<<<< HEAD
If the option \fB-nocomplain\fR is given, the command does not fail on
encoding errors.  Instead, any not convertable bytes (like incomplete UTF-8
 sequences, see example below) are put as byte values into the output stream.
If the option \fB-nocomplain\fR is not given, the command will fail with an
appropriate error message.
=======
The command does not fail on encoding errors (unless \fB-strict\fR is specified).
Instead, any not convertable bytes (like incomplete UTF-8  sequences, see example
below) are put as byte values into the output stream.
>>>>>>> 514381cc
.PP
If the option \fB-failindex\fR with a variable name is given, the error reporting
is changed in the following manner:
in case of a conversion error, the position of the input byte causing the error
is returned in the given variable.  The return value of the command are the
converted characters until the first error position. No error condition is raised.
In case of no error, the value \fI-1\fR is written to the variable.  This option
may not be used together with \fB-nocomplain\fR.
.PP
<<<<<<< HEAD
=======
The option \fB-nocomplain\fR has no effect, but assures to get the same result
in Tcl 9.
.PP
>>>>>>> 514381cc
The \fB-strict\fR option follows more strict rules in conversion.  For the \fButf-8\fR
encoder, it disallows invalid byte sequences and surrogates (which -
otherwise - are just passed through).  This option may not be used together
with \fB-nocomplain\fR.
.VE "TCL8.7 TIP346, TIP607, TIP601"
.RE
.TP
\fBencoding convertto\fR ?\fB-strict\fR? ?\fB-failindex var\fR? ?\fIencoding\fR? \fIdata\fR
\fBencoding convertto\fR \fB-nocomplain\fR ?\fIencoding\fR? \fIdata\fR
.
Convert \fIstring\fR from Unicode to the specified \fIencoding\fR.
The result is a sequence of bytes that represents the converted
string.  Each byte is stored in the lower 8-bits of a Unicode
character (indeed, the resulting string is a binary string as far as
Tcl is concerned, at least initially).  If \fIencoding\fR is not
specified, the current system encoding is used.
.VS "TCL8.7 TIP346, TIP607, TIP601"
.PP
.RS
<<<<<<< HEAD
If the option \fB-nocomplain\fR is given, the command does not fail on
encoding errors.  Instead, the replacement character \fB?\fR is output
for any not representable character (like the dot \fB\\U2022\fR
in \fBiso-8859-1\fR encoding, see example below).
If the option \fB-nocomplain\fR is not given, the command will fail with an
appropriate error message.
=======
The command does not fail on encoding errors (unless \fB-strict\fR is specified).
Instead, the replacement character \fB?\fR is output for any not representable
character (like the dot \fB\\U2022\fR in \fBiso-8859-1\fR encoding, see example below).
>>>>>>> 514381cc
.PP
If the option \fB-failindex\fR with a variable name is given, the error reporting
is changed in the following manner:
in case of a conversion error, the position of the input character causing the error
is returned in the given variable.  The return value of the command are the
converted bytes until the first error position. No error condition is raised.
In case of no error, the value \fI-1\fR is written to the variable.  This option
may not be used together with \fB-nocomplain\fR.
.PP
<<<<<<< HEAD
=======
The option \fB-nocomplain\fR has no effect, but assures to get the same result
in Tcl 9.
.PP
>>>>>>> 514381cc
The \fB-strict\fR option follows more strict rules in conversion.  For the \fButf-8\fR
encoder, it has no effect.  This option may not be used together with \fB-nocomplain\fR.
.VE "TCL8.7 TIP346, TIP607, TIP601"
.RE
.TP
\fBencoding dirs\fR ?\fIdirectoryList\fR?
.
Tcl can load encoding data files from the file system that describe
additional encodings for it to work with. This command sets the search
path for \fB*.enc\fR encoding data files to the list of directories
\fIdirectoryList\fR. If \fIdirectoryList\fR is omitted then the
command returns the current list of directories that make up the
search path. It is an error for \fIdirectoryList\fR to not be a valid
list. If, when a search for an encoding data file is happening, an
element in \fIdirectoryList\fR does not refer to a readable,
searchable directory, that element is ignored.
.TP
\fBencoding names\fR
.
Returns a list containing the names of all of the encodings that are
currently available.
The encodings
.QW utf-8
and
.QW iso8859-1
are guaranteed to be present in the list.
.TP
\fBencoding system\fR ?\fIencoding\fR?
.
Set the system encoding to \fIencoding\fR. If \fIencoding\fR is
omitted then the command returns the current system encoding.  The
system encoding is used whenever Tcl passes strings to system calls.
.SH EXAMPLE
.PP
Example 1: convert a byte sequence in Japanese euc-jp encoding to a TCL string:
.PP
.CS
set s [\fBencoding convertfrom\fR euc-jp "\exA4\exCF"]
.CE
.PP
The result is the unicode codepoint:
.QW "\eu306F" ,
which is the Hiragana letter HA.
.VS "TCL8.7 TIP346, TIP607, TIP601"
.PP
Example 2: detect the error location in an incomplete UTF-8 sequence:
.PP
.CS
% set s [\fBencoding convertfrom\fR -failindex i utf-8 "A\exC3"]
A
% set i
1
.CE
.PP
Example 3: return the incomplete UTF-8 sequence by raw bytes:
.PP
.CS
% set s [\fBencoding convertfrom\fR -nocomplain utf-8 "A\exC3"]
.CE
The result is "A" followed by the byte \exC3.
.PP
Example 4: detect the error location while transforming to ISO8859-1
(ISO-Latin 1):
.PP
.CS
% set s [\fBencoding convertto\fR -failindex i iso8859-1 "A\eu0141"]
A
% set i
1
.CE
.PP
Example 5: replace a not representable character by the replacement character:
.PP
.CS
% set s [\fBencoding convertto\fR -nocomplain iso8859-1 "A\eu0141"]
A?
.CE
<<<<<<< HEAD
=======
The option \fB-nocomplain\fR has no effect, but assures to get the same result
in Tcl 9.
>>>>>>> 514381cc
.VE "TCL8.7 TIP346, TIP607, TIP601"
.PP
.SH "SEE ALSO"
Tcl_GetEncoding(3), fconfigure(n)
.SH KEYWORDS
encoding, unicode
.\" Local Variables:
.\" mode: nroff
.\" End:<|MERGE_RESOLUTION|>--- conflicted
+++ resolved
@@ -39,17 +39,11 @@
 .VS "TCL8.7 TIP346, TIP607, TIP601"
 .PP
 .RS
-<<<<<<< HEAD
 If the option \fB-nocomplain\fR is given, the command does not fail on
 encoding errors.  Instead, any not convertable bytes (like incomplete UTF-8
  sequences, see example below) are put as byte values into the output stream.
 If the option \fB-nocomplain\fR is not given, the command will fail with an
 appropriate error message.
-=======
-The command does not fail on encoding errors (unless \fB-strict\fR is specified).
-Instead, any not convertable bytes (like incomplete UTF-8  sequences, see example
-below) are put as byte values into the output stream.
->>>>>>> 514381cc
 .PP
 If the option \fB-failindex\fR with a variable name is given, the error reporting
 is changed in the following manner:
@@ -59,12 +53,6 @@
 In case of no error, the value \fI-1\fR is written to the variable.  This option
 may not be used together with \fB-nocomplain\fR.
 .PP
-<<<<<<< HEAD
-=======
-The option \fB-nocomplain\fR has no effect, but assures to get the same result
-in Tcl 9.
-.PP
->>>>>>> 514381cc
 The \fB-strict\fR option follows more strict rules in conversion.  For the \fButf-8\fR
 encoder, it disallows invalid byte sequences and surrogates (which -
 otherwise - are just passed through).  This option may not be used together
@@ -84,18 +72,12 @@
 .VS "TCL8.7 TIP346, TIP607, TIP601"
 .PP
 .RS
-<<<<<<< HEAD
 If the option \fB-nocomplain\fR is given, the command does not fail on
 encoding errors.  Instead, the replacement character \fB?\fR is output
 for any not representable character (like the dot \fB\\U2022\fR
 in \fBiso-8859-1\fR encoding, see example below).
 If the option \fB-nocomplain\fR is not given, the command will fail with an
 appropriate error message.
-=======
-The command does not fail on encoding errors (unless \fB-strict\fR is specified).
-Instead, the replacement character \fB?\fR is output for any not representable
-character (like the dot \fB\\U2022\fR in \fBiso-8859-1\fR encoding, see example below).
->>>>>>> 514381cc
 .PP
 If the option \fB-failindex\fR with a variable name is given, the error reporting
 is changed in the following manner:
@@ -105,12 +87,6 @@
 In case of no error, the value \fI-1\fR is written to the variable.  This option
 may not be used together with \fB-nocomplain\fR.
 .PP
-<<<<<<< HEAD
-=======
-The option \fB-nocomplain\fR has no effect, but assures to get the same result
-in Tcl 9.
-.PP
->>>>>>> 514381cc
 The \fB-strict\fR option follows more strict rules in conversion.  For the \fButf-8\fR
 encoder, it has no effect.  This option may not be used together with \fB-nocomplain\fR.
 .VE "TCL8.7 TIP346, TIP607, TIP601"
@@ -188,11 +164,6 @@
 % set s [\fBencoding convertto\fR -nocomplain iso8859-1 "A\eu0141"]
 A?
 .CE
-<<<<<<< HEAD
-=======
-The option \fB-nocomplain\fR has no effect, but assures to get the same result
-in Tcl 9.
->>>>>>> 514381cc
 .VE "TCL8.7 TIP346, TIP607, TIP601"
 .PP
 .SH "SEE ALSO"
