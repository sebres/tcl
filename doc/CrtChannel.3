'\"
'\" Copyright (c) 1996-1997 Sun Microsystems, Inc.
'\" Copyright (c) 1997-2000 Ajuba Solutions.
'\"
'\" See the file "license.terms" for information on usage and redistribution
'\" of this file, and for a DISCLAIMER OF ALL WARRANTIES.
.TH Tcl_CreateChannel 3 8.4 Tcl "Tcl Library Procedures"
.so man.macros
.BS
'\" Note:  do not modify the .SH NAME line immediately below!
.SH NAME
Tcl_CreateChannel, Tcl_GetChannelInstanceData, Tcl_GetChannelType, Tcl_GetChannelName, Tcl_GetChannelHandle, Tcl_GetChannelMode, Tcl_GetChannelBufferSize, Tcl_SetChannelBufferSize, Tcl_NotifyChannel, Tcl_BadChannelOption, Tcl_ChannelName, Tcl_ChannelVersion, Tcl_ChannelBlockModeProc, Tcl_ChannelClose2Proc, Tcl_ChannelInputProc, Tcl_ChannelOutputProc, Tcl_ChannelWideSeekProc, Tcl_ChannelTruncateProc, Tcl_ChannelSetOptionProc, Tcl_ChannelGetOptionProc, Tcl_ChannelWatchProc, Tcl_ChannelGetHandleProc, Tcl_ChannelFlushProc, Tcl_ChannelHandlerProc, Tcl_ChannelThreadActionProc, Tcl_IsChannelShared, Tcl_IsChannelRegistered, Tcl_CutChannel, Tcl_SpliceChannel, Tcl_IsChannelExisting, Tcl_ClearChannelHandlers, Tcl_GetChannelThread, Tcl_ChannelBuffered \- procedures for creating and manipulating channels
.SH SYNOPSIS
.nf
\fB#include <tcl.h>\fR
.sp
Tcl_Channel
\fBTcl_CreateChannel\fR(\fItypePtr, channelName, instanceData, mask\fR)
.sp
void *
\fBTcl_GetChannelInstanceData\fR(\fIchannel\fR)
.sp
const Tcl_ChannelType *
\fBTcl_GetChannelType\fR(\fIchannel\fR)
.sp
const char *
\fBTcl_GetChannelName\fR(\fIchannel\fR)
.sp
int
\fBTcl_GetChannelHandle\fR(\fIchannel, direction, handlePtr\fR)
.sp
Tcl_ThreadId
\fBTcl_GetChannelThread\fR(\fIchannel\fR)
.sp
int
\fBTcl_GetChannelMode\fR(\fIchannel\fR)
.sp
int
\fBTcl_GetChannelBufferSize\fR(\fIchannel\fR)
.sp
\fBTcl_SetChannelBufferSize\fR(\fIchannel, size\fR)
.sp
\fBTcl_NotifyChannel\fR(\fIchannel, mask\fR)
.sp
int
\fBTcl_BadChannelOption\fR(\fIinterp, optionName, optionList\fR)
.sp
int
\fBTcl_IsChannelShared\fR(\fIchannel\fR)
.sp
int
\fBTcl_IsChannelRegistered\fR(\fIinterp, channel\fR)
.sp
int
\fBTcl_IsChannelExisting\fR(\fIchannelName\fR)
.sp
void
\fBTcl_CutChannel\fR(\fIchannel\fR)
.sp
void
\fBTcl_SpliceChannel\fR(\fIchannel\fR)
.sp
void
\fBTcl_ClearChannelHandlers\fR(\fIchannel\fR)
.sp
int
\fBTcl_ChannelBuffered\fR(\fIchannel\fR)
.sp
const char *
\fBTcl_ChannelName\fR(\fItypePtr\fR)
.sp
Tcl_ChannelTypeVersion
\fBTcl_ChannelVersion\fR(\fItypePtr\fR)
.sp
Tcl_DriverBlockModeProc *
\fBTcl_ChannelBlockModeProc\fR(\fItypePtr\fR)
.sp
Tcl_DriverClose2Proc *
\fBTcl_ChannelClose2Proc\fR(\fItypePtr\fR)
.sp
Tcl_DriverInputProc *
\fBTcl_ChannelInputProc\fR(\fItypePtr\fR)
.sp
Tcl_DriverOutputProc *
\fBTcl_ChannelOutputProc\fR(\fItypePtr\fR)
.sp
Tcl_DriverWideSeekProc *
\fBTcl_ChannelWideSeekProc\fR(\fItypePtr\fR)
.sp
Tcl_DriverThreadActionProc *
\fBTcl_ChannelThreadActionProc\fR(\fItypePtr\fR)
.sp
Tcl_DriverTruncateProc *
\fBTcl_ChannelTruncateProc\fR(\fItypePtr\fR)
.sp
Tcl_DriverSetOptionProc *
\fBTcl_ChannelSetOptionProc\fR(\fItypePtr\fR)
.sp
Tcl_DriverGetOptionProc *
\fBTcl_ChannelGetOptionProc\fR(\fItypePtr\fR)
.sp
Tcl_DriverWatchProc *
\fBTcl_ChannelWatchProc\fR(\fItypePtr\fR)
.sp
Tcl_DriverGetHandleProc *
\fBTcl_ChannelGetHandleProc\fR(\fItypePtr\fR)
.sp
Tcl_DriverFlushProc *
\fBTcl_ChannelFlushProc\fR(\fItypePtr\fR)
.sp
Tcl_DriverHandlerProc *
\fBTcl_ChannelHandlerProc\fR(\fItypePtr\fR)
.sp
.SH ARGUMENTS
.AS "const Tcl_ChannelType" *channelName
.AP "const Tcl_ChannelType" *typePtr in
Points to a structure containing the addresses of procedures that
can be called to perform I/O and other functions on the channel.
.AP "const char" *channelName in
The name of this channel, such as \fBfile3\fR; must not be in use
by any other channel. Can be NULL, in which case the channel is
created without a name. If the created channel is assigned to one
of the standard channels (\fBstdin\fR, \fBstdout\fR or \fBstderr\fR),
the assigned channel name will be the name of the standard channel.
.AP void *instanceData in
Arbitrary one-word value to be associated with this channel.  This
value is passed to procedures in \fItypePtr\fR when they are invoked.
.AP int mask in
OR-ed combination of \fBTCL_READABLE\fR and \fBTCL_WRITABLE\fR to indicate
whether a channel is readable and writable.
.AP Tcl_Channel channel in
The channel to operate on.
.AP int direction in
\fBTCL_READABLE\fR means the input handle is wanted; \fBTCL_WRITABLE\fR
means the output handle is wanted.
.AP void **handlePtr out
Points to the location where the desired OS-specific handle should be
stored.
.AP int size in
The size, in bytes, of buffers to allocate in this channel.
.AP int mask in
An OR-ed combination of \fBTCL_READABLE\fR, \fBTCL_WRITABLE\fR
and \fBTCL_EXCEPTION\fR that indicates events that have occurred on
this channel.
.AP Tcl_Interp *interp in
Current interpreter. (can be NULL)
.AP "const char" *optionName in
Name of the invalid option.
.AP "const char" *optionList in
Specific options list (space separated words, without
.QW \- )
to append to the standard generic options list.
Can be NULL for generic options error message only.
.BE
.SH DESCRIPTION
.PP
Tcl uses a two-layered channel architecture. It provides a generic upper
layer to enable C and Tcl programs to perform input and output using the
same APIs for a variety of files, devices, sockets etc. The generic C APIs
are described in the manual entry for \fBTcl_OpenFileChannel\fR.
.PP
The lower layer provides type-specific channel drivers for each type
of device supported on each platform.  This manual entry describes the
C APIs used to communicate between the generic layer and the
type-specific channel drivers.  It also explains how new types of
channels can be added by providing new channel drivers.
.PP
Channel drivers consist of a number of components: First, each channel
driver provides a \fBTcl_ChannelType\fR structure containing pointers to
functions implementing the various operations used by the generic layer to
communicate with the channel driver. The \fBTcl_ChannelType\fR structure
and the functions referenced by it are described in the section
\fBTCL_CHANNELTYPE\fR, below.
.PP
Second, channel drivers usually provide a Tcl command to create
instances of that type of channel. For example, the Tcl \fBopen\fR
command creates channels that use the file and command channel
drivers, and the Tcl \fBsocket\fR command creates channels that use
TCP sockets for network communication.
.PP
Third, a channel driver optionally provides a C function to open
channel instances of that type. For example, \fBTcl_OpenFileChannel\fR
opens a channel that uses the file channel driver, and
\fBTcl_OpenTcpClient\fR opens a channel that uses the TCP network
protocol.  These creation functions typically use
\fBTcl_CreateChannel\fR internally to open the channel.
.PP
To add a new type of channel you must implement a C API or a Tcl command
that opens a channel by invoking \fBTcl_CreateChannel\fR.
When your driver calls \fBTcl_CreateChannel\fR it passes in
a \fBTcl_ChannelType\fR structure describing the driver's I/O
procedures.
The generic layer will then invoke the functions referenced in that
structure to perform operations on the channel.
.PP
\fBTcl_CreateChannel\fR opens a new channel and associates the supplied
\fItypePtr\fR and \fIinstanceData\fR with it. The channel is opened in the
mode indicated by \fImask\fR.
For a discussion of channel drivers, their operations and the
\fBTcl_ChannelType\fR structure, see the section \fBTCL_CHANNELTYPE\fR, below.
.PP
\fBTcl_CreateChannel\fR interacts with the code managing the standard
channels. Once a standard channel was initialized either through a
call to \fBTcl_GetStdChannel\fR or a call to \fBTcl_SetStdChannel\fR
closing this standard channel will cause the next call to
\fBTcl_CreateChannel\fR to make the new channel the new standard
channel too. See \fBTcl_StandardChannels\fR for a general treatise
about standard channels and the behavior of the Tcl library with
regard to them.
.PP
\fBTcl_GetChannelInstanceData\fR returns the instance data associated with
the channel in \fIchannel\fR. This is the same as the \fIinstanceData\fR
argument in the call to \fBTcl_CreateChannel\fR that created this channel.
.PP
\fBTcl_GetChannelType\fR returns a pointer to the \fBTcl_ChannelType\fR
structure used by the channel in the \fIchannel\fR argument. This is
the same as the \fItypePtr\fR argument in the call to
\fBTcl_CreateChannel\fR that created this channel.
.PP
\fBTcl_GetChannelName\fR returns a string containing the name associated
with the channel, or NULL if the \fIchannelName\fR argument to
\fBTcl_CreateChannel\fR was NULL.
.PP
\fBTcl_GetChannelHandle\fR places the OS-specific device handle
associated with \fIchannel\fR for the given \fIdirection\fR in the
location specified by \fIhandlePtr\fR and returns \fBTCL_OK\fR.  If
the channel does not have a device handle for the specified direction,
then \fBTCL_ERROR\fR is returned instead.  Different channel drivers
will return different types of handle.  Refer to the manual entries
for each driver to determine what type of handle is returned.
.PP
\fBTcl_GetChannelThread\fR returns the id of the thread currently managing
the specified \fIchannel\fR. This allows channel drivers to send their file
events to the correct event queue even for a multi-threaded core.
.PP
\fBTcl_GetChannelMode\fR returns an OR-ed combination of \fBTCL_READABLE\fR
and \fBTCL_WRITABLE\fR, indicating whether the channel is open for input
and output.
.PP
\fBTcl_GetChannelBufferSize\fR returns the size, in bytes, of buffers
allocated to store input or output in \fIchannel\fR. If the value was not set
by a previous call to \fBTcl_SetChannelBufferSize\fR, described below, then
the default value of 4096 is returned.
.PP
\fBTcl_SetChannelBufferSize\fR sets the size, in bytes, of buffers that
will be allocated in subsequent operations on the channel to store input or
output. The \fIsize\fR argument should be between one and one million,
allowing buffers of one byte to one million bytes. If \fIsize\fR is
outside this range, \fBTcl_SetChannelBufferSize\fR sets the buffer size to
4096.
.PP
\fBTcl_NotifyChannel\fR is called by a channel driver to indicate to
the generic layer that the events specified by \fImask\fR have
occurred on the channel.  Channel drivers are responsible for invoking
this function whenever the channel handlers need to be called for the
channel (or other pending tasks like a write flush should be performed).
See \fBWATCHPROC\fR below for more details.
.PP
\fBTcl_BadChannelOption\fR is called from driver specific
\fIsetOptionProc\fR or \fIgetOptionProc\fR to generate a complete
error message.
.PP
\fBTcl_ChannelBuffered\fR returns the number of bytes of input
currently buffered in the internal buffer (push back area) of the
channel itself. It does not report about the data in the overall
buffers for the stack of channels the supplied channel is part of.
.PP
\fBTcl_IsChannelShared\fR checks the refcount of the specified
\fIchannel\fR and returns whether the \fIchannel\fR was shared among
multiple interpreters (result == 1) or not (result == 0).
.PP
\fBTcl_IsChannelRegistered\fR checks whether the specified \fIchannel\fR is
registered in the given \fIinterp\fRreter (result == 1) or not
(result == 0).
.PP
\fBTcl_IsChannelExisting\fR checks whether a channel with the specified
name is registered in the (thread)-global list of all channels (result
== 1) or not (result == 0).
.PP
\fBTcl_CutChannel\fR removes the specified \fIchannel\fR from the
(thread)global list of all channels (of the current thread).
Application to a channel still registered in some interpreter
is not allowed.
Also notifies the driver if
\fBTcl_DriverThreadActionProc\fR is defined for it.
.PP
\fBTcl_SpliceChannel\fR adds the specified \fIchannel\fR to the
(thread)global list of all channels (of the current thread).
Application to a channel registered in some interpreter is not allowed.
Also notifies the driver if \fBTcl_DriverThreadActionProc\fR is defined for it.
.PP
\fBTcl_ClearChannelHandlers\fR removes all channel handlers and event
scripts associated with the specified \fIchannel\fR, thus shutting
down all event processing for this channel.
.SH TCL_CHANNELTYPE
.PP
A channel driver provides a \fBTcl_ChannelType\fR structure that contains
pointers to functions that implement the various operations on a channel;
these operations are invoked as needed by the generic layer.  The structure
was versioned starting in Tcl 8.3.2/8.4 to correct a problem with stacked
channel drivers.  See the \fBOLD CHANNEL TYPES\fR section below for
details about the old structure.
.PP
The \fBTcl_ChannelType\fR structure contains the following fields:
.PP
.CS
typedef struct Tcl_ChannelType {
        const char *\fItypeName\fR;
        Tcl_ChannelTypeVersion \fIversion\fR;
        void *\fIcloseProc\fR; /* Not used any more*/
        Tcl_DriverInputProc *\fIinputProc\fR;
        Tcl_DriverOutputProc *\fIoutputProc\fR;
        void *\fIseekProc\fR; /* Not used any more */
        Tcl_DriverSetOptionProc *\fIsetOptionProc\fR;
        Tcl_DriverGetOptionProc *\fIgetOptionProc\fR;
        Tcl_DriverWatchProc *\fIwatchProc\fR;
        Tcl_DriverGetHandleProc *\fIgetHandleProc\fR;
        Tcl_DriverClose2Proc *\fIclose2Proc\fR;
        Tcl_DriverBlockModeProc *\fIblockModeProc\fR;
        Tcl_DriverFlushProc *\fIflushProc\fR;
        Tcl_DriverHandlerProc *\fIhandlerProc\fR;
        Tcl_DriverWideSeekProc *\fIwideSeekProc\fR;
        Tcl_DriverThreadActionProc *\fIthreadActionProc\fR;
        Tcl_DriverTruncateProc *\fItruncateProc\fR;
} \fBTcl_ChannelType\fR;
.CE
.PP
It is not necessary to provide implementations for all channel
operations.  Those which are not necessary may be set to NULL in the
struct: \fIblockModeProc\fR, \fIseekProc\fR, \fIsetOptionProc\fR,
\fIgetOptionProc\fR, \fIgetHandleProc\fR, and \fIclose2Proc\fR, in addition to
\fIflushProc\fR, \fIhandlerProc\fR, \fIthreadActionProc\fR, and
\fItruncateProc\fR.  Other functions that cannot be implemented in a
meaningful way should return \fBEINVAL\fR when called, to indicate
that the operations they represent are not available. Also note that
\fIwideSeekProc\fR can be NULL if \fIseekProc\fR is.
.PP
The user should only use the above structure for \fBTcl_ChannelType\fR
instantiation.  When referencing fields in a \fBTcl_ChannelType\fR
structure, the following functions should be used to obtain the values:
\fBTcl_ChannelName\fR, \fBTcl_ChannelVersion\fR,
\fBTcl_ChannelBlockModeProc\fR, \fBTcl_ChannelClose2Proc\fR,
\fBTcl_ChannelInputProc\fR, \fBTcl_ChannelOutputProc\fR,
\fBTcl_ChannelWideSeekProc\fR, \fBTcl_ChannelThreadActionProc\fR,
\fBTcl_ChannelTruncateProc\fR,
\fBTcl_ChannelSetOptionProc\fR, \fBTcl_ChannelGetOptionProc\fR,
\fBTcl_ChannelWatchProc\fR, \fBTcl_ChannelGetHandleProc\fR,
\fBTcl_ChannelFlushProc\fR, or \fBTcl_ChannelHandlerProc\fR.
.PP
The change to the structures was made in such a way that standard channel
types are binary compatible.  However, channel types that use stacked
channels (i.e. TLS, Trf) have new versions to correspond to the above change
since the previous code for stacked channels had problems.
.SS TYPENAME
.PP
The \fItypeName\fR field contains a null-terminated string that
identifies the type of the device implemented by this driver, e.g.
\fBfile\fR or \fBsocket\fR.
.PP
This value can be retrieved with \fBTcl_ChannelName\fR, which returns
a pointer to the string.
.SS VERSION
.PP

The \fIversion\fR field should be set to the version of the structure
that you require. \fBTCL_CHANNEL_VERSION_5\fR is the minimum supported.
.PP
This value can be retrieved with \fBTcl_ChannelVersion\fR.
.SS BLOCKMODEPROC
.PP
The \fIblockModeProc\fR field contains the address of a function called by
the generic layer to set blocking and nonblocking mode on the device.
\fIBlockModeProc\fR should match the following prototype:
.PP
.CS
typedef int \fBTcl_DriverBlockModeProc\fR(
        void *\fIinstanceData\fR,
        int \fImode\fR);
.CE
.PP
The \fIinstanceData\fR is the same as the value passed to
\fBTcl_CreateChannel\fR when this channel was created.  The \fImode\fR
argument is either \fBTCL_MODE_BLOCKING\fR or \fBTCL_MODE_NONBLOCKING\fR to
set the device into blocking or nonblocking mode. The function should
return zero if the operation was successful, or a nonzero POSIX error code
if the operation failed.
.PP
If the operation is successful, the function can modify the supplied
\fIinstanceData\fR to record that the channel entered blocking or
nonblocking mode and to implement the blocking or nonblocking behavior.
For some device types, the blocking and nonblocking behavior can be
implemented by the underlying operating system; for other device types, the
behavior must be emulated in the channel driver.
.PP
This value can be retrieved with \fBTcl_ChannelBlockModeProc\fR, which returns
a pointer to the function.
.PP
A channel driver \fBnot\fR supplying a \fIblockModeProc\fR has to be
very, very careful. It has to tell the generic layer exactly which
blocking mode is acceptable to it, and should this also document for
the user so that the blocking mode of the channel is not changed to an
unacceptable value. Any confusion here may lead the interpreter into a
(spurious and difficult to find) deadlock.
.SS "CLOSE2PROC"
.PP
The \fIclose2Proc\fR field contains the address of a function called by the
generic layer to clean up driver-related information when the channel is
closed. \fIClose2Proc\fR must match the following prototype:
.PP
.CS
typedef int \fBTcl_DriverClose2Proc\fR(
        void *\fIinstanceData\fR,
        Tcl_Interp *\fIinterp\fR,
        int \fIflags\fR);
.CE
.PP
If \fIflags\fR is 0, the \fIinstanceData\fR argument is the same as the value
provided to \fBTcl_CreateChannel\fR when the channel was created. The function
should release any storage maintained by the channel driver for this channel,
and close the input and output devices encapsulated by this channel. All queued
output will have been flushed to the device before this function is called,
and no further driver operations will be invoked on this instance after
calling the \fIcloseProc\fR. If the close operation is successful, the
procedure should return zero; otherwise it should return a nonzero POSIX
error code. In addition, if an error occurs and \fIinterp\fR is not NULL,
the procedure should store an error message in the interpreter's result.
.PP
Alternatively, channels that support closing the read and write sides
independently may accept other flag values than 0.
Then \fIclose2Proc\fR will be called with \fIflags\fR set to an OR'ed
combination of \fBTCL_CLOSE_READ\fR or \fBTCL_CLOSE_WRITE\fR to
indicate that the driver should close the read and/or write side of
the channel.  The channel driver may be invoked to perform
additional operations on the channel after \fIclose2Proc\fR is
called to close one or both sides of the channel.  In all cases, the
\fIclose2Proc\fR function should return zero if the close operation was
successful; otherwise it should return a nonzero POSIX error code.
In addition, if an error occurs and \fIinterp\fR is not NULL, the procedure
should store an error message in the interpreter's result.
.PP
The \fIclose2Proc\fR value can be retrieved with \fBTcl_ChannelClose2Proc\fR,
which returns a pointer to the function.
.SS INPUTPROC
.PP
The \fIinputProc\fR field contains the address of a function called by the
generic layer to read data from the file or device and store it in an
internal buffer. \fIInputProc\fR must match the following prototype:
.PP
.CS
typedef int \fBTcl_DriverInputProc\fR(
        void *\fIinstanceData\fR,
        char *\fIbuf\fR,
        int \fIbufSize\fR,
        int *\fIerrorCodePtr\fR);
.CE
.PP
\fIInstanceData\fR is the same as the value passed to
\fBTcl_CreateChannel\fR when the channel was created.  The \fIbuf\fR
argument points to an array of bytes in which to store input from the
device, and the \fIbufSize\fR argument indicates how many bytes are
available at \fIbuf\fR.
.PP
The \fIerrorCodePtr\fR argument points to an integer variable provided by
the generic layer. If an error occurs, the function should set the variable
to a POSIX error code that identifies the error that occurred.
.PP
The function should read data from the input device encapsulated by the
channel and store it at \fIbuf\fR.  On success, the function should return
a nonnegative integer indicating how many bytes were read from the input
device and stored at \fIbuf\fR. On error, the function should return -1. If
an error occurs after some data has been read from the device, that data is
lost.
.PP
If \fIinputProc\fR can determine that the input device has some data
available but less than requested by the \fIbufSize\fR argument, the
function should only attempt to read as much data as is available and
return without blocking. If the input device has no data available
whatsoever and the channel is in nonblocking mode, the function should
return an \fBEAGAIN\fR error. If the input device has no data available
whatsoever and the channel is in blocking mode, the function should block
for the shortest possible time until at least one byte of data can be read
from the device; then, it should return as much data as it can read without
blocking.
.PP
This value can be retrieved with \fBTcl_ChannelInputProc\fR, which returns
a pointer to the function.
.SS OUTPUTPROC
.PP
The \fIoutputProc\fR field contains the address of a function called by the
generic layer to transfer data from an internal buffer to the output device.
\fIOutputProc\fR must match the following prototype:
.PP
.CS
typedef int \fBTcl_DriverOutputProc\fR(
        void *\fIinstanceData\fR,
        const char *\fIbuf\fR,
        int \fItoWrite\fR,
        int *\fIerrorCodePtr\fR);
.CE
.PP
\fIInstanceData\fR is the same as the value passed to
\fBTcl_CreateChannel\fR when the channel was created. The \fIbuf\fR
argument contains an array of bytes to be written to the device, and the
\fItoWrite\fR argument indicates how many bytes are to be written from the
\fIbuf\fR argument.
.PP
The \fIerrorCodePtr\fR argument points to an integer variable provided by
the generic layer. If an error occurs, the function should set this
variable to a POSIX error code that identifies the error.
.PP
The function should write the data at \fIbuf\fR to the output device
encapsulated by the channel. On success, the function should return a
nonnegative integer indicating how many bytes were written to the output
device.  The return value is normally the same as \fItoWrite\fR, but may be
less in some cases such as if the output operation is interrupted by a
signal. If an error occurs the function should return -1.  In case of
error, some data may have been written to the device.
.PP
If the channel is nonblocking and the output device is unable to absorb any
data whatsoever, the function should return -1 with an \fBEAGAIN\fR error
without writing any data.
.PP
This value can be retrieved with \fBTcl_ChannelOutputProc\fR, which returns
a pointer to the function.
.SS "WIDESEEKPROC"
.PP
The \fIwideSeekProc\fR field contains the address of a function called by the
generic layer to move the access point at which subsequent input or output
operations will be applied. \fIWideSeekProc\fR must match the following
prototype:
.PP
.CS
typedef Tcl_WideInt \fBTcl_DriverWideSeekProc\fR(
        void *\fIinstanceData\fR,
        Tcl_WideInt \fIoffset\fR,
        int \fIseekMode\fR,
        int *\fIerrorCodePtr\fR);
.CE
.PP
The \fIinstanceData\fR argument is the same as the value given to
\fBTcl_CreateChannel\fR when this channel was created.  \fIOffset\fR and
\fIseekMode\fR have the same meaning as for the \fBTcl_Seek\fR
procedure (described in the manual entry for \fBTcl_OpenFileChannel\fR).
.PP
The \fIerrorCodePtr\fR argument points to an integer variable provided by
the generic layer for returning \fBerrno\fR values from the function.  The
function should set this variable to a POSIX error code if an error occurs.
The function should store an \fBEINVAL\fR error code if the channel type
does not implement seeking.
.PP
The return value is the new access point or -1 in case of error. If an
error occurred, the function should not move the access point.
.PP
<<<<<<< HEAD
The \fIwideSseekProc\fR value can be retrieved with
\fBTcl_ChannelWideSeekProc\fR, which returns a pointer to the function.
=======
If there is a non-NULL \fIseekProc\fR field, the \fIwideSeekProc\fR
field may contain the address of an alternative function to use which
handles wide (i.e. larger than 32-bit) offsets, so allowing seeks
within files larger than 2GB.  The \fIwideSeekProc\fR will be called
in preference to the \fIseekProc\fR, but both must be defined if the
\fIwideSeekProc\fR is defined.  \fIWideSeekProc\fR must match the
following prototype:
.PP
.CS
typedef long long \fBTcl_DriverWideSeekProc\fR(
        ClientData \fIinstanceData\fR,
        long long \fIoffset\fR,
        int \fIseekMode\fR,
        int *\fIerrorCodePtr\fR);
.CE
.PP
The arguments and return values mean the same thing as with
\fIseekProc\fR above, except that the type of offsets and the return
type are different.
.PP
The \fIseekProc\fR value can be retrieved with
\fBTcl_ChannelSeekProc\fR, which returns a pointer to the function,
and similarly the \fIwideSeekProc\fR can be retrieved with
\fBTcl_ChannelWideSeekProc\fR.
>>>>>>> 2a2ec651
.SS SETOPTIONPROC
.PP
The \fIsetOptionProc\fR field contains the address of a function called by
the generic layer to set a channel type specific option on a channel.
\fIsetOptionProc\fR must match the following prototype:
.PP
.CS
typedef int \fBTcl_DriverSetOptionProc\fR(
        void *\fIinstanceData\fR,
        Tcl_Interp *\fIinterp\fR,
        const char *\fIoptionName\fR,
        const char *\fInewValue\fR);
.CE
.PP
\fIoptionName\fR is the name of an option to set, and \fInewValue\fR is
the new value for that option, as a string. The \fIinstanceData\fR is the
same as the value given to \fBTcl_CreateChannel\fR when this channel was
created. The function should do whatever channel type specific action is
required to implement the new value of the option.
.PP
Some options are handled by the generic code and this function is never
called to set them, e.g. \fB\-blockmode\fR. Other options are specific to
each channel type and the \fIsetOptionProc\fR procedure of the channel
driver will get called to implement them. The \fIsetOptionProc\fR field can
be NULL, which indicates that this channel type supports no type specific
options.
.PP
If the option value is successfully modified to the new value, the function
returns \fBTCL_OK\fR.
It should call \fBTcl_BadChannelOption\fR which itself returns
\fBTCL_ERROR\fR if the \fIoptionName\fR is
unrecognized.
If \fInewValue\fR specifies a value for the option that
is not supported or if a system call error occurs,
the function should leave an error message in the result
of \fIinterp\fR if \fIinterp\fR is not NULL. The
function should also call \fBTcl_SetErrno\fR to store an appropriate POSIX
error code.
.PP
This value can be retrieved with \fBTcl_ChannelSetOptionProc\fR, which returns
a pointer to the function.
.SS GETOPTIONPROC
.PP
The \fIgetOptionProc\fR field contains the address of a function called by
the generic layer to get the value of a channel type specific option on a
channel. \fIgetOptionProc\fR must match the following prototype:
.PP
.CS
typedef int \fBTcl_DriverGetOptionProc\fR(
        void *\fIinstanceData\fR,
        Tcl_Interp *\fIinterp\fR,
        const char *\fIoptionName\fR,
        Tcl_DString *\fIoptionValue\fR);
.CE
.PP
\fIOptionName\fR is the name of an option supported by this type of
channel. If the option name is not NULL, the function stores its current
value, as a string, in the Tcl dynamic string \fIoptionValue\fR.
If \fIoptionName\fR is NULL, the function stores in \fIoptionValue\fR an
alternating list of all supported options and their current values.
On success, the function returns \fBTCL_OK\fR.
It should call \fBTcl_BadChannelOption\fR which itself returns
\fBTCL_ERROR\fR if the \fIoptionName\fR is
unrecognized. If a system call error occurs,
the function should leave an error message in the
result of \fIinterp\fR if \fIinterp\fR is not NULL. The
function should also call \fBTcl_SetErrno\fR to store an appropriate POSIX
error code.
.PP
Some options are handled by the generic code and this function is never
called to retrieve their value, e.g. \fB\-blockmode\fR. Other options are
specific to each channel type and the \fIgetOptionProc\fR procedure of the
channel driver will get called to implement them. The \fIgetOptionProc\fR
field can be NULL, which indicates that this channel type supports no type
specific options.
.PP
This value can be retrieved with \fBTcl_ChannelGetOptionProc\fR, which returns
a pointer to the function.
.SS WATCHPROC
.PP
The \fIwatchProc\fR field contains the address of a function called
by the generic layer to initialize the event notification mechanism to
notice events of interest on this channel.
\fIWatchProc\fR should match the following prototype:
.PP
.CS
typedef void \fBTcl_DriverWatchProc\fR(
        void *\fIinstanceData\fR,
        int \fImask\fR);
.CE
.PP
The \fIinstanceData\fR is the same as the value passed to
\fBTcl_CreateChannel\fR when this channel was created. The \fImask\fR
argument is an OR-ed combination of \fBTCL_READABLE\fR, \fBTCL_WRITABLE\fR
and \fBTCL_EXCEPTION\fR; it indicates events the caller is interested in
noticing on this channel.
.PP
The function should initialize device type specific mechanisms to
notice when an event of interest is present on the channel.  When one
or more of the designated events occurs on the channel, the channel
driver is responsible for calling \fBTcl_NotifyChannel\fR to inform
the generic channel module.  The driver should take care not to starve
other channel drivers or sources of callbacks by invoking
Tcl_NotifyChannel too frequently.  Fairness can be insured by using
the Tcl event queue to allow the channel event to be scheduled in sequence
with other events.  See the description of \fBTcl_QueueEvent\fR for
details on how to queue an event.
.PP
This value can be retrieved with \fBTcl_ChannelWatchProc\fR, which returns
a pointer to the function.
.SS GETHANDLEPROC
.PP
The \fIgetHandleProc\fR field contains the address of a function called by
the generic layer to retrieve a device-specific handle from the channel.
\fIGetHandleProc\fR should match the following prototype:
.PP
.CS
typedef int \fBTcl_DriverGetHandleProc\fR(
        void *\fIinstanceData\fR,
        int \fIdirection\fR,
        void **\fIhandlePtr\fR);
.CE
.PP
\fIInstanceData\fR is the same as the value passed to
\fBTcl_CreateChannel\fR when this channel was created. The \fIdirection\fR
argument is either \fBTCL_READABLE\fR to retrieve the handle used
for input, or \fBTCL_WRITABLE\fR to retrieve the handle used for
output.
.PP
If the channel implementation has device-specific handles, the
function should retrieve the appropriate handle associated with the
channel, according the \fIdirection\fR argument.  The handle should be
stored in the location referred to by \fIhandlePtr\fR, and
\fBTCL_OK\fR should be returned.  If the channel is not open for the
specified direction, or if the channel implementation does not use
device handles, the function should return \fBTCL_ERROR\fR.
.PP
This value can be retrieved with \fBTcl_ChannelGetHandleProc\fR, which returns
a pointer to the function.
.SS FLUSHPROC
.PP
The \fIflushProc\fR field is currently reserved for future use.
It should be set to NULL.
\fIFlushProc\fR should match the following prototype:
.PP
.CS
typedef int \fBTcl_DriverFlushProc\fR(
        void *\fIinstanceData\fR);
.CE
.PP
This value can be retrieved with \fBTcl_ChannelFlushProc\fR, which returns
a pointer to the function.
.SS HANDLERPROC
.PP
The \fIhandlerProc\fR field contains the address of a function called by
the generic layer to notify the channel that an event occurred.  It should
be defined for stacked channel drivers that wish to be notified of events
that occur on the underlying (stacked) channel.
\fIHandlerProc\fR should match the following prototype:
.PP
.CS
typedef int \fBTcl_DriverHandlerProc\fR(
        void *\fIinstanceData\fR,
        int \fIinterestMask\fR);
.CE
.PP
\fIInstanceData\fR is the same as the value passed to \fBTcl_CreateChannel\fR
when this channel was created.  The \fIinterestMask\fR is an OR-ed
combination of \fBTCL_READABLE\fR or \fBTCL_WRITABLE\fR; it indicates what
type of event occurred on this channel.
.PP
This value can be retrieved with \fBTcl_ChannelHandlerProc\fR, which returns
a pointer to the function.

.SS "THREADACTIONPROC"
.PP
The \fIthreadActionProc\fR field contains the address of the function
called by the generic layer when a channel is created, closed, or
going to move to a different thread, i.e. whenever thread-specific
driver state might have to initialized or updated. It can be NULL.
The action \fITCL_CHANNEL_THREAD_REMOVE\fR is used to notify the
driver that it should update or remove any thread-specific data it
might be maintaining for the channel.
.PP
The action \fITCL_CHANNEL_THREAD_INSERT\fR is used to notify the
driver that it should update or initialize any thread-specific data it
might be maintaining using the calling thread as the associate. See
\fBTcl_CutChannel\fR and \fBTcl_SpliceChannel\fR for more detail.
.PP
.CS
typedef void \fBTcl_DriverThreadActionProc\fR(
        void *\fIinstanceData\fR,
        int \fIaction\fR);
.CE
.PP
\fIInstanceData\fR is the same as the value passed to
\fBTcl_CreateChannel\fR when this channel was created.
.PP
These values can be retrieved with \fBTcl_ChannelThreadActionProc\fR,
which returns a pointer to the function.
.SS "TRUNCATEPROC"
.PP
The \fItruncateProc\fR field contains the address of the function
called by the generic layer when a channel is truncated to some
length. It can be NULL.
.PP
.CS
typedef int \fBTcl_DriverTruncateProc\fR(
<<<<<<< HEAD
        void *\fIinstanceData\fR,
        Tcl_WideInt \fIlength\fR);
=======
        ClientData \fIinstanceData\fR,
        long long \fIlength\fR);
>>>>>>> 2a2ec651
.CE
.PP
\fIInstanceData\fR is the same as the value passed to
\fBTcl_CreateChannel\fR when this channel was created, and
\fIlength\fR is the new length of the underlying file, which should
not be negative. The result should be 0 on success or an errno code
(suitable for use with \fBTcl_SetErrno\fR) on failure.
.PP
These values can be retrieved with \fBTcl_ChannelTruncateProc\fR,
which returns a pointer to the function.
.SH TCL_BADCHANNELOPTION
.PP
This procedure generates a
.QW "bad option"
error message in an
(optional) interpreter.  It is used by channel drivers when
an invalid Set/Get option is requested. Its purpose is to concatenate
the generic options list to the specific ones and factorize
the generic options error message string.
.PP
It always returns \fBTCL_ERROR\fR
.PP
An error message is generated in \fIinterp\fR's result value to
indicate that a command was invoked with a bad option.
The message has the form
.CS
    bad option "blah": should be one of
    <...generic options...>+<...specific options...>
.CE
so you get for instance:
.CS
    bad option "-blah": should be one of -blocking,
    -buffering, -buffersize, -eofchar, -translation,
    -peername, or -sockname
.CE
when called with \fIoptionList\fR equal to
.QW "peername sockname"
.PP
.QW blah
is the \fIoptionName\fR argument and
.QW "<specific options>"
is a space separated list of specific option words.
The function takes good care of inserting minus signs before
each option, commas after, and an
.QW or
before the last option.
.SH "SEE ALSO"
Tcl_Close(3), Tcl_OpenFileChannel(3), Tcl_SetErrno(3), Tcl_QueueEvent(3), Tcl_StackChannel(3), Tcl_GetStdChannel(3)
.SH KEYWORDS
blocking, channel driver, channel registration, channel type, nonblocking<|MERGE_RESOLUTION|>--- conflicted
+++ resolved
@@ -551,35 +551,8 @@
 The return value is the new access point or -1 in case of error. If an
 error occurred, the function should not move the access point.
 .PP
-<<<<<<< HEAD
 The \fIwideSseekProc\fR value can be retrieved with
 \fBTcl_ChannelWideSeekProc\fR, which returns a pointer to the function.
-=======
-If there is a non-NULL \fIseekProc\fR field, the \fIwideSeekProc\fR
-field may contain the address of an alternative function to use which
-handles wide (i.e. larger than 32-bit) offsets, so allowing seeks
-within files larger than 2GB.  The \fIwideSeekProc\fR will be called
-in preference to the \fIseekProc\fR, but both must be defined if the
-\fIwideSeekProc\fR is defined.  \fIWideSeekProc\fR must match the
-following prototype:
-.PP
-.CS
-typedef long long \fBTcl_DriverWideSeekProc\fR(
-        ClientData \fIinstanceData\fR,
-        long long \fIoffset\fR,
-        int \fIseekMode\fR,
-        int *\fIerrorCodePtr\fR);
-.CE
-.PP
-The arguments and return values mean the same thing as with
-\fIseekProc\fR above, except that the type of offsets and the return
-type are different.
-.PP
-The \fIseekProc\fR value can be retrieved with
-\fBTcl_ChannelSeekProc\fR, which returns a pointer to the function,
-and similarly the \fIwideSeekProc\fR can be retrieved with
-\fBTcl_ChannelWideSeekProc\fR.
->>>>>>> 2a2ec651
 .SS SETOPTIONPROC
 .PP
 The \fIsetOptionProc\fR field contains the address of a function called by
@@ -788,13 +761,8 @@
 .PP
 .CS
 typedef int \fBTcl_DriverTruncateProc\fR(
-<<<<<<< HEAD
-        void *\fIinstanceData\fR,
-        Tcl_WideInt \fIlength\fR);
-=======
-        ClientData \fIinstanceData\fR,
+        void *\fIinstanceData\fR,
         long long \fIlength\fR);
->>>>>>> 2a2ec651
 .CE
 .PP
 \fIInstanceData\fR is the same as the value passed to
