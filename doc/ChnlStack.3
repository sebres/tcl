--- conflicted
+++ resolved
@@ -3,11 +3,6 @@
 '\"
 '\" See the file "license.terms" for information on usage and redistribution
 '\" of this file, and for a DISCLAIMER OF ALL WARRANTIES.
-<<<<<<< HEAD
-'\"
-'\" RCS: @(#) $Id: ChnlStack.3,v 1.4.6.4 2008/10/11 03:37:26 dgp Exp $
-=======
->>>>>>> 6ec5ba1e
 .so man.macros
 .TH Tcl_StackChannel 3 8.3 Tcl "Tcl Library Procedures"
 .BS
