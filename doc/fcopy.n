'\"
'\" Copyright (c) 1993 The Regents of the University of California.
'\" Copyright (c) 1994-1997 Sun Microsystems, Inc.
'\"
'\" See the file "license.terms" for information on usage and redistribution
'\" of this file, and for a DISCLAIMER OF ALL WARRANTIES.
'\"
.TH fcopy n 8.0 Tcl "Tcl Built-In Commands"
.so man.macros
.BS
'\" Note:  do not modify the .SH NAME line immediately below!
.SH NAME
fcopy \- Copy data from one channel to another
.SH SYNOPSIS
\fBfcopy \fIinputChan\fR \fIoutputChan\fR ?\fB\-size \fIsize\fR? ?\fB\-command \fIcallback\fR?
.BE

.SH DESCRIPTION
.PP
<<<<<<< HEAD
Reads characters from \fIinputChan\fR and writes them to \fIoutputChan\fR until
all characters are copied, blocking until the copy is complete and returning
the number of characters copied.  Leverages internal buffers to avoid extra
copies and to avoid buffering too much data in main memory when copying large
files to slow destinations like network sockets.
.PP
\fB\-size\fR limits the number of characters copied.
.PP
\fB\-command\fR makes \fBfcopy\fR return immediately, work in the background,
and call \fIcallback\fR when the copy completes, providing as an additional
argument the number of characters written to \fIoutputChan\fR.  If an error
occurres during the background copy, another argument provides the message for
the error.  \fIinputChan\fR and \fIoutputChan\fR are automatically configured
for non-blocking mode if needed.  Background copying only works correctly if
events are being processed e.g. via \fBvwait\fR or Tk.
.PP
During a background copy no other read operation may be performed on
\fIinputChan\fR, and no other write operation may be performed on
\fIoutputChan\fR.  However, write operations may by performed on
\fIinputChan\fR and read operations may be performed on \fIoutputChan\fR, as
exhibited by the bidirectional copy example below.
.PP
If either \fIinputChan\fR or \fIoutputChan\fR is closed while the copy is in
progress, copying ceases and \fBno\fR callback is made.  If \fIinputChan\fR is
closed all data already queued is written to \fIoutputChan\fR.
.PP
There should be no event handler established for \fIinputChan\fR  because it
may become readable during a background copy.  An attempt to read or write from
within an event handler results result in the error,  "channel busy".  Any
wrong-sided I/O attempted (by a \fBfileevent\fR handler or otherwise) results
in a
.QW "channel busy"
error.
=======
The \fBfcopy\fR command copies data from one I/O channel, \fIinchan\fR to another I/O channel, \fIoutchan\fR.
The \fBfcopy\fR command leverages the buffering in the Tcl I/O system to
avoid extra copies and to avoid buffering too much data in
main memory when copying large files to destinations like
network sockets.
.PP
The \fBfcopy\fR
command transfers data from \fIinchan\fR to \fIoutchan\fR.
.
.SS "DATA QUANTITY"
All data until \fIEOF\fR is copied.
In addition, the quantity of copied data may be specified by the option \fB-size\fR.
The given size is in bytes, if the input channel is in binary mode.
Otherwise, it is in characters.
.PP
Depreciated feature: the transfer is treated as a binary transfer, if the encoding
profile is set to
.QW tcl8
and the input encoding matches the output encoding.
In this case, eventual encoding errors are not handled.
An eventually given size is in bytes in this case.
This feature exists for TCL 8 compatibility.
.PP
Without the \fB\-command\fR option, \fBfcopy\fR blocks until the copy is complete
and returns the number of bytes or characters (using the same rules as
for the \fB\-size\fR option) written to \fIoutchan\fR.
.
.SS "BACKGROUND OPERATION MODE"
The \fB\-command\fR argument makes \fBfcopy\fR work in the background.
In this case it returns immediately and the \fIcallback\fR is invoked
later when the copy completes.
The \fIcallback\fR is called with
one or two additional
arguments that indicates how many bytes were written to \fIoutchan\fR.
If an error occurred during the background copy, the second argument is the
error string associated with the error.
With a background copy,
it is not necessary to put \fIinchan\fR or \fIoutchan\fR into
non-blocking mode; the \fBfcopy\fR command takes care of that automatically.
However, it is necessary to enter the event loop by using
the \fBvwait\fR command or by using Tk.
.PP
You are not allowed to do other input operations with \fIinchan\fR, or
output operations with \fIoutchan\fR, during a background
\fBfcopy\fR. The converse is entirely legitimate, as exhibited by the
bidirectional fcopy example below.
.PP
If either \fIinchan\fR or \fIoutchan\fR get closed
while the copy is in progress, the current copy is stopped
and the command callback is \fInot\fR made.
If \fIinchan\fR is closed,
then all data already queued for \fIoutchan\fR is written out.
.PP
Note that \fIinchan\fR can become readable during a background copy.
You should turn off any \fBfileevent\fR handlers during a background
copy so those handlers do not interfere with the copy.
Any wrong-sided I/O attempted (by a \fBfileevent\fR handler or otherwise) will get a
.QW "channel busy"
error.
.
.SS "CHANNEL TRANSLATION OPTIONS"
\fBFcopy\fR translates end-of-line sequences in \fIinchan\fR and \fIoutchan\fR
according to the \fB\-translation\fR option
for these channels.
See the manual entry for \fBfconfigure\fR for details on the
\fB\-translation\fR option.
The translations mean that the number of bytes read from \fIinchan\fR
can be different than the number of bytes written to \fIoutchan\fR.
Only the number of bytes written to \fIoutchan\fR is reported,
either as the return value of a synchronous \fBfcopy\fR or
as the argument to the callback for an asynchronous \fBfcopy\fR.
.SS "CHANNEL ENCODING OPTIONS"
\fBFcopy\fR obeys the encodings, profiles and character translations configured
for the channels. This
means that the incoming characters are converted internally first
UTF-8 and then into the encoding of the channel \fBfcopy\fR writes
to. See the manual entry for \fBfconfigure\fR for details on the
\fB\-encoding\fR and \fB\-profile\fR options. No conversion is
done if both channels are
set to encoding
.QW binary
and have matching translations. If only the output channel is set to encoding
.QW binary
the system will write the internal UTF-8 representation of the incoming
characters. If only the input channel is set to encoding
.QW binary
the system will assume that the incoming
bytes are valid UTF-8 characters and convert them according to the
output encoding. The behaviour of the system for bytes which are not
valid UTF-8 characters is undefined in this case.
.PP
\fBFcopy\fR may throw encoding errors (error code \fBEILSEQ\fR), if input or output
channel is configured to the
.QW strict
encoding profile.
.PP
If an encoding error arises on the input channel, any data before the error byte is
written to the output channel. The input file pointer is located just before the
values causing the encoding error.
Error inspection or recovery is possible by changing the encoding parameters and
invoking a file command (\fBread\fR, \fBfcopy\fR).
.PP
If an encoding error arises on the output channel, the errorneous data is lost.
To make the difference between the input error case and the output error case, only the
error message may be inspected (read or write), as both throw the error code \fIEILSEQ\fR.
>>>>>>> 94415368
.SH EXAMPLES
.PP
The first example transfers the contents of one channel exactly to
another. Note that when copying one file to another, it is better to
use \fBfile copy\fR which also copies file metadata (e.g. the file
access permissions) where possible.
.PP
.CS
fconfigure $in -translation binary
fconfigure $out -translation binary
\fBfcopy\fR $in $out
.CE
.PP
This second example shows how the callback gets
passed the number of bytes transferred.
It also uses vwait to put the application into the event loop.
Of course, this simplified example could be done without the command
callback.
.PP
.CS
proc Cleanup {in out bytes {error {}}} {
    global total
    set total $bytes
    close $in
    close $out
    if {[string length $error] != 0} {
        # error occurred during the copy
    }
}
set in [open $file1]
set out [socket $server $port]
\fBfcopy\fR $in $out -command [list Cleanup $in $out]
vwait total
.CE
.PP
The third example copies in chunks and tests for end of file
in the command callback.
.PP
.CS
proc CopyMore {in out chunk bytes {error {}}} {
    global total done
    incr total $bytes
    if {([string length $error] != 0) || [eof $in]} {
        set done $total
        close $in
        close $out
    } else {
        \fBfcopy\fR $in $out -size $chunk \e
            -command [list CopyMore $in $out $chunk]
    }
}
set in [open $file1]
set out [socket $server $port]
set chunk 1024
set total 0
\fBfcopy\fR $in $out -size $chunk \e
    -command [list CopyMore $in $out $chunk]
vwait done
.CE
.PP
The fourth example starts an asynchronous, bidirectional fcopy between
two sockets. Those could also be pipes from two [open "|hal 9000" r+]
(though their conversation would remain secret to the script, since
all four fileevent slots are busy).
.PP
.CS
set flows 2
proc Done {dir args} {
     global flows done
     puts "$dir is over."
     incr flows -1
     if {$flows<=0} {set done 1}
}
\fBfcopy\fR $sok1 $sok2 -command [list Done UP]
\fBfcopy\fR $sok2 $sok1 -command [list Done DOWN]
vwait done
.CE
.SH "SEE ALSO"
eof(n), fblocked(n), fconfigure(n), file(n)
.SH KEYWORDS
blocking, channel, end of line, end of file, nonblocking, read, translation
'\" Local Variables:
'\" mode: nroff
'\" End:<|MERGE_RESOLUTION|>--- conflicted
+++ resolved
@@ -17,49 +17,11 @@
 
 .SH DESCRIPTION
 .PP
-<<<<<<< HEAD
-Reads characters from \fIinputChan\fR and writes them to \fIoutputChan\fR until
-all characters are copied, blocking until the copy is complete and returning
-the number of characters copied.  Leverages internal buffers to avoid extra
-copies and to avoid buffering too much data in main memory when copying large
-files to slow destinations like network sockets.
-.PP
-\fB\-size\fR limits the number of characters copied.
-.PP
-\fB\-command\fR makes \fBfcopy\fR return immediately, work in the background,
-and call \fIcallback\fR when the copy completes, providing as an additional
-argument the number of characters written to \fIoutputChan\fR.  If an error
-occurres during the background copy, another argument provides the message for
-the error.  \fIinputChan\fR and \fIoutputChan\fR are automatically configured
-for non-blocking mode if needed.  Background copying only works correctly if
-events are being processed e.g. via \fBvwait\fR or Tk.
-.PP
-During a background copy no other read operation may be performed on
-\fIinputChan\fR, and no other write operation may be performed on
-\fIoutputChan\fR.  However, write operations may by performed on
-\fIinputChan\fR and read operations may be performed on \fIoutputChan\fR, as
-exhibited by the bidirectional copy example below.
-.PP
-If either \fIinputChan\fR or \fIoutputChan\fR is closed while the copy is in
-progress, copying ceases and \fBno\fR callback is made.  If \fIinputChan\fR is
-closed all data already queued is written to \fIoutputChan\fR.
-.PP
-There should be no event handler established for \fIinputChan\fR  because it
-may become readable during a background copy.  An attempt to read or write from
-within an event handler results result in the error,  "channel busy".  Any
-wrong-sided I/O attempted (by a \fBfileevent\fR handler or otherwise) results
-in a
-.QW "channel busy"
-error.
-=======
 The \fBfcopy\fR command copies data from one I/O channel, \fIinchan\fR to another I/O channel, \fIoutchan\fR.
 The \fBfcopy\fR command leverages the buffering in the Tcl I/O system to
 avoid extra copies and to avoid buffering too much data in
 main memory when copying large files to destinations like
 network sockets.
-.PP
-The \fBfcopy\fR
-command transfers data from \fIinchan\fR to \fIoutchan\fR.
 .
 .SS "DATA QUANTITY"
 All data until \fIEOF\fR is copied.
@@ -75,11 +37,11 @@
 An eventually given size is in bytes in this case.
 This feature exists for TCL 8 compatibility.
 .PP
+.SS "BACKGROUND OPERATION MODE"
 Without the \fB\-command\fR option, \fBfcopy\fR blocks until the copy is complete
 and returns the number of bytes or characters (using the same rules as
 for the \fB\-size\fR option) written to \fIoutchan\fR.
-.
-.SS "BACKGROUND OPERATION MODE"
+.PP
 The \fB\-command\fR argument makes \fBfcopy\fR work in the background.
 In this case it returns immediately and the \fIcallback\fR is invoked
 later when the copy completes.
@@ -157,7 +119,6 @@
 If an encoding error arises on the output channel, the errorneous data is lost.
 To make the difference between the input error case and the output error case, only the
 error message may be inspected (read or write), as both throw the error code \fIEILSEQ\fR.
->>>>>>> 94415368
 .SH EXAMPLES
 .PP
 The first example transfers the contents of one channel exactly to
