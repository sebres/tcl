.\"
.\" Copyright (c) 1993 The Regents of the University of California.
.\" Copyright (c) 1994-1996 Sun Microsystems, Inc.
.\"
.\" See the file "license.terms" for information on usage and redistribution
.\" of this file, and for a DISCLAIMER OF ALL WARRANTIES.
.\"
.TH string n 8.1 Tcl "Tcl Built-In Commands"
.so man.macros
.BS
.\" Note:  do not modify the .SH NAME line immediately below!
.SH NAME
string \- Manipulate strings
.SH SYNOPSIS
\fBstring \fIoption arg \fR?\fIarg ...\fR?
.BE
.SH DESCRIPTION
.PP
Performs one of several string operations, depending on \fIoption\fR.
The legal \fIoption\fRs (which may be abbreviated) are:
.TP
\fBstring cat\fR ?\fIstring1\fR? ?\fIstring2...\fR?
.
Concatenate the given \fIstring\fRs just like placing them directly
next to each other and return the resulting compound string.  If no
\fIstring\fRs are present, the result is an empty string.
.RS
.PP
This primitive is occasionally handier than juxtaposition of strings
when mixed quoting is wanted, or when the aim is to return the result
of a concatenation without resorting to \fBreturn\fR \fB\-level 0\fR,
and is more efficient than building a list of arguments and using
\fBjoin\fR with an empty join string.
.RE
.TP
\fBstring compare\fR ?\fB\-nocase\fR? ?\fB\-length\fI length\fR? \fIstring1 string2\fR
.
Perform a character-by-character comparison of strings \fIstring1\fR
and \fIstring2\fR.  Returns \-1, 0, or 1, depending on whether
\fIstring1\fR is lexicographically less than, equal to, or greater
than \fIstring2\fR.  If \fB\-length\fR is specified, then only the
first \fIlength\fR characters are used in the comparison.  If
\fB\-length\fR is negative, it is ignored.  If \fB\-nocase\fR is
specified, then the strings are compared in a case-insensitive manner.
.TP
\fBstring equal\fR ?\fB\-nocase\fR? ?\fB\-length\fI length\fR? \fIstring1 string2\fR
.
Perform a character-by-character comparison of strings \fIstring1\fR
and \fIstring2\fR.  Returns 1 if \fIstring1\fR and \fIstring2\fR are
identical, or 0 when not.  If \fB\-length\fR is specified, then only
the first \fIlength\fR characters are used in the comparison.  If
\fB\-length\fR is negative, it is ignored.  If \fB\-nocase\fR is
specified, then the strings are compared in a case-insensitive manner.
.TP
\fBstring first \fIneedleString haystackString\fR ?\fIstartIndex\fR?
.
Search \fIhaystackString\fR for a sequence of characters that exactly match
the characters in \fIneedleString\fR.  If found, return the index of the
first character in the first such match within \fIhaystackString\fR.  If not
found, return \-1.  If \fIstartIndex\fR is specified (in any of the
forms described in \fBSTRING INDICES\fR), then the search is
constrained to start with the character in \fIhaystackString\fR specified by
the index.  For example,
.RS
.PP
.CS
\fBstring first a 0a23456789abcdef 5\fR
.CE
.PP
will return \fB10\fR, but
.PP
.CS
\fBstring first a 0123456789abcdef 11\fR
.CE
.PP
will return \fB\-1\fR.
.RE
.TP
\fBstring index \fIstring charIndex\fR
.
Returns the \fIcharIndex\fR'th character of the \fIstring\fR argument.
A \fIcharIndex\fR of 0 corresponds to the first character of the
string.  \fIcharIndex\fR may be specified as described in the
\fBSTRING INDICES\fR section.
.RS
.PP
If \fIcharIndex\fR is less than 0 or greater than or equal to the
length of the string then this command returns an empty string.
.RE
.TP
\fBstring insert \fIstring index insertString\fR
.VS "TIP 504"
Returns a copy of \fIstring\fR with \fIinsertString\fR inserted at the
\fIindex\fR'th character.  The \fIindex\fR may be specified as described in the
\fBSTRING INDICES\fR section.
.RS
.PP
If \fIindex\fR is start-relative, the first character inserted in the returned
string will be at the specified index.  If \fIindex\fR is end-relative, the last
character inserted in the returned string will be at the specified index.
.PP
If \fIindex\fR is at or before the start of \fIstring\fR (e.g., \fIindex\fR is
\fB0\fR), \fIinsertString\fR is prepended to \fIstring\fR.  If \fIindex\fR is at
or after the end of \fIstring\fR (e.g., \fIindex\fR is \fBend\fR),
\fIinsertString\fR is appended to \fIstring\fR.
.RE
.VE "TIP 504"
.TP
\fBstring is \fIclass\fR ?\fB\-strict\fR? ?\fB\-failindex \fIvarname\fR? \fIstring\fR
.
Returns 1 if \fIstring\fR is a valid member of the specified character
class, otherwise returns 0.  If \fB\-strict\fR is specified, then an
empty string returns 0, otherwise an empty string will return 1 on
any class.  If \fB\-failindex\fR is specified, then if the function
returns 0, the index in the string where the class was no longer valid
will be stored in the variable named \fIvarname\fR.  The \fIvarname\fR
will not be set if \fBstring is\fR returns 1.  The following character
classes are recognized (the class name can be abbreviated):
.RS
.IP \fBalnum\fR 12
Any Unicode alphabet or digit character.
.IP \fBalpha\fR 12
Any Unicode alphabet character.
.IP \fBascii\fR 12
Any character with a value less than \eu0080 (those that are in the
7\-bit ascii range).
.IP \fBboolean\fR 12
Any of the forms allowed to \fBTcl_GetBoolean\fR.
.IP \fBcontrol\fR 12
Any Unicode control character.
.IP \fBdict\fR 12
.VS TIP501
Any proper dict structure, with optional surrounding whitespace. In
case of improper dict structure, 0 is returned and the \fIvarname\fR
will contain the index of the
.QW element
where the dict parsing fails, or \-1 if this cannot be determined.
.VE TIP501
.IP \fBdigit\fR 12
Any Unicode digit character.  Note that this includes characters
outside of the [0\-9] range.
.IP \fBdouble\fR 12
Any of the forms allowed to \fBTcl_GetDoubleFromObj\fR.
.IP \fBentier\fR 12
.
Any of the valid string formats for an integer value of arbitrary size
in Tcl, with optional surrounding whitespace. The formats accepted are
exactly those accepted by the C routine \fBTcl_GetBignumFromObj\fR.
.IP \fBfalse\fR 12
Any of the forms allowed to \fBTcl_GetBoolean\fR where the value is
false.
.IP \fBgraph\fR 12
Any Unicode printing character, except space.
.IP \fBinteger\fR 12
Any of the valid string formats for a 32-bit integer value in Tcl,
with optional surrounding whitespace.  In case of overflow in
the value, 0 is returned and the \fIvarname\fR will contain \-1.
.IP \fBlist\fR 12
Any proper list structure, with optional surrounding whitespace. In
case of improper list structure, 0 is returned and the \fIvarname\fR
will contain the index of the
.QW element
where the list parsing fails, or \-1 if this cannot be determined.
.IP \fBlower\fR 12
Any Unicode lower case alphabet character.
.IP \fBprint\fR 12
Any Unicode printing character, including space.
.IP \fBpunct\fR 12
Any Unicode punctuation character.
.IP \fBspace\fR 12
Any Unicode whitespace character, mongolian vowel separator
(U+180e), zero width space (U+200b), word joiner (U+2060) or
zero width no-break space (U+feff) (=BOM).
.IP \fBtrue\fR 12
Any of the forms allowed to \fBTcl_GetBoolean\fR where the value is
true.
.IP \fBupper\fR 12
Any upper case alphabet character in the Unicode character set.
.IP \fBwideinteger\fR 12
Any of the valid forms for a wide integer in Tcl, with optional
surrounding whitespace.  In case of overflow in the value, 0 is
returned and the \fIvarname\fR will contain \-1.
.IP \fBwordchar\fR 12
Any Unicode word character.  That is any alphanumeric character, and
any Unicode connector punctuation characters (e.g. underscore).
.IP \fBxdigit\fR 12
Any hexadecimal digit character ([0\-9A\-Fa\-f]).
.PP
In the case of \fBboolean\fR, \fBtrue\fR and \fBfalse\fR, if the
function will return 0, then the \fIvarname\fR will always be set to
0, due to the varied nature of a valid boolean value.
.RE
.TP
\fBstring last \fIneedleString haystackString\fR ?\fIlastIndex\fR?
.
Search \fIhaystackString\fR for a sequence of characters that exactly match
the characters in \fIneedleString\fR.  If found, return the index of the
first character in the last such match within \fIhaystackString\fR.  If there
is no match, then return \-1.  If \fIlastIndex\fR is specified (in any
of the forms described in \fBSTRING INDICES\fR), then only the
characters in \fIhaystackString\fR at or before the specified \fIlastIndex\fR
will be considered by the search.  For example,
.RS
.PP
.CS
\fBstring last a 0a23456789abcdef 15\fR
.CE
.PP
will return \fB10\fR, but
.PP
.CS
\fBstring last a 0a23456789abcdef 9\fR
.CE
.PP
will return \fB1\fR.
.RE
.TP
\fBstring length \fIstring\fR
.
Returns a decimal string giving the number of characters in
\fIstring\fR.  Note that this is not necessarily the same as the
number of bytes used to store the string.  If the value is a
byte array value (such as those returned from reading a binary encoded
channel), then this will return the actual byte length of the value.
.TP
\fBstring map\fR ?\fB\-nocase\fR? \fImapping string\fR
.
Replaces substrings in \fIstring\fR based on the key-value pairs in
\fImapping\fR.  \fImapping\fR is a list of \fIkey value key value ...\fR
as in the form returned by \fBarray get\fR.  Each instance of a
key in the string will be replaced with its corresponding value.  If
\fB\-nocase\fR is specified, then matching is done without regard to
case differences. Both \fIkey\fR and \fIvalue\fR may be multiple
characters.  Replacement is done in an ordered manner, so the key
appearing first in the list will be checked first, and so on.
\fIstring\fR is only iterated over once, so earlier key replacements
will have no affect for later key matches.  For example,
.RS
.PP
.CS
\fBstring map {abc 1 ab 2 a 3 1 0} 1abcaababcabababc\fR
.CE
.PP
will return the string \fB01321221\fR.
.PP
Note that if an earlier \fIkey\fR is a prefix of a later one, it will
completely mask the later one.  So if the previous example is
reordered like this,
.PP
.CS
\fBstring map {1 0 ab 2 a 3 abc 1} 1abcaababcabababc\fR
.CE
.PP
it will return the string \fB02c322c222c\fR.
.RE
.TP
\fBstring match\fR ?\fB\-nocase\fR? \fIpattern\fR \fIstring\fR
.
See if \fIpattern\fR matches \fIstring\fR; return 1 if it does, 0 if
it does not.  If \fB\-nocase\fR is specified, then the pattern attempts
to match against the string in a case insensitive manner.  For the two
strings to match, their contents must be identical except that the
following special sequences may appear in \fIpattern\fR:
.RS
.IP \fB*\fR 10
Matches any sequence of characters in \fIstring\fR, including a null
string.
.IP \fB?\fR 10
Matches any single character in \fIstring\fR.
.IP \fB[\fIchars\fB]\fR 10
Matches any character in the set given by \fIchars\fR.  If a sequence
of the form \fIx\fB\-\fIy\fR appears in \fIchars\fR, then any
character between \fIx\fR and \fIy\fR, inclusive, will match.  When
used with \fB\-nocase\fR, the end points of the range are converted to
lower case first.  Whereas {[A\-z]} matches
.QW _
when matching case-sensitively (since
.QW _
falls between the
.QW Z
and
.QW a ),
with \fB\-nocase\fR this is considered like {[A\-Za\-z]} (and
probably what was meant in the first place).
.IP \fB\e\fIx\fR 10
Matches the single character \fIx\fR.  This provides a way of avoiding
the special interpretation of the characters \fB*?[]\e\fR in
\fIpattern\fR.
.RE
.TP
\fBstring range \fIstring first last\fR
.
Returns a range of consecutive characters from \fIstring\fR, starting
with the character whose index is \fIfirst\fR and ending with the
character whose index is \fIlast\fR (using the forms described in
\fBSTRING INDICES\fR). An index of \fB0\fR refers to the first
character of the string; an index of \fBend\fR refers to last
character of the string.  \fIfirst\fR and \fIlast\fR may be specified
as for the \fBindex\fR method.  If \fIfirst\fR is less than zero then
it is treated as if it were zero, and if \fIlast\fR is greater than or
equal to the length of the string then it is treated as if it were
\fBend\fR.  If \fIfirst\fR is greater than \fIlast\fR then an empty
string is returned.
.TP
\fBstring repeat \fIstring count\fR
.
Returns a string consisting of \fIstring\fR concatenated with itself
\fIcount\fR times. If \fIcount\fR is 0, the empty string will be
returned.
.TP
\fBstring replace \fIstring first last\fR ?\fInewstring\fR?
.
Removes a range of consecutive characters from \fIstring\fR, starting
with the character whose index is \fIfirst\fR and ending with the
character whose index is \fIlast\fR (using the forms described in
\fBSTRING INDICES\fR).  An index of 0 refers to the
first character of the string.  \fIFirst\fR and \fIlast\fR may be
specified as for the \fBindex\fR method.  If \fInewstring\fR is
specified, then it is placed in the removed character range.  If
\fIfirst\fR is less than zero then it is treated as if it were zero,
and if \fIlast\fR is greater than or equal to the length of the string
then it is treated as if it were \fBend\fR.  If \fIfirst\fR is greater
than \fIlast\fR or the length of the initial string, or \fIlast\fR is
less than 0, then the initial string is returned untouched.
.TP
\fBstring reverse \fIstring\fR
.
Returns a string that is the same length as \fIstring\fR but with its
characters in the reverse order.
.TP
\fBstring tolower \fIstring\fR ?\fIfirst\fR? ?\fIlast\fR?
.
Returns a value equal to \fIstring\fR except that all upper (or title)
case letters have been converted to lower case.  If \fIfirst\fR is
specified, it refers to the first char index in the string to start
modifying.  If \fIlast\fR is specified, it refers to the char index in
the string to stop at (inclusive).  \fIfirst\fR and \fIlast\fR may be
specified using the forms described in \fBSTRING INDICES\fR.
.TP
\fBstring totitle \fIstring\fR ?\fIfirst\fR? ?\fIlast\fR?
.
Returns a value equal to \fIstring\fR except that the first character
in \fIstring\fR is converted to its Unicode title case variant (or
upper case if there is no title case variant) and the rest of the
string is converted to lower case.  If \fIfirst\fR is specified, it
refers to the first char index in the string to start modifying.  If
\fIlast\fR is specified, it refers to the char index in the string to
stop at (inclusive).  \fIfirst\fR and \fIlast\fR may be specified
using the forms described in \fBSTRING INDICES\fR.
.TP
\fBstring toupper \fIstring\fR ?\fIfirst\fR? ?\fIlast\fR?
.
Returns a value equal to \fIstring\fR except that all lower (or title)
case letters have been converted to upper case.  If \fIfirst\fR is
specified, it refers to the first char index in the string to start
modifying.  If \fIlast\fR is specified, it refers to the char index in
the string to stop at (inclusive).  \fIfirst\fR and \fIlast\fR may be
specified using the forms described in \fBSTRING INDICES\fR.
.TP
\fBstring trim \fIstring\fR ?\fIchars\fR?
.
Returns a value equal to \fIstring\fR except that any leading or
trailing characters present in the string given by \fIchars\fR are removed.  If
\fIchars\fR is not specified then white space is removed (any character
for which \fBstring is space\fR returns 1, and "\e0").
.TP
\fBstring trimleft \fIstring\fR ?\fIchars\fR?
.
Returns a value equal to \fIstring\fR except that any leading
characters present in the string given by \fIchars\fR are removed.  If
\fIchars\fR is not specified then white space is removed (any character
for which \fBstring is space\fR returns 1, and "\e0").
.TP
\fBstring trimright \fIstring\fR ?\fIchars\fR?
.
Returns a value equal to \fIstring\fR except that any trailing
characters present in the string given by \fIchars\fR are removed.  If
\fIchars\fR is not specified then white space is removed (any character
for which \fBstring is space\fR returns 1, and "\e0").
.SS "OBSOLETE SUBCOMMANDS"
.PP
These subcommands are currently supported, but are likely to go away in a
future release as their functionality is either virtually never used or highly
misleading.
.TP
\fBstring bytelength \fIstring\fR
.
Returns a decimal string giving the number of bytes used to represent
\fIstring\fR in memory when encoded as Tcl's internal modified UTF\-8;
Tcl may use other encodings for \fIstring\fR as well, and does not
guarantee to only use a single encoding for a particular \fIstring\fR.
Because UTF\-8 uses a variable number of bytes to represent Unicode
characters, the byte length will not be the same as the character
length in general.  The cases where a script cares about the byte
length are rare.
.RS
.PP
In almost all cases, you should use the
\fBstring length\fR operation (including determining the length of a
Tcl byte array value).  Refer to the \fBTcl_NumUtfChars\fR manual
entry for more details on the UTF\-8 representation.
.PP
Formally, the \fBstring bytelength\fR operation returns the content of
the \fIlength\fR field of the \fBTcl_Obj\fR structure, after calling
\fBTcl_GetString\fR to ensure that the \fIbytes\fR field is populated.
This is highly unlikely to be useful to Tcl scripts, as Tcl's internal
encoding is not strict UTF\-8, but rather a modified WTF\-8 with a
denormalized NUL (identical to that used in a number of places by
Java's serialization mechanism) to enable basic processing with
non-Unicode-aware C functions.  As this representation should only
ever be used by Tcl's implementation, the number of bytes used to
store the representation is of very low value (except to C extension
code, which has direct access for the purpose of memory management,
etc.)
.PP
\fICompatibility note:\fR This subcommand is deprecated and will
be removed in Tcl 9.0. It is better to use the \fBencoding convertto\fR
<<<<<<< HEAD
command to convert a string to a known encoding (e.g. "wtf-8" or "tcl-8")
=======
command to convert a string to a known encoding (e.g. "utf-8" or "cesu-8")
>>>>>>> 0a11fd25
and then apply \fBstring length\fR to that.
.PP
.CS
\fBstring length\fR [encoding convertto wtf-8 $theString]
.CE
.RE
.TP
\fBstring wordend \fIstring charIndex\fR
.
Returns the index of the character just after the last one in the word
containing character \fIcharIndex\fR of \fIstring\fR.  \fIcharIndex\fR
may be specified using the forms in \fBSTRING INDICES\fR.  A word is
considered to be any contiguous range of alphanumeric (Unicode letters
or decimal digits) or underscore (Unicode connector punctuation)
characters, or any single character other than these.
.TP
\fBstring wordstart \fIstring charIndex\fR
.
Returns the index of the first character in the word containing character
\fIcharIndex\fR of \fIstring\fR.  \fIcharIndex\fR may be specified using the
forms in \fBSTRING INDICES\fR.  A word is considered to be any contiguous
range of alphanumeric (Unicode letters or decimal digits) or underscore
(Unicode connector punctuation) characters, or any single character other than
these.
.SH "STRING INDICES"
.PP
When referring to indices into a string (e.g., for \fBstring index\fR
or \fBstring range\fR) the following formats are supported:
.IP \fIinteger\fR 10
For any index value that passes \fBstring is integer \-strict\fR,
the char specified at this integral index (e.g., \fB2\fR would refer to the
.QW c
in
.QW abcd ).
.IP \fBend\fR 10
The last char of the string (e.g., \fBend\fR would refer to the
.QW d
in
.QW abcd ).
.IP \fBend\-\fIN\fR 10
The last char of the string minus the specified integer offset \fIN\fR (e.g.,
.QW \fBend\-1\fR
would refer to the
.QW c
in
.QW abcd ).
.IP \fBend+\fIN\fR 10
The last char of the string plus the specified integer offset \fIN\fR (e.g.,
.QW \fBend+\-1\fR
would refer to the
.QW c
in
.QW abcd ).
.IP \fIM\fB+\fIN\fR 10
The char specified at the integral index that is the sum of
integer values \fIM\fR and \fIN\fR (e.g.,
.QW \fB1+1\fR
would refer to the
.QW c
in
.QW abcd ).
.IP \fIM\fB\-\fIN\fR 10
The char specified at the integral index that is the difference of
integer values \fIM\fR and \fIN\fR (e.g.,
.QW \fB2\-1\fR
would refer to the
.QW b
in
.QW abcd ).
.PP
In the specifications above, the integer value \fIM\fR contains no
trailing whitespace and the integer value \fIN\fR contains no
leading whitespace.
.SH EXAMPLE
.PP
Test if the string in the variable \fIstring\fR is a proper non-empty
prefix of the string \fBfoobar\fR.
.PP
.CS
set length [\fBstring length\fR $string]
if {$length == 0} {
    set isPrefix 0
} else {
    set isPrefix [\fBstring equal\fR \-length $length $string "foobar"]
}
.CE
.SH "SEE ALSO"
expr(n), list(n)
.SH KEYWORDS
case conversion, compare, index, integer value, match, pattern, string, word, equal,
ctype, character, reverse
.\" Local Variables:
.\" mode: nroff
.\" End:<|MERGE_RESOLUTION|>--- conflicted
+++ resolved
@@ -415,11 +415,7 @@
 .PP
 \fICompatibility note:\fR This subcommand is deprecated and will
 be removed in Tcl 9.0. It is better to use the \fBencoding convertto\fR
-<<<<<<< HEAD
-command to convert a string to a known encoding (e.g. "wtf-8" or "tcl-8")
-=======
 command to convert a string to a known encoding (e.g. "utf-8" or "cesu-8")
->>>>>>> 0a11fd25
 and then apply \fBstring length\fR to that.
 .PP
 .CS
