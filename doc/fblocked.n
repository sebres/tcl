--- conflicted
+++ resolved
@@ -4,10 +4,6 @@
 '\" See the file "license.terms" for information on usage and redistribution
 '\" of this file, and for a DISCLAIMER OF ALL WARRANTIES.
 '\"
-<<<<<<< HEAD
-'\" RCS: @(#) $Id: fblocked.n,v 1.8 2005/05/10 18:33:59 kennykb Exp $
-=======
->>>>>>> efc40e34
 .so man.macros
 .TH fblocked n 7.5 Tcl "Tcl Built-In Commands"
 .BS
