'\"
'\" Copyright (c) 1993 The Regents of the University of California.
'\" Copyright (c) 1994-1996 Sun Microsystems, Inc.
'\"
'\" See the file "license.terms" for information on usage and redistribution
'\" of this file, and for a DISCLAIMER OF ALL WARRANTIES.
'\"
.TH format n 8.1 Tcl "Tcl Built-In Commands"
.so man.macros
.BS
'\" Note:  do not modify the .SH NAME line immediately below!
.SH NAME
format \- Format a string in the style of sprintf
.SH SYNOPSIS
\fBformat \fIformatString \fR?\fIarg arg ...\fR?
.BE

.SH INTRODUCTION
.PP
This command generates a formatted string in a fashion similar to the
ANSI C \fBsprintf\fR procedure.
\fIFormatString\fR indicates how to format the result, using
\fB%\fR conversion specifiers as in \fBsprintf\fR, and the additional
arguments, if any, provide values to be substituted into the result.
The return value from \fBformat\fR is the formatted string.
.SH "DETAILS ON FORMATTING"
.PP
The command operates by scanning \fIformatString\fR from left to right.
Each character from the format string is appended to the result
string unless it is a percent sign.
If the character is a \fB%\fR then it is not copied to the result string.
Instead, the characters following the \fB%\fR character are treated as
a conversion specifier.
The conversion specifier controls the conversion of the next successive
\fIarg\fR to a particular format and the result is appended to
the result string in place of the conversion specifier.
If there are multiple conversion specifiers in the format string,
then each one controls the conversion of one additional \fIarg\fR.
The \fBformat\fR command must be given enough \fIarg\fRs to meet the needs
of all of the conversion specifiers in \fIformatString\fR.
.PP
Each conversion specifier may contain up to six different parts:
an XPG3 position specifier,
a set of flags, a minimum field width, a precision, a size modifier,
and a conversion character.
Any of these fields may be omitted except for the conversion character.
The fields that are present must appear in the order given above.
The paragraphs below discuss each of these fields in turn.
.SS "OPTIONAL POSITIONAL SPECIFIER"
.PP
If the \fB%\fR is followed by a decimal number and a \fB$\fR, as in
.QW \fB%2$d\fR ,
then the value to convert is not taken from the next sequential argument.
Instead, it is taken from the argument indicated by the number,
where 1 corresponds to the first \fIarg\fR.
If the conversion specifier requires multiple arguments because
of \fB*\fR characters in the specifier then
successive arguments are used, starting with the argument
given by the number.
This follows the XPG3 conventions for positional specifiers.
If there are any positional specifiers in \fIformatString\fR
then all of the specifiers must be positional.
.SS "OPTIONAL FLAGS"
.PP
The second portion of a conversion specifier may contain any of the
following flag characters, in any order:
.TP 10
\fB\-\fR
Specifies that the converted argument should be left-justified
in its field (numbers are normally right-justified with leading
spaces if needed).
.TP 10
\fB+\fR
Specifies that a number should always be printed with a sign,
even if positive.
.TP 10
\fIspace\fR
Specifies that a space should be added to the beginning of the
number if the first character is not a sign.
.TP 10
\fB0\fR
Specifies that the number should be padded on the left with
zeroes instead of spaces.
.TP 10
\fB#\fR
<<<<<<< HEAD
Requests an alternate output form. For \fBo\fR conversions, \fB0o\fR
will be added to the beginning of the result unless it is zero.
For \fBx\fR or \fBX\fR conversions, \fB0x\fR
=======
Requests an alternate output form. For \fBo\fR
conversions it guarantees that the first digit is always \fB0\fR.
For \fBx\fR or \fBX\fR conversions, \fB0x\fR or \fB0X\fR (respectively)
>>>>>>> 21016584
will be added to the beginning of the result unless it is zero.
For \fBb\fR conversions, \fB0b\fR
will be added to the beginning of the result unless it is zero.
For \fBd\fR conversions, \fB0d\fR there is no effect unless
the \fB0\fR specifier is used as well: In that case, \fB0d\fR
will be added to the beginning.
For all floating-point conversions (\fBe\fR, \fBE\fR, \fBf\fR,
\fBg\fR, and \fBG\fR) it guarantees that the result always
has a decimal point.
For \fBg\fR and \fBG\fR conversions it specifies that
trailing zeroes should not be removed.
.SS "OPTIONAL FIELD WIDTH"
.PP
The third portion of a conversion specifier is a decimal number giving a
minimum field width for this conversion.
It is typically used to make columns line up in tabular printouts.
If the converted argument contains fewer characters than the
minimum field width then it will be padded so that it is as wide
as the minimum field width.
Padding normally occurs by adding extra spaces on the left of the
converted argument, but the \fB0\fR and \fB\-\fR flags
may be used to specify padding with zeroes on the left or with
spaces on the right, respectively.
If the minimum field width is specified as \fB*\fR rather than
a number, then the next argument to the \fBformat\fR command
determines the minimum field width; it must be an integer value.
.SS "OPTIONAL PRECISION/BOUND"
.PP
The fourth portion of a conversion specifier is a precision,
which consists of a period followed by a number.
The number is used in different ways for different conversions.
For \fBe\fR, \fBE\fR, and \fBf\fR conversions it specifies the number
of digits to appear to the right of the decimal point.
For \fBg\fR and \fBG\fR conversions it specifies the total number
of digits to appear, including those on both sides of the decimal
point (however, trailing zeroes after the decimal point will still
be omitted unless the \fB#\fR flag has been specified).
For integer conversions, it specifies a minimum number of digits
to print (leading zeroes will be added if necessary).
For \fBs\fR conversions it specifies the maximum number of characters to be
printed; if the string is longer than this then the trailing characters will be dropped.
If the precision is specified with \fB*\fR rather than a number
then the next argument to the \fBformat\fR command determines the precision;
it must be a numeric string.
.SS "OPTIONAL SIZE MODIFIER"
.PP
The fifth part of a conversion specifier is a size modifier,
which must be \fBll\fR, \fBh\fR, or \fBl\fR.
If it is \fBll\fR it specifies that an integer value is taken
without truncation for conversion to a formatted substring.
If it is \fBh\fR it specifies that an integer value is
truncated to a 16-bit range before converting.  This option is rarely useful.
If it is \fBl\fR it specifies that the integer value is
truncated to the same range as that produced by the \fBwide()\fR
function of the \fBexpr\fR command (at least a 64-bit range).
If neither \fBh\fR nor \fBl\fR are present, the integer value is
truncated to the same range as that produced by the \fBint()\fR
function of the \fBexpr\fR command (at least a 32-bit range, but
determined by the value of the \fBwordSize\fR element of the
\fBtcl_platform\fR array).
.SS "MANDATORY CONVERSION TYPE"
.PP
The last thing in a conversion specifier is an alphabetic character
that determines what kind of conversion to perform.
The following conversion characters are currently supported:
.TP 10
\fBd\fR
Convert integer to signed decimal string.
.TP 10
\fBu\fR
Convert integer to unsigned decimal string.
.TP 10
\fBi\fR
Convert integer to signed decimal string (equivalent to \fBd\fR).
.TP 10
\fBo\fR
Convert integer to unsigned octal string.
.TP 10
\fBx\fR or \fBX\fR
Convert integer to unsigned hexadecimal string, using digits
.QW 0123456789abcdef
for \fBx\fR and
.QW 0123456789ABCDEF
for \fBX\fR).
.TP 10
\fBb\fR
Convert integer to unsigned binary string, using digits 0 and 1.
.TP 10
\fBc\fR
Convert integer to the Unicode character it represents.
.TP 10
\fBs\fR
No conversion; just insert string.
.TP 10
\fBf\fR
Convert number to signed decimal string of
the form \fIxx.yyy\fR, where the number of \fIy\fR's is determined by
the precision (default: 6).
If the precision is 0 then no decimal point is output.
.TP 10
\fBe\fR or \fBE\fR
Convert number to scientific notation in the
form \fIx.yyy\fBe\(+-\fIzz\fR, where the number of \fIy\fR's is determined
by the precision (default: 6).
If the precision is 0 then no decimal point is output.
If the \fBE\fR form is used then \fBE\fR is
printed instead of \fBe\fR.
.TP 10
\fBg\fR or \fBG\fR
If the exponent is less than \-4 or greater than or equal to the
precision, then convert number as for \fB%e\fR or
\fB%E\fR.
Otherwise convert as for \fB%f\fR.
Trailing zeroes and a trailing decimal point are omitted.
.TP 10
\fB%\fR
No conversion: just insert \fB%\fR.
.TP 10
\fBp\fR
Shorthand form for \fB0x%zx\fR, so it outputs the integer in
hexadecimal form with \fB0x\fR prefix.
.SH "DIFFERENCES FROM ANSI SPRINTF"
.PP
The behavior of the format command is the same as the
ANSI C \fBsprintf\fR procedure except for the following
differences:
.IP [1]
Tcl guarantees that it will be working with UNICODE characters.
.IP [2]
\fB%n\fR specifier is not supported.
.IP [3]
For \fB%c\fR conversions the argument must be an integer value,
which will then be converted to the corresponding character value.
.IP [4]
The size modifiers are ignored when formatting floating-point values.
The \fBb\fR specifier has no \fBsprintf\fR counterpart.
.SH EXAMPLES
.PP
Convert the numeric value of a UNICODE character to the character
itself:
.PP
.CS
set value 120
set char [\fBformat\fR %c $value]
.CE
.PP
Convert the output of \fBtime\fR into seconds to an accuracy of
hundredths of a second:
.PP
.CS
set us [lindex [time $someTclCode] 0]
puts [\fBformat\fR "%.2f seconds to execute" [expr {$us / 1e6}]]
.CE
.PP
Create a packed X11 literal color specification:
.PP
.CS
# Each color-component should be in range (0..255)
set color [\fBformat\fR "#%02x%02x%02x" $r $g $b]
.CE
.PP
Use XPG3 format codes to allow reordering of fields (a technique that
is often used in localized message catalogs; see \fBmsgcat\fR) without
reordering the data values passed to \fBformat\fR:
.PP
.CS
set fmt1 "Today, %d shares in %s were bought at $%.2f each"
puts [\fBformat\fR $fmt1 123 "Global BigCorp" 19.37]

set fmt2 "Bought %2\e$s equity ($%3$.2f x %1\e$d) today"
puts [\fBformat\fR $fmt2 123 "Global BigCorp" 19.37]
.CE
.PP
Print a small table of powers of three:
.PP
.CS
# Set up the column widths
set w1 5
set w2 10

# Make a nice header (with separator) for the table first
set sep +-[string repeat - $w1]-+-[string repeat - $w2]-+
puts $sep
puts [\fBformat\fR "| %-*s | %-*s |" $w1 "Index" $w2 "Power"]
puts $sep

# Print the contents of the table
set p 1
for {set i 0} {$i<=20} {incr i} {
    puts [\fBformat\fR "| %*d | %*ld |" $w1 $i $w2 $p]
    set p [expr {wide($p) * 3}]
}

# Finish off by printing the separator again
puts $sep
.CE
.SH "SEE ALSO"
scan(n), sprintf(3), string(n)
.SH KEYWORDS
conversion specifier, format, sprintf, string, substitution
'\" Local Variables:
'\" mode: nroff
'\" End:<|MERGE_RESOLUTION|>--- conflicted
+++ resolved
@@ -83,15 +83,9 @@
 zeroes instead of spaces.
 .TP 10
 \fB#\fR
-<<<<<<< HEAD
-Requests an alternate output form. For \fBo\fR conversions, \fB0o\fR
-will be added to the beginning of the result unless it is zero.
-For \fBx\fR or \fBX\fR conversions, \fB0x\fR
-=======
-Requests an alternate output form. For \fBo\fR
-conversions it guarantees that the first digit is always \fB0\fR.
-For \fBx\fR or \fBX\fR conversions, \fB0x\fR or \fB0X\fR (respectively)
->>>>>>> 21016584
+Requests an alternate output form. For \fBo\fR conversions,
+\fB0o\fR will be added to the beginning of the result unless
+it is zero. For \fBx\fR or \fBX\fR conversions, \fB0x\fR
 will be added to the beginning of the result unless it is zero.
 For \fBb\fR conversions, \fB0b\fR
 will be added to the beginning of the result unless it is zero.
@@ -139,7 +133,7 @@
 .SS "OPTIONAL SIZE MODIFIER"
 .PP
 The fifth part of a conversion specifier is a size modifier,
-which must be \fBll\fR, \fBh\fR, or \fBl\fR.
+which must be \fBll\fR, \fBh\fR, \fBl\fR, or \fBL\fR.
 If it is \fBll\fR it specifies that an integer value is taken
 without truncation for conversion to a formatted substring.
 If it is \fBh\fR it specifies that an integer value is
@@ -147,7 +141,9 @@
 If it is \fBl\fR it specifies that the integer value is
 truncated to the same range as that produced by the \fBwide()\fR
 function of the \fBexpr\fR command (at least a 64-bit range).
-If neither \fBh\fR nor \fBl\fR are present, the integer value is
+If it is \fBL\fR it specifies that an integer or double value is taken
+without truncation for conversion to a formatted substring.
+If neither \fBh\fR nor \fBl\fR nor \fBL\fR are present, the integer value is
 truncated to the same range as that produced by the \fBint()\fR
 function of the \fBexpr\fR command (at least a 32-bit range, but
 determined by the value of the \fBwordSize\fR element of the
@@ -206,6 +202,13 @@
 \fB%E\fR.
 Otherwise convert as for \fB%f\fR.
 Trailing zeroes and a trailing decimal point are omitted.
+.TP 10
+\fBa\fR or \fBA\fR
+Convert double to hexadecimal notation in the form
+\fI0x1.yyy\fBp\(+-\fIzz\fR, where the number of \fIy\fR's is
+determined by the precision (default: 13).
+If the \fBA\fR form is used then the hex characters
+are printed in uppercase.
 .TP 10
 \fB%\fR
 No conversion: just insert \fB%\fR.
