--- conflicted
+++ resolved
@@ -6,11 +6,6 @@
 '\" See the file "license.terms" for information on usage and redistribution
 '\" of this file, and for a DISCLAIMER OF ALL WARRANTIES.
 '\" 
-<<<<<<< HEAD
-'\" RCS: @(#) $Id: llength.n,v 1.6.6.5 2008/10/17 20:52:23 dgp Exp $
-'\" 
-=======
->>>>>>> 6ec5ba1e
 .so man.macros
 .TH llength n "" Tcl "Tcl Built-In Commands"
 .BS
