'\"
'\" Copyright (c) 1995-1996 Sun Microsystems, Inc.
'\"
'\" See the file "license.terms" for information on usage and redistribution
'\" of this file, and for a DISCLAIMER OF ALL WARRANTIES.
'\"
.TH Tcl_Alloc 3 9.0 Tcl "Tcl Library Procedures"
.so man.macros
.BS
.SH NAME
Tcl_Alloc, Tcl_Free, Tcl_Realloc, Tcl_AttemptAlloc, Tcl_AttemptRealloc, Tcl_GetMemoryInfo \- allocate or free heap memory
.SH SYNOPSIS
.nf
\fB#include <tcl.h>\fR
.sp
char *
\fBTcl_Alloc\fR(\fIsize\fR)
.sp
void
\fBTcl_Free\fR(\fIptr\fR)
.sp
void *
\fBTcl_Realloc\fR(\fIptr, size\fR)
.sp
void *
\fBTcl_AttemptAlloc\fR(\fIsize\fR)
.sp
void *
\fBTcl_AttemptRealloc\fR(\fIptr, size\fR)
.sp
void
\fBTcl_GetMemoryInfo\fR(\fIdsPtr\fR)
.SH ARGUMENTS
.AS char *size
.AP "unsigned int" size in
Size in bytes of the memory block to allocate.
.AP char *ptr in
Pointer to memory block to free or realloc.
.AP Tcl_DString *dsPtr in
Initialized DString pointer.
.BE

.SH DESCRIPTION
.PP
These procedures provide a platform and compiler independent interface
for memory allocation.  Programs that need to transfer ownership of
memory blocks between Tcl and other modules should use these routines
rather than the native \fBmalloc()\fR and \fBfree()\fR routines
provided by the C run-time library.
.PP
\fBTcl_Alloc\fR returns a pointer to a block of at least \fIsize\fR
bytes suitably aligned for any use.
.PP
\fBTcl_Free\fR makes the space referred to by \fIptr\fR available for
further allocation.
.PP
\fBTcl_Realloc\fR changes the size of the block pointed to by
\fIptr\fR to \fIsize\fR bytes and returns a pointer to the new block.
The contents will be unchanged up to the lesser of the new and old
sizes.  The returned location may be different from \fIptr\fR.  If
\fIptr\fR is NULL, this is equivalent to calling \fBTcl_Alloc\fR with
just the \fIsize\fR argument.
.PP
\fBTcl_AttemptAlloc\fR and \fBTcl_AttemptRealloc\fR are identical in
function to \fBTcl_Alloc\fR and \fBTcl_Realloc\fR, except that
\fBTcl_AttemptAlloc\fR and \fBTcl_AttemptRealloc\fR will not cause the Tcl
interpreter to \fBpanic\fR if the memory allocation fails.  If the
allocation fails, these functions will return NULL.  Note that on some
platforms, but not all, attempting to allocate a zero-sized block of
memory will also cause these functions to return NULL.
.PP
When a module or Tcl itself is compiled with \fBTCL_MEM_DEBUG\fR defined,
the procedures \fBTcl_Alloc\fR, \fBTcl_Free\fR, \fBTcl_Realloc\fR,
\fBTcl_AttemptAlloc\fR, and \fBTcl_AttempRealloc\fR are implemented
as macros, redefined to be special debugging versions of these procedures.

<<<<<<< HEAD
\fBTcl_GetMemoryInfo\fR appends a list-of-lists of memory stats to the provided DString.
This procedure may be called when the TCL library is included within an embedded application.
The stubs table must be first initialized using one of \fBTcl_InitSubsystems\fR, \fBTcl_SetPanicProc\fR, \fBTcl_FindExecutable\fR or \fBTclZipfs_AppHook\fR.
=======
\fBTcl_GetMemoryInfo\fR appends a list-of-lists of memory stats to the
provided DString. This function cannot be used in stub-enabled extensions,
and it is only available if Tcl is compiled with the threaded memory allocator.
>>>>>>> fa6fd2c3

.SH KEYWORDS
alloc, allocation, free, malloc, memory, realloc, TCL_MEM_DEBUG<|MERGE_RESOLUTION|>--- conflicted
+++ resolved
@@ -74,15 +74,12 @@
 \fBTcl_AttemptAlloc\fR, and \fBTcl_AttempRealloc\fR are implemented
 as macros, redefined to be special debugging versions of these procedures.
 
-<<<<<<< HEAD
-\fBTcl_GetMemoryInfo\fR appends a list-of-lists of memory stats to the provided DString.
-This procedure may be called when the TCL library is included within an embedded application.
-The stubs table must be first initialized using one of \fBTcl_InitSubsystems\fR, \fBTcl_SetPanicProc\fR, \fBTcl_FindExecutable\fR or \fBTclZipfs_AppHook\fR.
-=======
 \fBTcl_GetMemoryInfo\fR appends a list-of-lists of memory stats to the
 provided DString. This function cannot be used in stub-enabled extensions,
-and it is only available if Tcl is compiled with the threaded memory allocator.
->>>>>>> fa6fd2c3
+and it is only available if Tcl is compiled with the threaded memory allocator
+When used in stub-enabled embedders, the stubs table must be first initialized
+using one of \fBTcl_InitSubsystems\fR, \fBTcl_SetPanicProc\fR,
+\fBTcl_FindExecutable\fR or \fBTclZipfs_AppHook\fR.
 
 .SH KEYWORDS
 alloc, allocation, free, malloc, memory, realloc, TCL_MEM_DEBUG