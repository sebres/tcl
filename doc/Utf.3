'\"
'\" Copyright (c) 1997 Sun Microsystems, Inc.
'\"
'\" See the file "license.terms" for information on usage and redistribution
'\" of this file, and for a DISCLAIMER OF ALL WARRANTIES.
'\"
.TH Utf 3 "8.1" Tcl "Tcl Library Procedures"
.so man.macros
.BS
.SH NAME
Tcl_UniChar, Tcl_UniCharToUtf, Tcl_UtfToUniChar, Tcl_UniCharToUtfDString, Tcl_UtfToUniCharDString, Tcl_UniCharLen, Tcl_UniCharNcmp, Tcl_UniCharNcasecmp, Tcl_UniCharCaseMatch, Tcl_UtfNcmp, Tcl_UtfNcasecmp, Tcl_UtfCharComplete, Tcl_NumUtfChars, Tcl_UtfFindFirst, Tcl_UtfFindLast, Tcl_UtfNext, Tcl_UtfPrev, Tcl_UniCharAtIndex, Tcl_UtfAtIndex, Tcl_UtfBackslash \- routines for manipulating UTF-8 strings
.SH SYNOPSIS
.nf
\fB#include <tcl.h>\fR
.sp
typedef ... \fBTcl_UniChar\fR;
.sp
int
\fBTcl_UniCharToUtf\fR(\fIch, buf\fR)
.sp
int
\fBTcl_UtfToUniChar\fR(\fIsrc, chPtr\fR)
.sp
char *
\fBTcl_UniCharToUtfDString\fR(\fIuniStr, uniLength, dsPtr\fR)
.sp
Tcl_UniChar *
\fBTcl_UtfToUniCharDString\fR(\fIsrc, length, dsPtr\fR)
.sp
int
\fBTcl_UniCharLen\fR(\fIuniStr\fR)
.sp
int
\fBTcl_UniCharNcmp\fR(\fIucs, uct, numChars\fR)
.sp
int
\fBTcl_UniCharNcasecmp\fR(\fIucs, uct, numChars\fR)
.sp
int
\fBTcl_UniCharCaseMatch\fR(\fIuniStr, uniPattern, nocase\fR)
.sp
int
\fBTcl_UtfNcmp\fR(\fIcs, ct, numChars\fR)
.sp
int
\fBTcl_UtfNcasecmp\fR(\fIcs, ct, numChars\fR)
.sp
int
\fBTcl_UtfCharComplete\fR(\fIsrc, length\fR)
.sp
int
\fBTcl_NumUtfChars\fR(\fIsrc, length\fR)
.sp
const char *
\fBTcl_UtfFindFirst\fR(\fIsrc, ch\fR)
.sp
const char *
\fBTcl_UtfFindLast\fR(\fIsrc, ch\fR)
.sp
const char *
\fBTcl_UtfNext\fR(\fIsrc\fR)
.sp
const char *
\fBTcl_UtfPrev\fR(\fIsrc, start\fR)
.sp
Tcl_UniChar
\fBTcl_UniCharAtIndex\fR(\fIsrc, index\fR)
.sp
const char *
\fBTcl_UtfAtIndex\fR(\fIsrc, index\fR)
.sp
int
\fBTcl_UtfBackslash\fR(\fIsrc, readPtr, dst\fR)
.SH ARGUMENTS
.AS "const Tcl_UniChar" *uniPattern in/out
.AP char *buf out
Buffer in which the UTF-8 representation of the Tcl_UniChar is stored.  At most
\fBTCL_UTF_MAX\fR bytes are stored in the buffer.
.AP int ch in
The Unicode character to be converted or examined.
.AP Tcl_UniChar *chPtr out
Filled with the Tcl_UniChar represented by the head of the UTF-8 string.
.AP "const char" *src in
Pointer to a UTF-8 string.
.AP "const char" *cs in
Pointer to a UTF-8 string.
.AP "const char" *ct in
Pointer to a UTF-8 string.
.AP "const Tcl_UniChar" *uniStr in
A null-terminated Unicode string.
.AP "const Tcl_UniChar" *ucs in
A null-terminated Unicode string.
.AP "const Tcl_UniChar" *uct in
A null-terminated Unicode string.
.AP "const Tcl_UniChar" *uniPattern in
A null-terminated Unicode string.
.AP int length in
The length of the UTF-8 string in bytes (not UTF-8 characters).  If
negative, all bytes up to the first null byte are used.
.AP int uniLength in
The length of the Unicode string in characters.  Must be greater than or
equal to 0.
.AP "Tcl_DString" *dsPtr in/out
A pointer to a previously initialized \fBTcl_DString\fR.
.AP "unsigned long" numChars in
The number of characters to compare.
.AP "const char" *start in
Pointer to the beginning of a UTF-8 string.
.AP int index in
The index of a character (not byte) in the UTF-8 string.
.AP int *readPtr out
If non-NULL, filled with the number of bytes in the backslash sequence,
including the backslash character.
.AP char *dst out
Buffer in which the bytes represented by the backslash sequence are stored.
At most \fBTCL_UTF_MAX\fR bytes are stored in the buffer.
.AP int nocase in
Specifies whether the match should be done case-sensitive (0) or
case-insensitive (1).
.BE

.SH DESCRIPTION
.PP
These routines convert between UTF-8 strings and Tcl_UniChars.  A
Tcl_UniChar is a Unicode character represented as an unsigned, fixed-size
quantity.  A UTF-8 character is a Unicode character represented as
a varying-length sequence of up to \fBTCL_UTF_MAX\fR bytes.  A multibyte UTF-8
sequence consists of a lead byte followed by some number of trail bytes.
.PP
\fBTCL_UTF_MAX\fR is the maximum number of bytes that it takes to
represent one Unicode character in the UTF-8 representation.
.PP
\fBTcl_UniCharToUtf\fR stores the Tcl_UniChar \fIch\fR as a UTF-8 string
in starting at \fIbuf\fR.  The return value is the number of bytes stored
in \fIbuf\fR.
.PP
\fBTcl_UtfToUniChar\fR reads one UTF-8 character starting at \fIsrc\fR
and stores it as a Tcl_UniChar in \fI*chPtr\fR.  The return value is the
number of bytes read from \fIsrc\fR.  The caller must ensure that the
source buffer is long enough such that this routine does not run off the
end and dereference non-existent or random memory; if the source buffer
is known to be null-terminated, this will not happen.  If the input is
not in proper UTF-8 format, \fBTcl_UtfToUniChar\fR will store the first
byte of \fIsrc\fR in \fI*chPtr\fR as a Tcl_UniChar between 0x0000 and
<<<<<<< HEAD
0x00ff and return 1.
=======
0x00FF and return 1.  
>>>>>>> d06510a9
.PP
\fBTcl_UniCharToUtfDString\fR converts the given Unicode string
to UTF-8, storing the result in a previously initialized \fBTcl_DString\fR.
You must specify \fIuniLength\fR, the length of the given Unicode string.
The return value is a pointer to the UTF-8 representation of the
Unicode string.  Storage for the return value is appended to the
end of the \fBTcl_DString\fR.
.PP
\fBTcl_UtfToUniCharDString\fR converts the given UTF-8 string to Unicode,
storing the result in the previously initialized \fBTcl_DString\fR.
In the argument \fIlength\fR, you may either specify the length of
the given UTF-8 string in bytes or
.QW \-1 ,
in which case \fBTcl_UtfToUniCharDString\fR uses \fBstrlen\fR to
calculate the length.  The return value is a pointer to the Unicode
representation of the UTF-8 string.  Storage for the return value
is appended to the end of the \fBTcl_DString\fR.  The Unicode string
is terminated with a Unicode null character.
.PP
\fBTcl_UniCharLen\fR corresponds to \fBstrlen\fR for Unicode
characters.  It accepts a null-terminated Unicode string and returns
the number of Unicode characters (not bytes) in that string.
.PP
\fBTcl_UniCharNcmp\fR and \fBTcl_UniCharNcasecmp\fR correspond to
\fBstrncmp\fR and \fBstrncasecmp\fR, respectively, for Unicode characters.
They accept two null-terminated Unicode strings and the number of characters
to compare.  Both strings are assumed to be at least \fInumChars\fR characters
long. \fBTcl_UniCharNcmp\fR  compares the two strings character-by-character
according to the Unicode character ordering.  It returns an integer greater
than, equal to, or less than 0 if the first string is greater than, equal
to, or less than the second string respectively.  \fBTcl_UniCharNcasecmp\fR
is the Unicode case insensitive version.
.PP
\fBTcl_UniCharCaseMatch\fR is the Unicode equivalent to
\fBTcl_StringCaseMatch\fR.  It accepts a null-terminated Unicode string,
a Unicode pattern, and a boolean value specifying whether the match should
be case sensitive and returns whether the string matches the pattern.
.PP
\fBTcl_UtfNcmp\fR corresponds to \fBstrncmp\fR for UTF-8 strings. It
accepts two null-terminated UTF-8 strings and the number of characters
to compare.  (Both strings are assumed to be at least \fInumChars\fR
characters long.)  \fBTcl_UtfNcmp\fR compares the two strings
character-by-character according to the Unicode character ordering.
It returns an integer greater than, equal to, or less than 0 if the
first string is greater than, equal to, or less than the second string
respectively.
.PP
\fBTcl_UtfNcasecmp\fR corresponds to \fBstrncasecmp\fR for UTF-8
strings.  It is similar to \fBTcl_UtfNcmp\fR except comparisons ignore
differences in case when comparing upper, lower or title case
characters.
.PP
\fBTcl_UtfCharComplete\fR returns 1 if the source UTF-8 string \fIsrc\fR
of \fIlength\fR bytes is long enough to be decoded by
\fBTcl_UtfToUniChar\fR, or 0 otherwise.  This function does not guarantee
that the UTF-8 string is properly formed.  This routine is used by
procedures that are operating on a byte at a time and need to know if a
full Tcl_UniChar has been seen.
.PP
\fBTcl_NumUtfChars\fR corresponds to \fBstrlen\fR for UTF-8 strings.  It
returns the number of Tcl_UniChars that are represented by the UTF-8 string
\fIsrc\fR.  The length of the source string is \fIlength\fR bytes.  If the
length is negative, all bytes up to the first null byte are used.
.PP
\fBTcl_UtfFindFirst\fR corresponds to \fBstrchr\fR for UTF-8 strings.  It
returns a pointer to the first occurrence of the Tcl_UniChar \fIch\fR
in the null-terminated UTF-8 string \fIsrc\fR.  The null terminator is
considered part of the UTF-8 string.
.PP
\fBTcl_UtfFindLast\fR corresponds to \fBstrrchr\fR for UTF-8 strings.  It
returns a pointer to the last occurrence of the Tcl_UniChar \fIch\fR
in the null-terminated UTF-8 string \fIsrc\fR.  The null terminator is
considered part of the UTF-8 string.
.PP
Given \fIsrc\fR, a pointer to some location in a UTF-8 string,
\fBTcl_UtfNext\fR returns a pointer to the next UTF-8 character in the
string.  The caller must not ask for the next character after the last
character in the string if the string is not terminated by a null
character.
.PP
Given \fIsrc\fR, a pointer to some location in a UTF-8 string (or to a
null byte immediately following such a string), \fBTcl_UtfPrev\fR
returns a pointer to the closest preceding byte that starts a UTF-8
character.
This function will not back up to a position before \fIstart\fR,
the start of the UTF-8 string.  If \fIsrc\fR was already at \fIstart\fR, the
return value will be \fIstart\fR.
.PP
\fBTcl_UniCharAtIndex\fR corresponds to a C string array dereference or the
Pascal Ord() function.  It returns the Tcl_UniChar represented at the
specified character (not byte) \fIindex\fR in the UTF-8 string
\fIsrc\fR.  The source string must contain at least \fIindex\fR
characters.  Behavior is undefined if a negative \fIindex\fR is given.
.PP
\fBTcl_UtfAtIndex\fR returns a pointer to the specified character (not
byte) \fIindex\fR in the UTF-8 string \fIsrc\fR.  The source string must
contain at least \fIindex\fR characters.  This is equivalent to calling
\fBTcl_UtfNext\fR \fIindex\fR times.  If a negative \fIindex\fR is given,
the return pointer points to the first character in the source string.
.PP
\fBTcl_UtfBackslash\fR is a utility procedure used by several of the Tcl
commands.  It parses a backslash sequence and stores the properly formed
UTF-8 character represented by the backslash sequence in the output
buffer \fIdst\fR.  At most \fBTCL_UTF_MAX\fR bytes are stored in the buffer.
\fBTcl_UtfBackslash\fR modifies \fI*readPtr\fR to contain the number
of bytes in the backslash sequence, including the backslash character.
The return value is the number of bytes stored in the output buffer.
.PP
See the \fBTcl\fR manual entry for information on the valid backslash
sequences.  All of the sequences described in the Tcl manual entry are
supported by \fBTcl_UtfBackslash\fR.

.SH KEYWORDS
utf, unicode, backslash<|MERGE_RESOLUTION|>--- conflicted
+++ resolved
@@ -142,11 +142,7 @@
 is known to be null-terminated, this will not happen.  If the input is
 not in proper UTF-8 format, \fBTcl_UtfToUniChar\fR will store the first
 byte of \fIsrc\fR in \fI*chPtr\fR as a Tcl_UniChar between 0x0000 and
-<<<<<<< HEAD
-0x00ff and return 1.
-=======
-0x00FF and return 1.  
->>>>>>> d06510a9
+0x00FF and return 1.
 .PP
 \fBTcl_UniCharToUtfDString\fR converts the given Unicode string
 to UTF-8, storing the result in a previously initialized \fBTcl_DString\fR.
