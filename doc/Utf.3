'\"
'\" Copyright (c) 1997 Sun Microsystems, Inc.
'\"
'\" See the file "license.terms" for information on usage and redistribution
'\" of this file, and for a DISCLAIMER OF ALL WARRANTIES.
'\"
.TH Utf 3 "8.1" Tcl "Tcl Library Procedures"
.so man.macros
.BS
.SH NAME
<<<<<<< HEAD
Tcl_UniChar, Tcl_UniCharToUtf, Tcl_UtfToUniChar, Tcl_UtfToUtf16, Tcl_UniCharToUtfDString, Tcl_UtfToUniCharDString, Tcl_Utf16ToUtfDString, Tcl_UtfToUtf16DString, Tcl_UniCharLen, Tcl_UniCharNcmp, Tcl_UniCharNcasecmp, Tcl_UniCharCaseMatch, Tcl_UtfNcmp, Tcl_UtfNcasecmp, Tcl_UtfCharComplete, Tcl_NumUtfChars, Tcl_UtfFindFirst, Tcl_UtfFindLast, Tcl_UtfNext, Tcl_UtfPrev, Tcl_UniCharAtIndex, Tcl_UtfAtIndex, Tcl_UtfBackslash \- routines for manipulating UTF-8 strings
=======
Tcl_UniChar, Tcl_UniCharToUtf, Tcl_UtfToUniChar, Tcl_UniCharToUtfDString, Tcl_UtfToUniCharDString, Tcl_Utf16ToUtfDString, Tcl_UtfToUtf16DString, Tcl_UniCharLen, Tcl_UniCharNcmp, Tcl_UniCharNcasecmp, Tcl_UniCharCaseMatch, Tcl_UtfNcmp, Tcl_UtfNcasecmp, Tcl_UtfCharComplete, Tcl_NumUtfChars, Tcl_UtfFindFirst, Tcl_UtfFindLast, Tcl_UtfNext, Tcl_UtfPrev, Tcl_UniCharAtIndex, Tcl_UtfAtIndex, Tcl_UtfBackslash \- routines for manipulating UTF-8 strings
>>>>>>> 3fc61230
.SH SYNOPSIS
.nf
\fB#include <tcl.h>\fR
.sp
typedef ... \fBTcl_UniChar\fR;
.sp
int
\fBTcl_UniCharToUtf\fR(\fIch, buf\fR)
.sp
int
\fBTcl_UtfToUniChar\fR(\fIsrc, chPtr\fR)
.sp
int
\fBTcl_UtfToUtf16\fR(\fIsrc, utf16Ptr\fR)
.sp
char *
\fBTcl_UniCharToUtfDString\fR(\fIuniStr, uniLength, dsPtr\fR)
.sp
char *
\fBTcl_Utf16ToUtfDString\fR(\fIutf16Str, uniLength, dsPtr\fR)
.sp
Tcl_UniChar *
\fBTcl_UtfToUniCharDString\fR(\fIsrc, length, dsPtr\fR)
.sp
unsigned short *
\fBTcl_UtfToUtf16DString\fR(\fIsrc, length, dsPtr\fR)
.sp
int
\fBTcl_UniCharLen\fR(\fIuniStr\fR)
.sp
int
\fBTcl_UniCharNcmp\fR(\fIucs, uct, numChars\fR)
.sp
int
\fBTcl_UniCharNcasecmp\fR(\fIucs, uct, numChars\fR)
.sp
int
\fBTcl_UniCharCaseMatch\fR(\fIuniStr, uniPattern, nocase\fR)
.sp
int
\fBTcl_UtfNcmp\fR(\fIcs, ct, numChars\fR)
.sp
int
\fBTcl_UtfNcasecmp\fR(\fIcs, ct, numChars\fR)
.sp
int
\fBTcl_UtfCharComplete\fR(\fIsrc, length\fR)
.sp
int
\fBTcl_NumUtfChars\fR(\fIsrc, length\fR)
.sp
const char *
\fBTcl_UtfFindFirst\fR(\fIsrc, ch\fR)
.sp
const char *
\fBTcl_UtfFindLast\fR(\fIsrc, ch\fR)
.sp
const char *
\fBTcl_UtfNext\fR(\fIsrc\fR)
.sp
const char *
\fBTcl_UtfPrev\fR(\fIsrc, start\fR)
.sp
int
\fBTcl_UniCharAtIndex\fR(\fIsrc, index\fR)
.sp
const char *
\fBTcl_UtfAtIndex\fR(\fIsrc, index\fR)
.sp
int
\fBTcl_UtfBackslash\fR(\fIsrc, readPtr, dst\fR)
.SH ARGUMENTS
.AS "const Tcl_UniChar" *uniPattern in/out
.AP char *buf out
Buffer in which the UTF-8 representation of the Tcl_UniChar is stored.  At most
\fBTCL_UTF_MAX\fR bytes are stored in the buffer.
.AP int ch in
The Unicode character to be converted or examined.
.AP Tcl_UniChar *chPtr out
Filled with the Tcl_UniChar represented by the head of the UTF-8 string.
.AP unsigned short *utf16Ptr out
Filled with the utf-16 represented by the head of the UTF-8 string.
.AP "const char" *src in
Pointer to a UTF-8 string.
.AP "const char" *cs in
Pointer to a UTF-8 string.
.AP "const char" *ct in
Pointer to a UTF-8 string.
.AP "const Tcl_UniChar" *uniStr in
A null-terminated Unicode string.
.AP "const Tcl_UniChar" *ucs in
A null-terminated Unicode string.
.AP "const Tcl_UniChar" *uct in
A null-terminated Unicode string.
.AP "const Tcl_UniChar" *uniPattern in
A null-terminated Unicode string.
.AP "const unsigned short" *utf16Str in
A null-terminated utf-16 string.
<<<<<<< HEAD
.AP "const unsigned short" *utf16s in
A null-terminated utf-16 string.
.AP "const unsigned short" *utf16t in
A null-terminated utf-16 string.
.AP "const unsigned short" *utf16Pattern in
A null-terminated utf-16 string.
=======
>>>>>>> 3fc61230
.AP int length in
The length of the UTF-8 string in bytes (not UTF-8 characters).  If
negative, all bytes up to the first null byte are used.
.AP int uniLength in
The length of the Unicode string in characters.
.AP "Tcl_DString" *dsPtr in/out
A pointer to a previously initialized \fBTcl_DString\fR.
.AP "unsigned long" numChars in
The number of characters to compare.
.AP "const char" *start in
Pointer to the beginning of a UTF-8 string.
.AP int index in
The index of a character (not byte) in the UTF-8 string.
.AP int *readPtr out
If non-NULL, filled with the number of bytes in the backslash sequence,
including the backslash character.
.AP char *dst out
Buffer in which the bytes represented by the backslash sequence are stored.
At most 4 bytes are stored in the buffer.
.AP int nocase in
Specifies whether the match should be done case-sensitive (0) or
case-insensitive (1).
.BE

.SH DESCRIPTION
.PP
These routines convert between UTF-8 strings and Unicode/Utf-16 characters.
<<<<<<< HEAD
An Unicode character represented as an unsigned, fixed-size
quantity.  A UTF-8 character is a Unicode character represented as
a varying-length sequence of up to \fBTCL_UTF_MAX\fR bytes.  A multibyte UTF-8
sequence consists of a lead byte followed by some number of trail bytes.
=======
A UTF-8 character is a Unicode character represented as a varying-length
sequence of up to \fBTCL_UTF_MAX\fR bytes.  A multibyte UTF-8 sequence
consists of a lead byte followed by some number of trail bytes.
>>>>>>> 3fc61230
.PP
\fBTCL_UTF_MAX\fR is the maximum number of bytes that it takes to
represent one Unicode character in the UTF-8 representation.
.PP
\fBTcl_UniCharToUtf\fR stores the character \fIch\fR as a UTF-8 string
in starting at \fIbuf\fR.  The return value is the number of bytes stored
in \fIbuf\fR. If ch is a high surrogate (range U+D800 - U+DBFF), then
the return value will be 1 and a single byte in the range 0xF0 - 0xF4
will be stored. If you still want to produce UTF-8 output for it (even
though knowing it's an illegal code-point on its own), just call
\fBTcl_UniCharToUtf\fR again specifying ch = -1.
.PP
\fBTcl_UtfToUniChar\fR reads one UTF-8 character starting at \fIsrc\fR
and stores it as a Tcl_UniChar in \fI*chPtr\fR.  The return value is the
number of bytes read from \fIsrc\fR.  The caller must ensure that the
source buffer is long enough such that this routine does not run off the
end and dereference non-existent or random memory; if the source buffer
is known to be null-terminated, this will not happen.  If the input is
a byte in the range 0x80 - 0x9F, \fBTcl_UtfToUniChar\fR assumes the
cp1252 encoding, stores the corresponding Tcl_UniChar in \fI*chPtr\fR
and returns 1. If the input is otherwise
not in proper UTF-8 format, \fBTcl_UtfToUniChar\fR will store the first
byte of \fIsrc\fR in \fI*chPtr\fR as a Tcl_UniChar between 0x00A0 and
0x00FF and return 1.
.PP
\fBTcl_UniCharToUtfDString\fR converts the given Unicode string
to UTF-8, storing the result in a previously initialized \fBTcl_DString\fR.
The return value is a pointer to the UTF-8 representation of the
Unicode string.  Storage for the return value is appended to the
end of the \fBTcl_DString\fR.
.PP
\fBTcl_UtfToUniCharDString\fR converts the given UTF-8 string to Unicode,
storing the result in the previously initialized \fBTcl_DString\fR.
In the argument \fIlength\fR, you may either specify the length of
the given UTF-8 string in bytes or
.QW \-1 ,
in which case \fBTcl_UtfToUniCharDString\fR uses \fBstrlen\fR to
calculate the length.  The return value is a pointer to the Unicode
representation of the UTF-8 string.  Storage for the return value
is appended to the end of the \fBTcl_DString\fR.  The Unicode string
is terminated with a Unicode null character.
.PP
\fBTcl_UniCharLen\fR corresponds to \fBstrlen\fR for Unicode
characters.  It accepts a null-terminated Unicode string and returns
the number of Unicode characters (not bytes) in that string.
.PP
\fBTcl_UniCharNcmp\fR and \fBTcl_UniCharNcasecmp\fR correspond to
\fBstrncmp\fR and \fBstrncasecmp\fR, respectively, for Unicode characters.
They accept two null-terminated Unicode strings and the number of characters
to compare.  Both strings are assumed to be at least \fInumChars\fR characters
long. \fBTcl_UniCharNcmp\fR  compares the two strings character-by-character
according to the Unicode character ordering.  It returns an integer greater
than, equal to, or less than 0 if the first string is greater than, equal
to, or less than the second string respectively.  \fBTcl_UniCharNcasecmp\fR
is the Unicode case insensitive version.
.PP
\fBTcl_UniCharCaseMatch\fR is the Unicode equivalent to
\fBTcl_StringCaseMatch\fR.  It accepts a null-terminated Unicode string,
a Unicode pattern, and a boolean value specifying whether the match should
be case sensitive and returns whether the string matches the pattern.
.PP
\fBTcl_UtfNcmp\fR corresponds to \fBstrncmp\fR for UTF-8 strings. It
accepts two null-terminated UTF-8 strings and the number of characters
to compare.  (Both strings are assumed to be at least \fInumChars\fR
characters long.)  \fBTcl_UtfNcmp\fR compares the two strings
character-by-character according to the Unicode character ordering.
It returns an integer greater than, equal to, or less than 0 if the
first string is greater than, equal to, or less than the second string
respectively.
.PP
\fBTcl_UtfNcasecmp\fR corresponds to \fBstrncasecmp\fR for UTF-8
strings.  It is similar to \fBTcl_UtfNcmp\fR except comparisons ignore
differences in case when comparing upper, lower or title case
characters.
.PP
\fBTcl_UtfCharComplete\fR returns 1 if the source UTF-8 string \fIsrc\fR
of \fIlength\fR bytes is long enough to be decoded by
\fBTcl_UtfToUniChar\fR, or 0 otherwise.  This function does not guarantee
that the UTF-8 string is properly formed.  This routine is used by
procedures that are operating on a byte at a time and need to know if a
full Unicode character has been seen.
.PP
\fBTcl_NumUtfChars\fR corresponds to \fBstrlen\fR for UTF-8 strings.  It
returns the number of Tcl_UniChars that are represented by the UTF-8 string
\fIsrc\fR.  The length of the source string is \fIlength\fR bytes.  If the
length is negative, all bytes up to the first null byte are used.
.PP
\fBTcl_UtfFindFirst\fR corresponds to \fBstrchr\fR for UTF-8 strings.  It
returns a pointer to the first occurrence of the Unicode character \fIch\fR
in the null-terminated UTF-8 string \fIsrc\fR.  The null terminator is
considered part of the UTF-8 string.
.PP
\fBTcl_UtfFindLast\fR corresponds to \fBstrrchr\fR for UTF-8 strings.  It
returns a pointer to the last occurrence of the Unicode character \fIch\fR
in the null-terminated UTF-8 string \fIsrc\fR.  The null terminator is
considered part of the UTF-8 string.
.PP
Given \fIsrc\fR, a pointer to some location in a UTF-8 string,
\fBTcl_UtfNext\fR returns a pointer to the next UTF-8 character in the
string.  The caller must not ask for the next character after the last
character in the string if the string is not terminated by a null
character.
.PP
Given \fIsrc\fR, a pointer to some location in a UTF-8 string (or to a
null byte immediately following such a string), \fBTcl_UtfPrev\fR
returns a pointer to the closest preceding byte that starts a UTF-8
character.
This function will not back up to a position before \fIstart\fR,
the start of the UTF-8 string.  If \fIsrc\fR was already at \fIstart\fR, the
return value will be \fIstart\fR.
.PP
\fBTcl_UniCharAtIndex\fR corresponds to a C string array dereference or the
Pascal Ord() function.  It returns the Tcl_UniChar represented at the
specified character (not byte) \fIindex\fR in the UTF-8 string
\fIsrc\fR.  The source string must contain at least \fIindex\fR
characters.  Behavior is undefined if a negative \fIindex\fR is given.
.PP
\fBTcl_UtfAtIndex\fR returns a pointer to the specified character (not
byte) \fIindex\fR in the UTF-8 string \fIsrc\fR.  The source string must
contain at least \fIindex\fR characters.  This is equivalent to calling
\fBTcl_UtfNext\fR \fIindex\fR times.  If a negative \fIindex\fR is given,
the return pointer points to the first character in the source string.
.PP
\fBTcl_UtfBackslash\fR is a utility procedure used by several of the Tcl
commands.  It parses a backslash sequence and stores the properly formed
UTF-8 character represented by the backslash sequence in the output
buffer \fIdst\fR.  At most 4 bytes are stored in the buffer.
\fBTcl_UtfBackslash\fR modifies \fI*readPtr\fR to contain the number
of bytes in the backslash sequence, including the backslash character.
The return value is the number of bytes stored in the output buffer.
.PP
See the \fBTcl\fR manual entry for information on the valid backslash
sequences.  All of the sequences described in the Tcl manual entry are
supported by \fBTcl_UtfBackslash\fR.

.SH KEYWORDS
utf, unicode, backslash<|MERGE_RESOLUTION|>--- conflicted
+++ resolved
@@ -8,11 +8,7 @@
 .so man.macros
 .BS
 .SH NAME
-<<<<<<< HEAD
 Tcl_UniChar, Tcl_UniCharToUtf, Tcl_UtfToUniChar, Tcl_UtfToUtf16, Tcl_UniCharToUtfDString, Tcl_UtfToUniCharDString, Tcl_Utf16ToUtfDString, Tcl_UtfToUtf16DString, Tcl_UniCharLen, Tcl_UniCharNcmp, Tcl_UniCharNcasecmp, Tcl_UniCharCaseMatch, Tcl_UtfNcmp, Tcl_UtfNcasecmp, Tcl_UtfCharComplete, Tcl_NumUtfChars, Tcl_UtfFindFirst, Tcl_UtfFindLast, Tcl_UtfNext, Tcl_UtfPrev, Tcl_UniCharAtIndex, Tcl_UtfAtIndex, Tcl_UtfBackslash \- routines for manipulating UTF-8 strings
-=======
-Tcl_UniChar, Tcl_UniCharToUtf, Tcl_UtfToUniChar, Tcl_UniCharToUtfDString, Tcl_UtfToUniCharDString, Tcl_Utf16ToUtfDString, Tcl_UtfToUtf16DString, Tcl_UniCharLen, Tcl_UniCharNcmp, Tcl_UniCharNcasecmp, Tcl_UniCharCaseMatch, Tcl_UtfNcmp, Tcl_UtfNcasecmp, Tcl_UtfCharComplete, Tcl_NumUtfChars, Tcl_UtfFindFirst, Tcl_UtfFindLast, Tcl_UtfNext, Tcl_UtfPrev, Tcl_UniCharAtIndex, Tcl_UtfAtIndex, Tcl_UtfBackslash \- routines for manipulating UTF-8 strings
->>>>>>> 3fc61230
 .SH SYNOPSIS
 .nf
 \fB#include <tcl.h>\fR
@@ -111,15 +107,12 @@
 A null-terminated Unicode string.
 .AP "const unsigned short" *utf16Str in
 A null-terminated utf-16 string.
-<<<<<<< HEAD
 .AP "const unsigned short" *utf16s in
 A null-terminated utf-16 string.
 .AP "const unsigned short" *utf16t in
 A null-terminated utf-16 string.
 .AP "const unsigned short" *utf16Pattern in
 A null-terminated utf-16 string.
-=======
->>>>>>> 3fc61230
 .AP int length in
 The length of the UTF-8 string in bytes (not UTF-8 characters).  If
 negative, all bytes up to the first null byte are used.
@@ -147,16 +140,10 @@
 .SH DESCRIPTION
 .PP
 These routines convert between UTF-8 strings and Unicode/Utf-16 characters.
-<<<<<<< HEAD
 An Unicode character represented as an unsigned, fixed-size
 quantity.  A UTF-8 character is a Unicode character represented as
 a varying-length sequence of up to \fBTCL_UTF_MAX\fR bytes.  A multibyte UTF-8
 sequence consists of a lead byte followed by some number of trail bytes.
-=======
-A UTF-8 character is a Unicode character represented as a varying-length
-sequence of up to \fBTCL_UTF_MAX\fR bytes.  A multibyte UTF-8 sequence
-consists of a lead byte followed by some number of trail bytes.
->>>>>>> 3fc61230
 .PP
 \fBTCL_UTF_MAX\fR is the maximum number of bytes that it takes to
 represent one Unicode character in the UTF-8 representation.
