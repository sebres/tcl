'\"
'\" Copyright (c) 1990 The Regents of the University of California.
'\" Copyright (c) 1994-1996 Sun Microsystems, Inc.
'\"
'\" See the file "license.terms" for information on usage and redistribution
'\" of this file, and for a DISCLAIMER OF ALL WARRANTIES.
'\" 
<<<<<<< HEAD
'\" RCS: @(#) $Id: DoWhenIdle.3,v 1.5 2007/12/13 15:22:31 dgp Exp $
'\" 
=======
>>>>>>> efc40e34
.so man.macros
.TH Tcl_DoWhenIdle 3 7.5 Tcl "Tcl Library Procedures"
.BS
.SH NAME
Tcl_DoWhenIdle, Tcl_CancelIdleCall \- invoke a procedure when there are no pending events
.SH SYNOPSIS
.nf
\fB#include <tcl.h>\fR
.sp
\fBTcl_DoWhenIdle\fR(\fIproc, clientData\fR)
.sp
\fBTcl_CancelIdleCall\fR(\fIproc, clientData\fR)
.SH ARGUMENTS
.AS Tcl_IdleProc clientData
.AP Tcl_IdleProc *proc in
Procedure to invoke.
.AP ClientData clientData in
Arbitrary one-word value to pass to \fIproc\fR.
.BE

.SH DESCRIPTION
.PP
\fBTcl_DoWhenIdle\fR arranges for \fIproc\fR to be invoked
when the application becomes idle.  The application is
considered to be idle when \fBTcl_DoOneEvent\fR has been
called, could not find any events to handle, and is about
to go to sleep waiting for an event to occur.  At this
point all pending \fBTcl_DoWhenIdle\fR handlers are
invoked.  For each call to \fBTcl_DoWhenIdle\fR there will
be a single call to \fIproc\fR;  after \fIproc\fR is
invoked the handler is automatically removed.
\fBTcl_DoWhenIdle\fR is only usable in programs that
use \fBTcl_DoOneEvent\fR to dispatch events.
.PP
\fIProc\fR should have arguments and result that match the
type \fBTcl_IdleProc\fR:
.CS
typedef void Tcl_IdleProc(ClientData \fIclientData\fR);
.CE
The \fIclientData\fR parameter to \fIproc\fR is a copy of the \fIclientData\fR
argument given to \fBTcl_DoWhenIdle\fR.  Typically, \fIclientData\fR
points to a data structure containing application-specific information about
what \fIproc\fR should do.
.PP
\fBTcl_CancelIdleCall\fR
may be used to cancel one or more previous
calls to \fBTcl_DoWhenIdle\fR:  if there is a \fBTcl_DoWhenIdle\fR
handler registered for \fIproc\fR and \fIclientData\fR, then it
is removed without invoking it.  If there is more than one
handler on the idle list that refers to \fIproc\fR and \fIclientData\fR,
all of the handlers are removed.  If no existing handlers match
\fIproc\fR and \fIclientData\fR then nothing happens.
.PP
\fBTcl_DoWhenIdle\fR is most useful in situations where
(a) a piece of work will have to be done but (b) it is
possible that something will happen in the near future
that will change what has to be done or require something
different to be done.  \fBTcl_DoWhenIdle\fR allows the
actual work to be deferred until all pending events have
been processed.  At this point the exact work to be done
will presumably be known and it can be done exactly once.
.PP
For example, \fBTcl_DoWhenIdle\fR might be used by an editor
to defer display updates until all pending commands have
been processed.  Without this feature, redundant redisplays
might occur in some situations, such as the processing of
a command file.
.SH BUGS
.PP
At present it is not safe for an idle callback to reschedule itself
continuously.  This will interact badly with certain features of Tk
that attempt to wait for all idle callbacks to complete.  If you would
like for an idle callback to reschedule itself continuously, it is
better to use a timer handler with a zero timeout period.

.SH KEYWORDS
callback, defer, idle callback<|MERGE_RESOLUTION|>--- conflicted
+++ resolved
@@ -5,11 +5,6 @@
 '\" See the file "license.terms" for information on usage and redistribution
 '\" of this file, and for a DISCLAIMER OF ALL WARRANTIES.
 '\" 
-<<<<<<< HEAD
-'\" RCS: @(#) $Id: DoWhenIdle.3,v 1.5 2007/12/13 15:22:31 dgp Exp $
-'\" 
-=======
->>>>>>> efc40e34
 .so man.macros
 .TH Tcl_DoWhenIdle 3 7.5 Tcl "Tcl Library Procedures"
 .BS
