#!/usr/bin/env tclsh

if {[catch {package require Tcl 8.6-} msg]} {
    puts stderr "ERROR: $msg"
    puts stderr "If running this script from 'make html', set the\
	NATIVE_TCLSH environment\nvariable to point to an installed\
<<<<<<< HEAD
	tclsh9.0 (or the equivalent tclsh90.exe\non Windows)."
=======
	tclsh8.6 (or the equivalent tclsh86.exe\non Windows)."
>>>>>>> 0addb49f
    exit 1
}

# Convert Ousterhout format man pages into highly crosslinked hypertext.
#
# Along the way detect many unmatched font changes and other odd things.
#
# Note well, this program is a hack rather than a piece of software
# engineering.  In that sense it's probably a good example of things
# that a scripting language, like Tcl, can do well.  It is offered as
# an example of how someone might convert a specific set of man pages
# into hypertext, not as a general solution to the problem.  If you
# try to use this, you'll be very much on your own.
#
# Copyright (c) 1995-1997 Roger E. Critchlow Jr
# Copyright (c) 2004-2010 Donal K. Fellows

set ::Version "50/9.0"
set ::CSSFILE "docs.css"

##
## Source the utility functions that provide most of the
## implementation of the transformation from nroff to html.
##
source [file join [file dirname [info script]] tcltk-man2html-utils.tcl]

proc getversion {tclh {name {}}} {
    if {[file exists $tclh]} {
	set chan [open $tclh]
	set data [read $chan]
	close $chan
	if {$name eq ""} {
	    set name [string toupper [file root [file tail $tclh]]]
	}
	# backslash isn't required in front of quote, but it keeps syntax
	# highlighting straight in some editors
	if {[regexp -lineanchor \
	    [string map [list @name@ $name] \
		{^#define\s+@name@_VERSION\s+\"([^.])+\.([^.\"]+)}] \
	    $data -> major minor]} {
		return [list $major $minor]
	}
    }
}
proc findversion {top name useversion} {
    # Default search version is a glob pattern, switch it for string match:
    if {$useversion eq {{,[8-9].[0-9]{,[.ab][0-9]{,[0-9]}}}}} {
	set useversion {[8-9].[0-9]}
    }
    # Search:
    set upper [string toupper $name]
    foreach top1 [list $top $top/..] sub {{} generic} {
	foreach dirname [
	    glob -nocomplain -tails -type d -directory $top1 *] {

	    set tclh [join [list $top1 $dirname {*}$sub ${name}.h] /]
	    set v [getversion $tclh $upper]
	    if {[llength $v]} {
		lassign $v major minor
		# to do
		#     use glob matching instead of string matching or add
		#     brace handling to [string matcch]
		if {$useversion eq {} || [string match $useversion $major.$minor]} {
		    set top [file dirname [file dirname $tclh]]
		    set prefix [file dirname $top]
		    return [list $prefix [file tail $top] $major $minor]
		}
	    }
	}
    }
}

proc parse_command_line {} {
    global argv Version

    # These variables determine where the man pages come from and where
    # the converted pages go to.
    global tcltkdir tkdir tcldir webdir build_tcl build_tk verbose

    # Set defaults based on original code.
    set tcltkdir ../..
    set tkdir {}
    set tcldir {}
    set webdir ../html
    set build_tcl 0
    set opt_build_tcl 0
    set build_tk 0
    set opt_build_tk 0
    set verbose 0
    # Default search version is a glob pattern
    set useversion {{,[8-9].[0-9]{,[.ab][0-9]{,[0-9]}}}}

    # Handle arguments a la GNU:
    #   --version
    #   --useversion=<version>
    #   --help
    #   --srcdir=/path
    #   --htmldir=/path

    foreach option $argv {
	switch -glob -- $option {
	    --version {
		puts "tcltk-man-html $Version"
		exit 0
	    }

	    --help {
		puts "usage: tcltk-man-html \[OPTION\] ...\n"
		puts "  --help              print this help, then exit"
		puts "  --version           print version number, then exit"
		puts "  --srcdir=DIR        find tcl and tk source below DIR"
		puts "  --htmldir=DIR       put generated HTML in DIR"
		puts "  --tcl               build tcl help"
		puts "  --tk                build tk help"
		puts "  --useversion        version of tcl/tk to search for"
		puts "  --verbose           whether to print longer messages"
		exit 0
	    }

	    --srcdir=* {
		# length of "--srcdir=" is 9.
		set tcltkdir [string range $option 9 end]
	    }

	    --htmldir=* {
		# length of "--htmldir=" is 10
		set webdir [string range $option 10 end]
	    }

	    --useversion=* {
		# length of "--useversion=" is 13
		set useversion [string range $option 13 end]
	    }

	    --tcl {
		set build_tcl 1
		set opt_build_tcl 1
	    }

	    --tk {
		set build_tk 1
		set opt_build_tk 1
	    }

	    --verbose=* {
		set verbose [string range $option \
				 [string length --verbose=] end]
	    }
	    default {
		puts stderr "tcltk-man-html: unrecognized option -- `$option'"
		exit 1
	    }
	}
    }

    if {!$build_tcl && !$build_tk} {
	set build_tcl 1;
	set build_tk 1
    }

    set major ""
    set minor ""

    if {$build_tcl} {
	# Find Tcl (firstly using glob pattern / backwards compatible way)
	set tcldir [lindex [lsort [glob -nocomplain -tails -type d \
		-directory $tcltkdir tcl$useversion]] end]
	if {$tcldir ne {}} {
	    # obtain version from generic header if we can:
	    lassign [getversion [file join $tcltkdir $tcldir generic tcl.h]] major minor
	} else {
	    lassign [findversion $tcltkdir tcl $useversion] tcltkdir tcldir major minor
	}
	if {$tcldir eq {} && $opt_build_tcl} {
	    puts stderr "tcltk-man-html: couldn't find Tcl below $tcltkdir"
	    exit 1
	}
	puts "using Tcl source directory $tcltkdir $tcldir"
    }


    if {$build_tk} {
	# Find Tk (firstly using glob pattern / backwards compatible way)
	set tkdir [lindex [lsort [glob -nocomplain -tails -type d \
		-directory $tcltkdir tk$useversion]] end]
	if {$tkdir ne {}} {
	    if {$major eq ""} {
		# obtain version from generic header if we can:
		lassign [getversion [file join $tcltkdir $tcldir generic tk.h]] major minor
	    }
	} else {
	    lassign [findversion $tcltkdir tk $useversion] tcltkdir tkdir major minor
	}
	if {$tkdir eq {} && $opt_build_tk} {
	    puts stderr "tcltk-man-html: couldn't find Tk below $tcltkdir"
	    exit 1
	}
	puts "using Tk source directory $tkdir"
    }

    puts "verbose messages are [expr {$verbose ? {on} : {off}}]"

    # the title for the man pages overall
    global overall_title
    set overall_title ""
    if {$build_tcl} {
	if {$major ne ""} {
	    append overall_title "Tcl $major.$minor"
	} else {
	    append overall_title "Tcl [capitalize $tcldir]"
	}
    }
    if {$build_tcl && $build_tk} {
	append overall_title "/"
    }
    if {$build_tk} {
	append overall_title "[capitalize $tkdir]"
    }
    append overall_title " Documentation"
}

proc capitalize {string} {
    return [string toupper $string 0]
}

##
## Returns the style sheet.
##
proc css-style args {
    upvar 1 style style
    set body [uplevel 1 [list subst [lindex $args end]]]
    set tokens [join [lrange $args 0 end-1] ", "]
    append style $tokens " \{" $body "\}\n"
}
proc css-stylesheet {} {
    set hBd "1px dotted #11577b"

    css-style body div p th td li dd ul ol dl dt blockquote {
	font-family: Verdana, sans-serif;
    }
    css-style pre code {
	font-family: 'Courier New', Courier, monospace;
    }
    css-style pre {
	background-color:  #f6fcec;
	border-top:        1px solid #6A6A6A;
	border-bottom:     1px solid #6A6A6A;
	padding:           1em;
	overflow:          auto;
    }
    css-style body {
	background-color:  #FFFFFF;
	font-size:         12px;
	line-height:       1.25;
	letter-spacing:    .2px;
	padding-left:      .5em;
    }
    css-style h1 h2 h3 h4 {
	font-family:       Georgia, serif;
	padding-left:      1em;
	margin-top:        1em;
    }
    css-style h1 {
	font-size:         18px;
	color:             #11577b;
	border-bottom:     $hBd;
	margin-top:        0px;
    }
    css-style h2 {
	font-size:         14px;
	color:             #11577b;
	background-color:  #c5dce8;
	padding-left:      1em;
	border:            1px solid #6A6A6A;
    }
    css-style h3 h4 {
	color:             #1674A4;
	background-color:  #e8f2f6;
	border-bottom:     $hBd;
	border-top:        $hBd;
    }
    css-style h3 {
	font-size: 12px;
    }
    css-style h4 {
	font-size: 11px;
    }
    css-style ".keylist dt" ".arguments dt" {
	width: 20em;
	float: left;
	padding: 2px;
	border-top: 1px solid #999;
    }
    css-style ".keylist dt" { font-weight: bold; }
    css-style ".keylist dd" ".arguments dd" {
	margin-left: 20em;
	padding: 2px;
	border-top: 1px solid #999;
    }
    css-style .copy {
	background-color:  #f6fcfc;
	white-space:       pre;
	font-size:         80%;
	border-top:        1px solid #6A6A6A;
	margin-top:        2em;
    }
    css-style .tablecell {
	font-size:	   12px;
	padding-left:	   .5em;
	padding-right:	   .5em;
    }
}

##
## foreach of the man directories specified by args
## convert manpages into hypertext in the directory
## specified by html.
##
proc make-man-pages {html args} {
    global manual overall_title tcltkdesc verbose
    global excluded_pages forced_index_pages process_first_patterns

    makedirhier $html
    set cssfd [open $html/$::CSSFILE w]
    puts $cssfd [css-stylesheet]
    close $cssfd
    set manual(short-toc-n) 1
    set manual(short-toc-fp) [open $html/[indexfile] w]
    puts $manual(short-toc-fp) [htmlhead $overall_title $overall_title]
    puts $manual(short-toc-fp) "<DL class=\"keylist\">"
    set manual(merge-copyrights) {}

    foreach arg $args {
	# preprocess to set up subheader for the rest of the files
	if {![llength $arg]} {
	    continue
	}
	lassign $arg -> name file
	if {[regexp {(.*)(?: Package)? Commands(?:, version .*)?} $name -> pkg]} {
	    set name "$pkg Commands"
	} elseif {[regexp {(.*)(?: Package)? C API(?:, version .*)?} $name -> pkg]} {
	    set name "$pkg C API"
	}
	lappend manual(subheader) $name $file
    }

    ##
    ## parse the manpages in a section of the docs (split by
    ## package) and construct formatted manpages
    ##
    foreach arg $args {
	if {[llength $arg]} {
	    make-manpage-section $html $arg
	}
    }

    ##
    ## build the keyword index.
    ##
    if {!$verbose} {
	puts stderr "Assembling index"
    }
    file delete -force -- $html/Keywords
    makedirhier $html/Keywords
    set keyfp [open $html/Keywords/[indexfile] w]
    puts $keyfp [htmlhead "$tcltkdesc Keywords" "$tcltkdesc Keywords" \
		     $overall_title "../[indexfile]"]
    set letters {A B C D E F G H I J K L M N O P Q R S T U V W X Y Z}
    # Create header first
    set keyheader {}
    foreach a $letters {
	set keys [array names manual "keyword-\[[string totitle $a$a]\]*"]
	if {[llength $keys]} {
	    lappend keyheader "<A HREF=\"$a.htm\">$a</A>"
	} else {
	    # No keywords for this letter
	    lappend keyheader $a
	}
    }
    set keyheader <H3>[join $keyheader " |\n"]</H3>
    puts $keyfp $keyheader
    foreach a $letters {
	set keys [array names manual "keyword-\[[string totitle $a$a]\]*"]
	if {![llength $keys]} {
	    continue
	}
	# Per-keyword page
	set afp [open $html/Keywords/$a.htm w]
	puts $afp [htmlhead "$tcltkdesc Keywords - $a" \
		       "$tcltkdesc Keywords - $a" \
		       $overall_title "../[indexfile]"]
	puts $afp $keyheader
	puts $afp "<DL class=\"keylist\">"
	foreach k [lsort -dictionary $keys] {
	    set k [string range $k 8 end]
	    puts $afp "<DT><A NAME=\"$k\">$k</A></DT>"
	    puts $afp "<DD>"
	    set refs {}
	    foreach man $manual(keyword-$k) {
		set name [lindex $man 0]
		set file [lindex $man 1]
		if {[info exists manual(tooltip-$file)]} {
		    set tooltip $manual(tooltip-$file)
		    if {[string match {*[<>""]*} $tooltip]} {
			manerror "bad tooltip for $file: \"$tooltip\""
		    }
		    lappend refs "<A HREF=\"../$file\" TITLE=\"$tooltip\">$name</A>"
		} else {
		    lappend refs "<A HREF=\"../$file\">$name</A>"
		}
	    }
	    puts $afp "[join $refs {, }]</DD>"
	}
	puts $afp "</DL>"
	# insert merged copyrights
	puts $afp [copyout $manual(merge-copyrights)]
	puts $afp "</BODY></HTML>"
	close $afp
    }
    # insert merged copyrights
    puts $keyfp [copyout $manual(merge-copyrights)]
    puts $keyfp "</BODY></HTML>"
    close $keyfp

    ##
    ## finish off short table of contents
    ##
    puts $manual(short-toc-fp) "<DT><A HREF=\"Keywords/[indexfile]\">Keywords</A><DD>The keywords from the $tcltkdesc man pages."
    puts $manual(short-toc-fp) "</DL>"
    # insert merged copyrights
    puts $manual(short-toc-fp) [copyout $manual(merge-copyrights)]
    puts $manual(short-toc-fp) "</BODY></HTML>"
    close $manual(short-toc-fp)

    ##
    ## output man pages
    ##
    unset manual(section)
    if {!$verbose} {
	puts stderr "Rescanning [llength $manual(all-pages)] pages to build cross links and write out"
    }
    foreach path $manual(all-pages) wing_name $manual(all-page-domains) {
	set manual(wing-file) [file dirname $path]
	set manual(tail) [file tail $path]
	set manual(name) [file root $manual(tail)]
	try {
	    set text $manual(output-$manual(wing-file)-$manual(name))
	    set ntext 0
	    foreach item $text {
		incr ntext [llength [split $item \n]]
		incr ntext
	    }
	    set toc $manual(toc-$manual(wing-file)-$manual(name))
	    set ntoc 0
	    foreach item $toc {
		incr ntoc [llength [split $item \n]]
		incr ntoc
	    }
	    if {$verbose} {
		puts stderr "rescanning page $manual(name) $ntoc/$ntext"
	    } else {
		puts -nonewline stderr .
	    }
	    set outfd [open $html/$manual(wing-file)/$manual(name).htm w]
	    puts $outfd [htmlhead "$manual($manual(wing-file)-$manual(name)-title)" \
		    $manual(name) $wing_name "[indexfile]" \
		    $overall_title "../[indexfile]"]
	    if {($ntext > 60) && ($ntoc > 32)} {
		foreach item $toc {
		    puts $outfd $item
		}
	    } elseif {$manual(name) in $forced_index_pages} {
		if {!$verbose} {puts stderr ""}
		manerror "forcing index generation"
		foreach item $toc {
		    puts $outfd $item
		}
	    }
	    foreach item $text {
		puts $outfd [insert-cross-references $item]
	    }
	    puts $outfd "</BODY></HTML>"
	} on error msg {
	    if {$verbose} {
		puts stderr $msg
	    } else {
		puts stderr "\nError when processing $manual(name): $msg"
	    }
	} finally {
	    catch {close $outfd}
	}
    }
    if {!$verbose} {
	puts stderr "\nDone"
    }
    return {}
}

##
## Helper for assembling the descriptions of base packages (i.e., Tcl and Tk).
##
proc plus-base {var root glob name dir desc} {
    global tcltkdir
    if {$var} {
	if {[file exists $tcltkdir/$root/README]} {
	    set f [open $tcltkdir/$root/README]
	    set d [read $f]
	    close $f
	    if {[regexp {This is the \w+ (\S+) source distribution} $d -> version]} {
	       append name ", version $version"
	    }
	}
	set glob $root/$glob
	return [list $tcltkdir/$glob $name $dir $desc]
    }
}

##
## Helper for assembling the descriptions of contributed packages.
##
proc plus-pkgs {type args} {
    global build_tcl tcltkdir tcldir
    if {$type ni {n 3}} {
	error "unknown type \"$type\": must be 3 or n"
    }
    if {!$build_tcl} return
    set result {}
    set pkgsdir $tcltkdir/$tcldir/pkgs
    foreach {dir name version} $args {
	set globpat $pkgsdir/$dir/doc/*.$type
	if {![llength [glob -type f -nocomplain $globpat]]} {
	    # Fallback for manpages generated using doctools
	    set globpat $pkgsdir/$dir/doc/man/*.$type
	    if {![llength [glob -type f -nocomplain $globpat]]} {
		continue
	    }
	}
	set dir [string trimright $dir "0123456789-."]
	switch $type {
	    n {
		set title "$name Package Commands"
		if {$version ne ""} {
		    append title ", version $version"
		}
		set dir [string totitle $dir]Cmd
		set desc \
		    "The additional commands provided by the $name package."
	    }
	    3 {
		set title "$name Package C API"
		if {$version ne ""} {
		    append title ", version $version"
		}
		set dir [string totitle $dir]Lib
		set desc \
		    "The additional C functions provided by the $name package."
	    }
	}
	lappend result [list $globpat $title $dir $desc]
    }
    return $result
}

##
## Set up some special cases. It would be nice if we didn't have them,
## but we do...
##
set excluded_pages {case menubar pack-old}
set forced_index_pages {GetDash}
set process_first_patterns {*/ttk_widget.n */options.n}
set ensemble_commands {
    after array binary chan clock dde dict encoding file history info interp
    memory namespace package registry self string trace update zlib
    clipboard console font grab grid image option pack place selection tk
    tkwait ttk::style winfo wm itcl::delete itcl::find itcl::is
}
array set remap_link_target {
    stdin  Tcl_GetStdChannel
    stdout Tcl_GetStdChannel
    stderr Tcl_GetStdChannel
    style  ttk::style
    {style map} ttk::style
    {tk busy}   busy
    library     auto_execok
    safe-tcl    safe
    tclvars     env
    tcl_break   catch
    tcl_continue catch
    tcl_error   catch
    tcl_ok      catch
    tcl_return  catch
    int()       mathfunc
    wide()      mathfunc
    packagens   pkg::create
    pkgMkIndex  pkg_mkIndex
    pkg_mkIndex pkg_mkIndex
    Tcl_Obj     Tcl_NewObj
    Tcl_ObjType Tcl_RegisterObjType
    Tcl_OpenFileChannelProc Tcl_FSOpenFileChannel
    errorinfo 	env
    errorcode 	env
    tcl_pkgpath env
    Tcl_Command Tcl_CreateObjCommand
    Tcl_CmdProc Tcl_CreateObjCommand
    Tcl_CmdDeleteProc Tcl_CreateObjCommand
    Tcl_ObjCmdProc Tcl_CreateObjCommand
    Tcl_Channel Tcl_OpenFileChannel
    Tcl_WideInt Tcl_NewIntObj
    Tcl_ChannelType Tcl_CreateChannel
    Tcl_DString Tcl_DStringInit
    Tcl_Namespace Tcl_AppendExportList
    Tcl_Object  Tcl_NewObjectInstance
    Tcl_Class   Tcl_GetObjectAsClass
    Tcl_Event   Tcl_QueueEvent
    Tcl_Time	Tcl_GetTime
    Tcl_ThreadId Tcl_CreateThread
    Tk_Window	Tk_WindowId
    Tk_3DBorder Tk_Get3DBorder
    Tk_Anchor	Tk_GetAnchor
    Tk_Cursor	Tk_GetCursor
    Tk_Dash	Tk_GetDash
    Tk_Font	Tk_GetFont
    Tk_Image	Tk_GetImage
    Tk_ImageMaster Tk_GetImage
    Tk_ImageModel Tk_GetImage
    Tk_ItemType Tk_CreateItemType
    Tk_Justify	Tk_GetJustify
    Ttk_Theme	Ttk_GetTheme
}
array set exclude_refs_map {
    bind.n		{button destroy option}
    clock.n		{next}
    history.n		{exec}
    next.n		{unknown}
    zlib.n		{binary close filename text}
    canvas.n		{bitmap text}
    console.n		{eval}
    checkbutton.n	{image}
    clipboard.n		{string}
    entry.n		{string}
    event.n		{return}
    font.n		{menu}
    getOpenFile.n	{file open text}
    grab.n		{global}
    interp.n		{time}
    menu.n		{checkbutton radiobutton}
    messageBox.n	{error info}
    options.n		{bitmap image set}
    radiobutton.n	{image}
    safe.n		{join split}
    scale.n		{label variable}
    scrollbar.n		{set}
    selection.n		{string}
    tcltest.n		{error}
    text.n		{bind image lower raise}
    tkvars.n		{tk}
    tkwait.n		{variable}
    tm.n		{exec}
    ttk_checkbutton.n	{variable}
    ttk_combobox.n	{selection}
    ttk_entry.n		{focus variable}
    ttk_intro.n		{focus text}
    ttk_label.n		{font text}
    ttk_labelframe.n	{text}
    ttk_menubutton.n	{flush}
    ttk_notebook.n	{image text}
    ttk_progressbar.n	{variable}
    ttk_radiobutton.n	{variable}
    ttk_scale.n		{variable}
    ttk_scrollbar.n	{set}
    ttk_spinbox.n	{format}
    ttk_treeview.n	{text open}
    ttk_widget.n	{image text variable}
    TclZlib.3		{binary flush filename text}
}
array set exclude_when_followed_by_map {
    canvas.n {
	bind widget
	focus widget
	image are
	lower widget
	raise widget
    }
    selection.n {
	clipboard selection
	clipboard ;
    }
    ttk_image.n {
	image imageSpec
    }
    fontchooser.n {
	tk fontchooser
    }
}

try {
    # Parse what the user told us to do
    parse_command_line

    # Some strings depend on what options are specified
    set tcltkdesc ""; set cmdesc ""; set appdir ""
    if {$build_tcl} {
	append tcltkdesc "Tcl"
	append cmdesc "Tcl"
	append appdir "$tcldir"
    }
    if {$build_tcl && $build_tk} {
	append tcltkdesc "/"
	append cmdesc " and "
	append appdir ","
    }
    if {$build_tk} {
	append tcltkdesc "Tk"
	append cmdesc "Tk"
	append appdir "$tkdir"
    }

    apply {{} {
    global packageBuildList tcltkdir tcldir build_tcl

    # When building docs for Tcl, try to build docs for bundled packages too
    set packageBuildList {}
    if {$build_tcl} {
	set pkgsDir [file join $tcltkdir $tcldir pkgs]
	set subdirs [glob -nocomplain -types d -tails -directory $pkgsDir *]

	foreach dir [lsort $subdirs] {
	    # Parse the subdir name into (name, version) as fallback...
	    set description [split $dir -]
	    if {2 != [llength $description]} {
		regexp {([^0-9]*)(.*)} $dir -> n v
		set description [list $n $v]
	    }

	    # ... but try to extract (name, version) from subdir contents
	    try {
		try {
		    set f [open [file join $pkgsDir $dir configure.in]]
		} trap {POSIX ENOENT} {} {
		    set f [open [file join $pkgsDir $dir configure.ac]]
		}
		foreach line [split [read $f] \n] {
		    if {2 == [scan $line \
			    { AC_INIT ( [%[^]]] , [%[^]]] ) } n v]} {
			set description [list $n $v]
			break
		    }
		}
	    } finally {
		catch {close $f; unset f}
	    }

	    if {[file exists [file join $pkgsDir $dir configure]]} {
		# Looks like a package, record our best extraction attempt
		lappend packageBuildList $dir {*}$description
	    }
	}
    }

    # Get the list of packages to try, and what their human-readable names
    # are. Note that the package directory list should be version-less.
    try {
	set packageDirNameMap {}
	if {$build_tcl} {
	    set f [open $tcltkdir/$tcldir/pkgs/package.list.txt]
	    try {
		foreach line [split [read $f] \n] {
		    if {[string trim $line] eq ""} continue
		    if {[string match #* $line]} continue
		    lassign $line dir name
		    lappend packageDirNameMap $dir $name
		}
	    } finally {
		close $f
	    }
	}
    } trap {POSIX ENOENT} {} {
	set packageDirNameMap {
	    itcl {[incr Tcl]}
	    tdbc {TDBC}
	    thread Thread
	}
    }

    # Convert to human readable names, if applicable
    for {set idx 0} {$idx < [llength $packageBuildList]} {incr idx 3} {
	lassign [lrange $packageBuildList $idx $idx+2] d n v
	if {[dict exists $packageDirNameMap $n]} {
	    lset packageBuildList $idx+1 [dict get $packageDirNameMap $n]
	}
    }
    }}

    #
    # Invoke the scraper/converter engine.
    #
    make-man-pages $webdir \
	[list $tcltkdir/{$appdir}/doc/*.1 "$tcltkdesc Applications" UserCmd \
	     "The interpreters which implement $cmdesc."] \
	[plus-base $build_tcl $tcldir doc/*.n {Tcl Commands} TclCmd \
	     "The commands which the <B>tclsh</B> interpreter implements."] \
	[plus-base $build_tk $tkdir doc/*.n {Tk Commands} TkCmd \
	     "The additional commands which the <B>wish</B> interpreter implements."] \
	{*}[plus-pkgs n {*}$packageBuildList] \
	[plus-base $build_tcl $tcldir doc/*.3 {Tcl C API} TclLib \
	     "The C functions which a Tcl extended C program may use."] \
	[plus-base $build_tk $tkdir doc/*.3 {Tk C API} TkLib \
	     "The additional C functions which a Tk extended C program may use."] \
	{*}[plus-pkgs 3 {*}$packageBuildList]
} on error {msg opts} {
    # On failure make sure we show what went wrong. We're not supposed
    # to get here though; it represents a bug in the script.
    puts $msg\n[dict get $opts -errorinfo]
    exit 1
}

# Local-Variables:
# mode: tcl
# End:<|MERGE_RESOLUTION|>--- conflicted
+++ resolved
@@ -4,11 +4,7 @@
     puts stderr "ERROR: $msg"
     puts stderr "If running this script from 'make html', set the\
 	NATIVE_TCLSH environment\nvariable to point to an installed\
-<<<<<<< HEAD
-	tclsh9.0 (or the equivalent tclsh90.exe\non Windows)."
-=======
 	tclsh8.6 (or the equivalent tclsh86.exe\non Windows)."
->>>>>>> 0addb49f
     exit 1
 }
 
