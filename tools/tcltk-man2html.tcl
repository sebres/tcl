--- conflicted
+++ resolved
@@ -1,16 +1,12 @@
 #!/usr/bin/env tclsh
 
-<<<<<<< HEAD
-package require Tcl 8.6-
-=======
-if {[catch {package require Tcl 8.6} msg]} {
+if {[catch {package require Tcl 8.6-} msg]} {
     puts stderr "ERROR: $msg"
     puts stderr "If running this script from 'make html', set the\
 	NATIVE_TCLSH environment\nvariable to point to an installed\
 	tclsh8.6 (or the equivalent tclsh86.exe\non Windows)."
     exit 1
 }
->>>>>>> ca39a6d9
 
 # Convert Ousterhout format man pages into highly crosslinked hypertext.
 #
