--- conflicted
+++ resolved
@@ -10,11 +10,7 @@
 
 
 static int
-<<<<<<< HEAD
-tsdPerfSetObjCmd(ClientData cdata, Tcl_Interp *interp, size_t objc, Tcl_Obj *const *objv) {
-=======
-tsdPerfSetObjCmd(void *cdata, Tcl_Interp *interp, int objc, Tcl_Obj *const *objv) {
->>>>>>> 1c25b1f6
+tsdPerfSetObjCmd(void *cdata, Tcl_Interp *interp, size_t objc, Tcl_Obj *const *objv) {
     TsdPerf *perf = Tcl_GetThreadData(&key, sizeof(TsdPerf));
     Tcl_WideInt i;
 
@@ -33,11 +29,7 @@
 }
 
 static int
-<<<<<<< HEAD
-tsdPerfGetObjCmd(ClientData cdata, Tcl_Interp *interp, size_t objc, Tcl_Obj *const *objv) {
-=======
-tsdPerfGetObjCmd(void *cdata, Tcl_Interp *interp, int objc, Tcl_Obj *const *objv) {
->>>>>>> 1c25b1f6
+tsdPerfGetObjCmd(void *cdata, Tcl_Interp *interp, size_t objc, Tcl_Obj *const *objv) {
     TsdPerf *perf = Tcl_GetThreadData(&key, sizeof(TsdPerf));
 
 
