##############################################################################
# man2html2.tcl --
#
# This file defines procedures that are used during the second pass of the man
# page to html conversion process. It is sourced by man2html.tcl.
#
# Copyright (c) 1996 by Sun Microsystems, Inc.

<<<<<<< HEAD
package require Tcl 8.4-

=======
>>>>>>> 32e7bcee
# Global variables used by these scripts:
#
# NAME_file -	array indexed by NAME and containing file names used for
#		hyperlinks.
#
# textState -	state variable defining action of 'text' proc.
#
# nestStk -	stack oriented list containing currently active HTML tags (UL,
#		OL, DL). Local to 'nest' proc.
#
# inDT -	set by 'TPmacro', cleared by 'newline'. Used to insert the
#		tag while in a dictionary list <DL>.
#
# curFont -	Name of special font that is currently in use. Null means the
#		default paragraph font is being used.
#
# file -	Where to output the generated HTML.
#
# fontStart -	Array to map font names to starting sequences.
#
# fontEnd -	Array to map font names to ending sequences.
#
# noFillCount -	Non-zero means don't fill the next $noFillCount lines: force a
#		line break at each newline. Zero means filling is enabled, so
#		don't output line breaks for each newline.
#
# footer -	info inserted at bottom of each page. Normally read from the
#		xref.tcl file

##############################################################################
# initGlobals --
#
# This procedure is invoked to set the initial values of all of the global
# variables, before processing a man page.
#
# Arguments:
# None.

proc initGlobals {} {
    global file noFillCount textState
    global fontStart fontEnd curFont inPRE charCnt inTable

    nest init
    set inPRE 0
    set inTable 0
    set textState 0
    set curFont ""
    set fontStart(Code) "<B>"
    set fontStart(Emphasis) "<I>"
    set fontEnd(Code) "</B>"
    set fontEnd(Emphasis) "</I>"
    set noFillCount 0
    set charCnt 0
    setTabs 0.5i
}

##############################################################################
# beginFont --
#
# Arranges for future text to use a special font, rather than the default
# paragraph font.
#
# Arguments:
# font -		Name of new font to use.

proc beginFont font {
    global curFont file fontStart

    if {$curFont eq $font} {
	return
    }
    endFont
    puts -nonewline $file $fontStart($font)
    set curFont $font
}

##############################################################################
# endFont --
#
# Reverts to the default font for the paragraph type.
#
# Arguments:
# None.

proc endFont {} {
    global curFont file fontEnd

    if {$curFont ne ""} {
	puts -nonewline $file $fontEnd($curFont)
	set curFont ""
    }
}

##############################################################################
# text --
#
# This procedure adds text to the current paragraph. If this is the first text
# in the paragraph then header information for the paragraph is output before
# the text.
#
# Arguments:
# string -		Text to output in the paragraph.

proc text string {
    global file textState inDT charCnt inTable

    set pos [string first "\t" $string]
    if {$pos >= 0} {
    	text [string range $string 0 [expr $pos-1]]
    	tab
    	text [string range $string [expr $pos+1] end]
	return
    }
    if {$inTable} {
	if {$inTable == 1} {
	    puts -nonewline $file <TR>
	    set inTable 2
	}
	puts -nonewline $file <TD>
    }
    incr charCnt [string length $string]
    regsub -all {&} $string {\&amp;}  string
    regsub -all {<} $string {\&lt;}  string
    regsub -all {>} $string {\&gt;}  string
    regsub -all \"  $string {\&quot;}  string
    switch -exact -- $textState {
	REF {
	    if {$inDT eq ""} {
		set string [insertRef $string]
	    }
	}
	SEE {
	    global NAME_file
	    foreach i [split $string] {
		if {![regexp -nocase {^[a-z_]+} [string trim $i] i]} {
# 		    puts "Warning: $i in SEE ALSO not found"
		    continue
		}
		if {![catch { set ref $NAME_file($i) }]} {
		    regsub $i $string "<A HREF=\"$ref.html\">$i</A>" string
		}
	    }
	}
    }
    puts -nonewline $file "$string"
    if {$inTable} {
	puts -nonewline $file </TD>
    }
}

##############################################################################
# insertRef --
#
# Arguments:
# string -		Text to output in the paragraph.

proc insertRef string {
    global NAME_file self
    set path {}
    if {![catch { set ref $NAME_file([string trim $string]) }]} {
	if {"$ref.html" ne $self} {
	    set string "<A HREF=\"${path}$ref.html\">$string</A>"
#	    puts "insertRef: $self $ref.html ---$string--"
	}
    }
    return $string
}

##############################################################################
# macro --
#
# This procedure is invoked to process macro invocations that start with "."
# (instead of ').
#
# Arguments:
# name -		The name of the macro (without the ".").
# args -		Any additional arguments to the macro.

proc macro {name args} {
    switch $name {
	AP {
	    if {[llength $args] != 3} {
		puts stderr "Bad .AP macro: .$name [join $args " "]"
	    }
	    setTabs {1.25i 2.5i 3.75i}
	    TPmacro {}
	    font B
	    text "[lindex $args 0]  "
	    font I
	    text "[lindex $args 1]"
	    font R
	    text " ([lindex $args 2])"
	    newline
	}
	AS {}				;# next page and previous page
	br {
	    lineBreak
	}
	BS {}
	BE {}
	CE {
	    global file noFillCount inPRE
	    puts $file </PRE></BLOCKQUOTE>
	    set inPRE 0
	}
	CS {				;# code section
	    global file noFillCount inPRE
	    puts -nonewline $file <BLOCKQUOTE><PRE>
	    set inPRE 1
	}
	DE {
	    global file noFillCount inTable
	    puts $file </TABLE></BLOCKQUOTE>
	    set inTable 0
	    set noFillCount 0
	}
	DS {
	    global file noFillCount inTable
	    puts -nonewline $file {<BLOCKQUOTE><TABLE BORDER="0">}
	    set noFillCount 10000000
	    set inTable 1
	}
	fi {
	    global noFillCount
	    set noFillCount 0
	}
	IP {
	    IPmacro $args
	}
	LP {
	    nest decr
	    nest incr
	    newPara
	}
	ne {
	}
	nf {
	    global noFillCount
	    set noFillCount 1000000
	}
	OP {
	    global inDT file inPRE
	    if {[llength $args] != 3} {
		puts stderr "Bad .OP macro: .$name [join $args " "]"
	    }
	    nest para DL DT
	    set inPRE 1
	    puts -nonewline $file <PRE>
	    setTabs 4c
	    text "Command-Line Name:"
	    tab
	    font B
	    set x [lindex $args 0]
	    regsub -all {\\-} $x - x
	    text $x
	    newline
	    font R
	    text "Database Name:"
	    tab
	    font B
	    text [lindex $args 1]
	    newline
	    font R
	    text "Database Class:"
	    tab
	    font B
	    text [lindex $args 2]
	    font R
	    puts -nonewline $file </PRE>
	    set inDT "\n<DD>"			;# next newline writes inDT
	    set inPRE 0
	    newline
	}
	PP {
	    nest decr
	    nest incr
	    newPara
	}
	RE {
	    nest decr
	}
	RS {
	    nest incr
	}
	SE {
	    global noFillCount textState inPRE file

	    font R
	    puts -nonewline $file </PRE>
	    set inPRE 0
	    set noFillCount 0
	    nest reset
	    newPara
	    text "See the "
	    font B
	    set temp $textState
	    set textState REF
	    if {[llength $args] > 0} {
		text [lindex $args 0]
	    } else {
		text options
	    }
	    set textState $temp
	    font R
	    text " manual entry for detailed descriptions of the above options."
	}
	SH {
	    SHmacro $args
	}
	SS {
	    SHmacro $args subsection
	}
	SO {
	    global noFillCount inPRE file

	    SHmacro "STANDARD OPTIONS"
	    setTabs {4c 8c 12c}
	    set noFillCount 1000000
	    puts -nonewline $file <PRE>
	    set inPRE 1
	    font B
	}
	so {
	    if {$args ne "man.macros"} {
		puts stderr "Unknown macro: .$name [join $args " "]"
	    }
	}
	sp {					;# needs work
	    if {$args eq ""} {
		set count 1
	    } else {
		set count [lindex $args 0]
	    }
	    while {$count > 0} {
		lineBreak
		incr count -1
	    }
	}
	ta {
	    setTabs $args
	}
	TH {
	    THmacro $args
	}
	TP {
	    TPmacro $args
	}
	UL {					;# underline
	    global file
	    puts -nonewline $file "<B><U>"
	    text [lindex $args 0]
	    puts -nonewline $file "</U></B>"
	    if {[llength $args] == 2} {
		text [lindex $args 1]
	    }
	}
	VE {
#	    global file
#	    puts -nonewline $file "</FONT>"
	}
	VS {
#	    global file
#	    if {[llength $args] > 0} {
#		puts -nonewline $file "<BR>"
#	    }
#	    puts -nonewline $file "<FONT COLOR=\"GREEN\">"
	}
	QW {
	    puts -nonewline $file "&\#147;"
	    text [lindex $args 0]
	    puts -nonewline $file "&\#148;"
	    if {[llength $args] > 1} {
		text [lindex $args 1]
	    }
	}
	PQ {
	    puts -nonewline $file "(&\#147;"
	    if {[lindex $args 0] eq {\N'34'}} {
		puts -nonewline $file \"
	    } else {
		text [lindex $args 0]
	    }
	    puts -nonewline $file "&\#148;"
	    if {[llength $args] > 1} {
		text [lindex $args 1]
	    }
	    puts -nonewline $file ")"
	    if {[llength $args] > 2} {
		text [lindex $args 2]
	    }
	}
	QR {
	    puts -nonewline $file "&\#147;"
	    text [lindex $args 0]
	    puts -nonewline $file "&\#148;&\#150;&\#147;"
	    text [lindex $args 1]
	    puts -nonewline $file "&\#148;"
	    if {[llength $args] > 2} {
		text [lindex $args 2]
	    }
	}
	MT {
	    puts -nonewline $file "&\#147;&\#148;"
	}
	default {
	    puts stderr "Unknown macro: .$name [join $args " "]"
	}
    }

#	global nestStk; puts "$name [format "%-20s" $args] $nestStk"
#	flush stdout; flush stderr
}

##############################################################################
# font --
#
# This procedure is invoked to handle font changes in the text being output.
#
# Arguments:
# type -		Type of font: R, I, B, or S.

proc font type {
    global textState
    switch $type {
	P -
	R {
	    endFont
	    if {$textState eq "REF"} {
		set textState INSERT
	    }
	}
	B {
	    beginFont Code
	    if {$textState eq "INSERT"} {
		set textState REF
	    }
	}
	I {
	    beginFont Emphasis
	}
	S {
	}
	default {
	    puts stderr "Unknown font: $type"
	}
    }
}

##############################################################################
# formattedText --
#
# Insert a text string that may also have \fB-style font changes and a few
# other backslash sequences in it.
#
# Arguments:
# text -		Text to insert.

proc formattedText text {
#	puts "formattedText: $text"
    while {$text ne ""} {
	set index [string first \\ $text]
	if {$index < 0} {
	    text $text
	    return
	}
	text [string range $text 0 [expr $index-1]]
	set c [string index $text [expr $index+1]]
	switch -- $c {
	    f {
		font [string index $text [expr $index+2]]
		set text [string range $text [expr $index+3] end]
	    }
	    e {
		text \\
		set text [string range $text [expr $index+2] end]
	    }
	    - {
		dash
		set text [string range $text [expr $index+2] end]
	    }
	    | {
		set text [string range $text [expr $index+2] end]
	    }
	    default {
		puts stderr "Unknown sequence: \\$c"
		set text [string range $text [expr $index+2] end]
	    }
	}
    }
}

##############################################################################
# dash --
#
# This procedure is invoked to handle dash characters ("\-" in troff). It
# outputs a special dash character.
#
# Arguments:
# None.

proc dash {} {
    global textState charCnt
    if {$textState eq "NAME"} {
    	set textState 0
    }
    incr charCnt
    text "-"
}

##############################################################################
# tab --
#
# This procedure is invoked to handle tabs in the troff input.
#
# Arguments:
# None.

proc tab {} {
    global inPRE charCnt tabString file
#	? charCnt
    if {$inPRE == 1} {
	set pos [expr $charCnt % [string length $tabString] ]
	set spaces [string first "1" [string range $tabString $pos end] ]
	text [format "%*s" [incr spaces] " "]
    } else {
#	puts "tab: found tab outside of <PRE> block"
    }
}

##############################################################################
# setTabs --
#
# This procedure handles the ".ta" macro, which sets tab stops.
#
# Arguments:
# tabList -	List of tab stops, each consisting of a number
#			followed by "i" (inch) or "c" (cm).

proc setTabs {tabList} {
    global file breakPending tabString

    # puts "setTabs: --$tabList--"
    set last 0
    set tabString {}
    set charsPerInch 14.
    set numTabs [llength $tabList]
    foreach arg $tabList {
	if {[string match +* $arg]} {
	    set relative 1
	    set arg [string range $arg 1 end]
	} else {
	    set relative 0
	}
	# Always operate in relative mode for "measurement" mode
	if {[regexp {^\\w'(.*)'u$} $arg content]} {
	    set distance [string length $content]
	} else {
	    if {[scan $arg "%f%s" distance units] != 2} {
		puts stderr "bad distance \"$arg\""
		return 0
	    }
	    switch -- $units {
		c {
		    set distance [expr {$distance * $charsPerInch / 2.54}]
		}
		i {
		    set distance [expr {$distance * $charsPerInch}]
		}
		default {
		    puts stderr "bad units in distance \"$arg\""
		    continue
		}
	    }
	}
	# ? distance
	if {$relative} {
	    append tabString [format "%*s1" [expr {round($distance-1)}] " "]
	    set last [expr {$last + $distance}]
	} else {
	    append tabString [format "%*s1" [expr {round($distance-$last-1)}] " "]
	    set last $distance
	}
    }
    # puts "setTabs: --$tabString--"
}

##############################################################################
# lineBreak --
#
# Generates a line break in the HTML output.
#
# Arguments:
# None.

proc lineBreak {} {
    global file inPRE
    puts $file "<BR>"
}

##############################################################################
# newline --
#
# This procedure is invoked to handle newlines in the troff input. It outputs
# either a space character or a newline character, depending on fill mode.
#
# Arguments:
# None.

proc newline {} {
    global noFillCount file inDT inPRE charCnt inTable

    if {$inDT ne ""} {
    	puts $file "\n$inDT"
    	set inDT {}
    } elseif {$inTable} {
	if {$inTable > 1} {
	    puts $file </tr>
	    set inTable 1
	}
    } elseif {$noFillCount == 0 || $inPRE == 1} {
	puts $file {}
    } else {
	lineBreak
	incr noFillCount -1
    }
    set charCnt 0
}

##############################################################################
# char --
#
# This procedure is called to handle a special character.
#
# Arguments:
# name -		Special character named in troff \x or \(xx construct.

proc char name {
    global file charCnt

    incr charCnt
#	puts "char: $name"
    switch -exact $name {
	\\0 {					;#  \0
	    puts -nonewline $file " "
	}
	\\\\ {					;#  \
	    puts -nonewline $file "\\"
	}
	\\(+- { 				;#  +/-
	    puts -nonewline $file "&#177;"
	}
	\\% {}					;#  \%
	\\| {					;#  \|
	}
	default {
	    puts stderr "Unknown character: $name"
	}
    }
}

##############################################################################
# macro2 --
#
# This procedure handles macros that are invoked with a leading "'" character
# instead of space. Right now it just generates an error diagnostic.
#
# Arguments:
# name -		The name of the macro (without the ".").
# args -		Any additional arguments to the macro.

proc macro2 {name args} {
    puts stderr "Unknown macro: '$name [join $args " "]"
}

##############################################################################
# SHmacro --
#
# Subsection head; handles the .SH and .SS macros.
#
# Arguments:
# name -		Section name.
# style -		Type of section (optional)

proc SHmacro {argList {style section}} {
    global file noFillCount textState charCnt

    set args [join $argList " "]
    if {[llength $argList] < 1} {
	puts stderr "Bad .SH macro: .$name $args"
    }

    set noFillCount 0
    nest reset

    set tag H3
    if {$style eq "subsection"} {
	set tag H4
    }
    puts -nonewline $file "<$tag>"
    text $args
    puts $file "</$tag>"

#	? args textState

    # control what the text proc does with text

    switch $args {
	NAME {set textState NAME}
	DESCRIPTION {set textState INSERT}
	INTRODUCTION {set textState INSERT}
	"WIDGET-SPECIFIC OPTIONS" {set textState INSERT}
	"SEE ALSO" {set textState SEE}
	KEYWORDS {set textState 0}
    }
    set charCnt 0
}

##############################################################################
# IPmacro --
#
# This procedure is invoked to handle ".IP" macros, which may take any of the
# following forms:
#
# .IP [1]			Translate to a "1Step" paragraph.
# .IP [x] (x > 1)		Translate to a "Step" paragraph.
# .IP				Translate to a "Bullet" paragraph.
# .IP \(bu			Translate to a "Bullet" paragraph.
# .IP text count		Translate to a FirstBody paragraph with
#				special indent and tab stop based on "count",
#				and tab after "text".
#
# Arguments:
# argList -		List of arguments to the .IP macro.
#
# HTML limitations: 'count' in '.IP text count' is ignored.

proc IPmacro argList {
    global file

    setTabs 0.5i
    set length [llength $argList]
    if {$length == 0} {
    	nest para UL LI
	return
    }
    # Special case for alternative mechanism for declaring bullets
    if {[lindex $argList 0] eq "\\(bu"} {
	nest para UL LI
	return
    }
    if {[regexp {^\[\d+\]$} [lindex $argList 0]]} {
    	nest para OL LI
	return
    }
    nest para DL DT
    formattedText [lindex $argList 0]
    puts $file "\n<DD>"
    return
}

##############################################################################
# TPmacro --
#
# This procedure is invoked to handle ".TP" macros, which may take any of the
# following forms:
#
# .TP x		Translate to an indented paragraph with the specified indent
# 			(in 100 twip units).
# .TP		Translate to an indented paragraph with default indent.
#
# Arguments:
# argList -		List of arguments to the .IP macro.
#
# HTML limitations: 'x' in '.TP x' is ignored.

proc TPmacro {argList} {
    global inDT
    nest para DL DT
    set inDT "\n<DD>"			;# next newline writes inDT
    setTabs 0.5i
}

##############################################################################
# THmacro --
#
# This procedure handles the .TH macro. It generates the non-scrolling header
# section for a given man page, and enters information into the table of
# contents. The .TH macro has the following form:
#
# .TH name section date footer header
#
# Arguments:
# argList -		List of arguments to the .TH macro.

proc THmacro {argList} {
    global file

    if {[llength $argList] != 5} {
	set args [join $argList " "]
	puts stderr "Bad .TH macro: .$name $args"
    }
    set name  [lindex $argList 0]		;# Tcl_UpVar
    set page  [lindex $argList 1]		;# 3
    set vers  [lindex $argList 2]		;# 7.4
    set lib   [lindex $argList 3]		;# Tcl
    set pname [lindex $argList 4]		;# {Tcl Library Procedures}

    puts -nonewline $file "<HTML><HEAD><TITLE>"
    text "$lib - $name ($page)"
    puts $file "</TITLE></HEAD><BODY>\n"

    puts -nonewline $file "<H1><CENTER>"
    text $pname
    puts $file "</CENTER></H1>\n"
}

##############################################################################
# newPara --
#
# This procedure sets the left and hanging indents for a line. Indents are
# specified in units of inches or centimeters, and are relative to the current
# nesting level and left margin.
#
# Arguments:
# None

proc newPara {} {
    global file nestStk

    if {[lindex $nestStk end] ne "NEW"} {
	nest decr
    }
    puts -nonewline $file "<P>"
}

##############################################################################
# nest --
#
# This procedure takes care of inserting the tags associated with the IP, TP,
# RS, RE, LP and PP macros. Only 'nest para' takes arguments.
#
# Arguments:
# op -				operation: para, incr, decr, reset, init
# listStart -		begin list tag: OL, UL, DL.
# listItem -		item tag:       LI, LI, DT.

proc nest {op {listStart "NEW"} {listItem ""} } {
    global file nestStk inDT charCnt
#	puts "nest: $op $listStart $listItem"
    switch $op {
	para {
	    set top [lindex $nestStk end]
	    if {$top eq "NEW"} {
		set nestStk [lreplace $nestStk end end $listStart]
		puts $file "<$listStart>"
	    } elseif {$top ne $listStart} {
		puts stderr "nest para: bad stack"
		exit 1
	    }
	    puts $file "\n<$listItem>"
	    set charCnt 0
	}
	incr {
	   lappend nestStk NEW
	}
	decr {
	    if {[llength $nestStk] == 0} {
		puts stderr "nest error: nest length is zero"
		set nestStk NEW
	    }
	    set tag [lindex $nestStk end]
	    if {$tag ne "NEW"} {
		puts $file "</$tag>"
	    }
	    set nestStk [lreplace $nestStk end end]
	}
	reset {
	    while {[llength $nestStk] > 0} {
		nest decr
	    }
	    set nestStk NEW
	}
	init {
	    set nestStk NEW
	    set inDT {}
	}
    }
    set charCnt 0
}

##############################################################################
# do --
#
# This is the toplevel procedure that translates a man page to HTML. It runs
# the man2tcl program to turn the man page into a script, then it evals that
# script.
#
# Arguments:
# fileName -		Name of the file to translate.

proc do fileName {
    global file self html_dir package footer
    set self "[file tail $fileName].html"
    set file [open "$html_dir/$package/$self" w]
    puts "  Pass 2 -- $fileName"
    flush stdout
    initGlobals
    if {[catch { eval [exec man2tcl [glob $fileName]] } msg]} {
	global errorInfo
	puts stderr $msg
	puts "in"
	puts stderr $errorInfo
	exit 1
    }
    nest reset
    puts $file $footer
    puts $file "</BODY></HTML>"
    close $file
}<|MERGE_RESOLUTION|>--- conflicted
+++ resolved
@@ -6,11 +6,6 @@
 #
 # Copyright (c) 1996 by Sun Microsystems, Inc.
 
-<<<<<<< HEAD
-package require Tcl 8.4-
-
-=======
->>>>>>> 32e7bcee
 # Global variables used by these scripts:
 #
 # NAME_file -	array indexed by NAME and containing file names used for
