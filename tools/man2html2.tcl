--- conflicted
+++ resolved
@@ -534,11 +534,7 @@
     global inPRE charCnt tabString file
 #	? charCnt
     if {$inPRE == 1} {
-<<<<<<< HEAD
-	set pos [expr {$charCnt % [string length $tabString]} ]
-=======
 	set pos [expr {$charCnt % [string length $tabString]}]
->>>>>>> bbad7e2d
 	set spaces [string first "1" [string range $tabString $pos end] ]
 	text [format "%*s" [incr spaces] " "]
     } else {
