# README:  Tcl

<<<<<<< HEAD
This is the **Tcl 8.6.9** source distribution.
	
=======
This is the **Tcl 8.5.19** source distribution.

>>>>>>> 30ef3a56
You can get any source release of Tcl from [our distribution
site](https://sourceforge.net/projects/tcl/files/Tcl/).

[![Build Status](https://travis-ci.org/tcltk/tcl.svg?branch=core-8-6-branch)](https://travis-ci.org/tcltk/tcl)

## Contents
 1. [Introduction](#intro)
 2. [Documentation](#doc)
 3. [Compiling and installing Tcl](#build)
 4. [Development tools](#devtools)
 5. [Tcl newsgroup](#complangtcl)
 6. [The Tcler's Wiki](#wiki)
 7. [Mailing lists](#email)
 8. [Support and Training](#support)
 9. [Tracking Development](#watch)
 10. [Thank You](#thanks)

## <a id="intro">1.</a> Introduction
Tcl provides a powerful platform for creating integration applications that
tie together diverse applications, protocols, devices, and frameworks.
When paired with the Tk toolkit, Tcl provides the fastest and most powerful
way to create GUI applications that run on PCs, Unix, and Mac OS X.
Tcl can also be used for a variety of web-related tasks and for creating
powerful command languages for applications.

Tcl is maintained, enhanced, and distributed freely by the Tcl community.
Source code development and tracking of bug reports and feature requests
takes place at [core.tcl-lang.org](https://core.tcl-lang.org/).
Tcl/Tk release and mailing list services are [hosted by
SourceForge](https://sourceforge.net/projects/tcl/)
with the Tcl Developer Xchange hosted at
[www.tcl-lang.org](https://www.tcl-lang.org).

Tcl is a freely available open source package.  You can do virtually
anything you like with it, such as modifying it, redistributing it,
and selling it either in whole or in part.  See the file
`license.terms` for complete information.

## <a id="doc">2.</a> Documentation
Extensive documentation is available at our website.
The home page for this release, including new features, is
[here](https://www.tcl.tk/software/tcltk/8.6.html).
Detailed release notes can be found at the
[file distributions page](https://sourceforge.net/projects/tcl/files/Tcl/)
by clicking on the relevant version.

Information about Tcl itself can be found at the [Developer
Xchange](https://www.tcl-lang.org/about/).
There have been many Tcl books on the market.  Many are mentioned in
[the Wiki](https://wiki.tcl-lang.org/_/ref?N=25206).

The complete set of reference manual entries for Tcl 8.6 is [online,
here](https://www.tcl-lang.org/man/tcl8.6/).

### <a id="doc.unix">2a.</a> Unix Documentation
The `doc` subdirectory in this release contains a complete set of
reference manual entries for Tcl.  Files with extension "`.1`" are for
programs (for example, `tclsh.1`); files with extension "`.3`" are for C
library procedures; and files with extension "`.n`" describe Tcl
commands.  The file "`doc/Tcl.n`" gives a quick summary of the Tcl
language syntax.  To print any of the man pages on Unix, cd to the
"doc" directory and invoke your favorite variant of troff using the
normal -man macros, for example

		groff -man -Tpdf Tcl.n >output.pdf

to print Tcl.n to PDF.  If Tcl has been installed correctly and your "man" program
supports it, you should be able to access the Tcl manual entries using the
normal "man" mechanisms, such as

		man Tcl

### <a id="doc.win">2b.</a> Windows Documentation
The "doc" subdirectory in this release contains a complete set of Windows
help files for Tcl.  Once you install this Tcl release, a shortcut to the
Windows help Tcl documentation will appear in the "Start" menu:

		Start | Programs | Tcl | Tcl Help

## <a id="build">3.</a> Compiling and installing Tcl
There are brief notes in the `unix/README`, `win/README`, and `macosx/README`
about compiling on these different platforms.  There is additional information
about building Tcl from sources
[online](https://www.tcl-lang.org/doc/howto/compile.html).

## <a id="devtools">4.</a> Development tools
ActiveState produces a high quality set of commercial quality development
tools that is available to accelerate your Tcl application development.
Tcl Dev Kit builds on the earlier TclPro toolset and provides a debugger,
static code checker, single-file wrapping utility, bytecode compiler and
more.  More information can be found at

	http://www.ActiveState.com/Tcl

## <a id="complangtcl">5.</a> Tcl newsgroup
There is a USENET news group, "`comp.lang.tcl`", intended for the exchange of
information about Tcl, Tk, and related applications.  The newsgroup is a
great place to ask general information questions.  For bug reports, please
see the "Support and bug fixes" section below.

## <a id="wiki">6.</a> Tcl'ers Wiki
There is a [wiki-based open community site](https://wiki.tcl-lang.org/)
covering all aspects of Tcl/Tk.

It is dedicated to the Tcl programming language and its extensions.  A
wealth of useful information can be found there.  It contains code
snippets, references to papers, books, and FAQs, as well as pointers to
development tools, extensions, and applications.  You can also recommend
additional URLs by editing the wiki yourself.

## <a id="email">7.</a> Mailing lists
Several mailing lists are hosted at SourceForge to discuss development or use
issues (like Macintosh and Windows topics).  For more information and to
subscribe, visit [here](https://sourceforge.net/projects/tcl/) and go to the
Mailing Lists page.

## <a id="support">8.</a> Support and Training
We are very interested in receiving bug reports, patches, and suggestions for
improvements.  We prefer that you send this information to us as tickets
entered into [our issue tracker](https://core.tcl-lang.org/tcl/reportlist).

We will log and follow-up on each bug, although we cannot promise a
specific turn-around time.  Enhancements may take longer and may not happen
at all unless there is widespread support for them (we're trying to
slow the rate at which Tcl/Tk turns into a kitchen sink).  It's very
difficult to make incompatible changes to Tcl/Tk at this point, due to
the size of the installed base.

The Tcl community is too large for us to provide much individual support for
users.  If you need help we suggest that you post questions to `comp.lang.tcl`
or ask a question on [Stack
Overflow](https://stackoverflow.com/questions/tagged/tcl).  We read the
newsgroup and will attempt to answer esoteric questions for which no one else
is likely to know the answer.  In addition, see the wiki for [links to other
organizations](https://wiki.tcl-lang.org/training) that offer Tcl/Tk training.

## <a id="watch">9.</a> Tracking Development
Tcl is developed in public.  You can keep an eye on how Tcl is changing at
[core.tcl-lang.org](https://core.tcl-lang.org/).

## <a id="thanks">10.</a> Thank You
We'd like to express our thanks to the Tcl community for all the
helpful suggestions, bug reports, and patches we have received.
Tcl/Tk has improved vastly and will continue to do so with your help.<|MERGE_RESOLUTION|>--- conflicted
+++ resolved
@@ -1,12 +1,7 @@
 # README:  Tcl
 
-<<<<<<< HEAD
 This is the **Tcl 8.6.9** source distribution.
-	
-=======
-This is the **Tcl 8.5.19** source distribution.
 
->>>>>>> 30ef3a56
 You can get any source release of Tcl from [our distribution
 site](https://sourceforge.net/projects/tcl/files/Tcl/).
 
